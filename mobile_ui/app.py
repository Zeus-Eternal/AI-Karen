#!/usr/bin/env python3
"""
Kari AI Mobile UI - Production Grade

Features:
- Atomic startup sequence
- Health checks with circuit breakers
- Async-safe logging
- Resource monitoring
- Graceful degradation
"""

import sys
import logging
import traceback
from datetime import datetime, timedelta
from pathlib import Path
<<<<<<< HEAD
from typing import Dict, Optional, NoReturn
import signal
import psutil
import platform
import time
=======
from datetime import datetime
from typing import Optional
>>>>>>> 2e95a051

# === Atomic Initialization === #
ROOT = Path(__file__).resolve().parent.parent
if str(ROOT) not in sys.path:
    sys.path.insert(0, str(ROOT))

# === Logging Setup === #
LOG_DIR = ROOT / "logs"
LOG_DIR.mkdir(parents=True, exist_ok=True)
LOG_FILE = LOG_DIR / f"app_{datetime.now().strftime('%Y%m%d')}.log"

logging.basicConfig(
    level=logging.INFO,
    format='%(asctime)s.%(msecs)03d [%(levelname)s] %(message)s',
    datefmt='%Y-%m-%d %H:%M:%S',
    handlers=[
        logging.FileHandler(LOG_FILE, encoding='utf-8'),
        logging.StreamHandler()
    ]
)
logger = logging.getLogger('kari.prod')


class SignalHandler:
    """Handle graceful shutdown signals."""

    def __init__(self):
        self.should_exit = False
        signal.signal(signal.SIGINT, self._handle_signal)
        signal.signal(signal.SIGTERM, self._handle_signal)

    def _handle_signal(self, signum, frame):
        logger.warning(f"Received shutdown signal {signum}")
        self.should_exit = True


class HealthMonitor:
    """Simple system health checks with circuit breaker."""

    def __init__(self):
        self.start_time = datetime.now()
        self.circuit_breaker = False

    def system_check(self) -> bool:
        try:
            mem = psutil.virtual_memory()
            if mem.available < 100 * 1024 * 1024:
                logger.error("Insufficient memory available")
                return False

            load = psutil.getloadavg()[0] / psutil.cpu_count()
            if load > 3.0:
                logger.error(f"High system load: {load:.2f}")
                return False
            return True
        except Exception as e:
            logger.error(f"Health check failed: {e}")
            return False

    def uptime(self) -> str:
        return str(datetime.now() - self.start_time).split('.')[0]


class KariApp:
    """Core application controller."""

    def __init__(self):
        self.signal_handler = SignalHandler()
        self.health = HealthMonitor()
        self._load_config()
        self._init_session()
        self._verify_environment()

    def _load_config(self) -> None:
        try:
            from utils.config import ConfigManager
            self.config = ConfigManager()
        except Exception as e:
            logger.critical(f"Config load failed: {e}")
            raise RuntimeError("Configuration unavailable")

    def _init_session(self) -> None:
        import streamlit as st
        self.st = st
        if not hasattr(st.session_state, 'init_time'):
            st.session_state.init_time = datetime.now()
            st.session_state.health_checks = 0

    def _verify_environment(self) -> None:
        self._check_dependencies()
        self._verify_directories()
        self._verify_ports()

    def _check_dependencies(self) -> None:
        deps: Dict[str, tuple[str, Optional[str]]] = {
            'streamlit': ('1.28.0', None),
            'numpy': ('1.21.0', None),
            'transformers': ('4.30.0', None)
        }
        missing = []
        for pkg, (min_ver, max_ver) in deps.items():
            try:
                mod = __import__(pkg)
                if min_ver and mod.__version__ < min_ver:
                    raise ImportError(f"Version {mod.__version__} < {min_ver}")
                if max_ver and mod.__version__ > max_ver:
                    raise ImportError(f"Version {mod.__version__} > {max_ver}")
            except ImportError as e:
                missing.append(f"{pkg} ({str(e)})")
        if missing:
            logger.critical(f"Missing dependencies: {', '.join(missing)}")
            raise RuntimeError("Dependency check failed")

    def _verify_directories(self) -> None:
        required_dirs = [
            ROOT / "styles",
            ROOT / "models",
            ROOT / "cache",
            ROOT / "logs"
        ]
        for dir_path in required_dirs:
            try:
                dir_path.mkdir(exist_ok=True, mode=0o755)
            except Exception as e:
                logger.error(f"Directory check failed: {dir_path} - {e}")
                raise RuntimeError("Filesystem verification failed")

    def _verify_ports(self) -> None:
        required_ports = {8501: 'Streamlit', 8000: 'API'}
        for port, service in required_ports.items():
            if self._is_port_in_use(port):
                logger.warning(f"Port {port} ({service}) already in use")

    def _is_port_in_use(self, port: int) -> bool:
        import socket
        with socket.socket(socket.AF_INET, socket.SOCK_STREAM) as s:
            return s.connect_ex(('localhost', port)) == 0

    def _load_styles(self) -> None:
        css_paths = [
            ROOT / "styles" / "styles.css",
            Path(__file__).parent / "default_styles.css"
        ]
        for css_path in css_paths:
            try:
                if css_path.exists():
                    with open(css_path, "r") as f:
                        self.st.markdown(f"<style>{f.read()}</style>", unsafe_allow_html=True)
                        logger.info(f"Loaded CSS from {css_path}")
                        return
            except Exception as e:
                logger.warning(f"CSS load attempt failed: {css_path} - {e}")
        self.st.markdown(
            """
        <style>
            .stButton>button {
                border-radius: 8px !important;
                transition: all 0.3s ease !important;
            }
            .stButton>button:hover {
                transform: scale(1.02) !important;
            }
        </style>
        """,
            unsafe_allow_html=True,
        )

    def _render_system_status(self) -> None:
        with self.st.sidebar.expander("System Status", expanded=False):
            cols = self.st.columns(2)
            with cols[0]:
                self.st.metric("CPU", f"{psutil.cpu_percent()}%")
                mem = psutil.virtual_memory()
                self.st.metric("Memory", f"{mem.percent}%")
            with cols[1]:
                disk = psutil.disk_usage('/')
                self.st.metric("Disk", f"{disk.percent}%")
                net = psutil.net_io_counters()
                self.st.metric("Network", f"▲{net.bytes_sent/1e6:.1f}MB ▼{net.bytes_recv/1e6:.1f}MB")
            self.st.caption(f"Uptime: {self.health.uptime()}")

    def _safe_render(self, component: callable) -> None:
        try:
            component()
        except Exception as e:
            logger.error(f"Component failed: {component.__name__} - {e}")
            self.st.error(f"Component error: {component.__name__}")
            self.st.code(traceback.format_exc())

    def run(self) -> NoReturn:
        self.st.set_page_config(
            layout="wide",
            page_title=f"{self.config.app_name} | v{self.config.version}",
            page_icon=self.config.app_icon,
            initial_sidebar_state="expanded",
        )

        self._load_styles()

        while not self.signal_handler.should_exit:
            try:
                if not self.health.system_check():
                    if self.health.circuit_breaker:
                        raise RuntimeError("Critical health check failure")
                    self.health.circuit_breaker = True
                    self.st.error("System health degraded")
                    logger.error("Entered degraded state")

                selection = render_sidebar()
                self.dispatch_selection(selection)
                self._render_system_status()
                time.sleep(0.1)
            except Exception as e:
                logger.critical(f"Runtime failure: {e}")
                self.st.error("Application error occurred")
                if not self._handle_failure(e):
                    break
        logger.info("Application shutdown complete")

    def _handle_failure(self, error: Exception) -> bool:
        if isinstance(error, (MemoryError, KeyboardInterrupt)):
            return False
        return True

    def dispatch_selection(self, selection: str) -> None:
        view_map = {
            "Chat": lambda: self._safe_render(render_chat),
            "Settings": lambda: self._safe_render(render_settings),
            "Models": lambda: self._safe_render(render_models),
            "Memory": lambda: self._safe_render(render_memory),
            "Diagnostics": lambda: self._safe_render(EnterpriseDiagnostics().render),
        }
        if selection in view_map:
            view_map[selection]()
        else:
            self.st.warning(f"Unknown view: {selection}")
            logger.warning(f"Invalid selection: {selection}")


if __name__ == "__main__":
    logger.info(f"Starting Kari AI on {platform.node()}")
    logger.info(f"Python {sys.version}")
    logger.info(f"Root directory: {ROOT}")
    try:
        from components.sidebar import render_sidebar
        from components.chat import render_chat
        from components.settings import render_settings
        from components.memory import render_memory
        from components.models import render_models
        from mobile_ui.pages.diagnostics import EnterpriseDiagnostics

        app = KariApp()
        app.run()
    except Exception as e:
        logger.critical(f"Bootstrap failed: {e}")
        sys.exit(1)<|MERGE_RESOLUTION|>--- conflicted
+++ resolved
@@ -15,16 +15,11 @@
 import traceback
 from datetime import datetime, timedelta
 from pathlib import Path
-<<<<<<< HEAD
 from typing import Dict, Optional, NoReturn
 import signal
 import psutil
 import platform
 import time
-=======
-from datetime import datetime
-from typing import Optional
->>>>>>> 2e95a051
 
 # === Atomic Initialization === #
 ROOT = Path(__file__).resolve().parent.parent
@@ -280,4 +275,5 @@
         app.run()
     except Exception as e:
         logger.critical(f"Bootstrap failed: {e}")
+ 
         sys.exit(1)