--- conflicted
+++ resolved
@@ -11,14 +11,8 @@
 streamlit run mobile_ui/app.py
 ```
 
-<<<<<<< HEAD
 The UI includes chat and a task dashboard out of the box. A configuration panel
 lets you choose an LLM provider, model, and memory options. These widgets live in
 `mobile_ui/components/` and can be reused across future pages. Settings are kept
 locally in session state and can later be persisted to disk. Additional sections
-can be added under `mobile_ui/sections/`.
-=======
-The UI includes chat and a task dashboard out of the box. A settings panel lets you
-store credentials and model preferences securely in session state (and optionally
-on disk). Additional sections can be added under `mobile_ui/sections/`.
->>>>>>> 5258b45d
+can be added under `mobile_ui/sections/`.