import streamlit as st
from logic.model_registry import get_models
from logic.config_manager import update_config, load_config, get_status

PROVIDERS = ["Local (Ollama)", "HuggingFace", "Groq"]

<<<<<<< HEAD

def render_sidebar():
    st.sidebar.title("\U0001F9ED Navigation")
    config = load_config()

    provider = st.sidebar.selectbox(
        "LLM Provider",
        PROVIDERS,
        index=PROVIDERS.index(config.get("provider", PROVIDERS[0])),
    )
    if provider != config.get("provider"):
        update_config(provider=provider)

    models = [m["name"] for m in get_models(provider)]
    model_default = config.get("model") if config.get("model") in models else models[0]
    model = st.sidebar.selectbox("Model", models, index=models.index(model_default))
    if model != config.get("model"):
        update_config(model=model)

    status = get_status()
    emoji = {"Ready": "🟢", "Pending Config": "🟡", "Invalid": "🔴"}.get(status, "❔")
    st.sidebar.markdown(f"**Status:** {emoji} {status}")

=======
def render_sidebar():
    st.sidebar.title("\U0001F9ED Navigation")
>>>>>>> 79fc478c
    return st.sidebar.radio("Go to", ["Home", "Settings", "Models", "Memory", "Diagnostics"])<|MERGE_RESOLUTION|>--- conflicted
+++ resolved
@@ -3,8 +3,6 @@
 from logic.config_manager import update_config, load_config, get_status
 
 PROVIDERS = ["Local (Ollama)", "HuggingFace", "Groq"]
-
-<<<<<<< HEAD
 
 def render_sidebar():
     st.sidebar.title("\U0001F9ED Navigation")
@@ -27,9 +25,4 @@
     status = get_status()
     emoji = {"Ready": "🟢", "Pending Config": "🟡", "Invalid": "🔴"}.get(status, "❔")
     st.sidebar.markdown(f"**Status:** {emoji} {status}")
-
-=======
-def render_sidebar():
-    st.sidebar.title("\U0001F9ED Navigation")
->>>>>>> 79fc478c
     return st.sidebar.radio("Go to", ["Home", "Settings", "Models", "Memory", "Diagnostics"])