--- conflicted
+++ resolved
@@ -1,4 +1,3 @@
-<<<<<<< HEAD
 #!/usr/bin/env python3
 """
 Production-Grade Chat Interface
@@ -17,8 +16,6 @@
 import asyncio
 import logging
 from typing import Dict, List, Optional
-=======
->>>>>>> 2e95a051
 import streamlit as st
 from concurrent.futures import ThreadPoolExecutor
 import traceback
@@ -47,8 +44,7 @@
             st.warning("Please wait before sending another message")
             return False
         return True
-
-<<<<<<< HEAD
+      
     def _validate_input(self, text: str) -> bool:
         if not text or not text.strip():
             st.warning("Message cannot be empty")
@@ -155,15 +151,6 @@
 
         st.title("💬 AI Chat")
         st.markdown("---")
-=======
-from components.chat import render_chat
-
-
-def render_chat_page() -> None:
-    """High-level chat page using reusable chat component."""
-    st.markdown("## :speech_balloon: Chat")
-    render_chat()
->>>>>>> 2e95a051
 
         try:
             from logic.model_registry import get_ready_models, get_model_meta
@@ -223,8 +210,4 @@
         st.code(traceback.format_exc())
 
 if __name__ == "__main__":
-<<<<<<< HEAD
-    asyncio.run(render_chat_page())
-=======
-    render_chat_page()
->>>>>>> 2e95a051
+    asyncio.run(render_chat_page())