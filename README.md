# Kari AI

> **Local-first, plugin-driven, self-evolving.**
> Kari turns a single FastAPI service and a desktop Control Room into an autonomous “Ops Mesh” that can route intents, run domain capsules, and refactor its own code—without leaving your machine.

 
Kari is a modular, headless-first AI system built for enterprise deployments.
The stack ships with robust intent detection, a plugin router, and a
Tauri-based desktop control room. Memory and reasoning subsystems are tuned for
production workloads.

---
 

## 1 · Overview

 
* Intent detection engine with runtime-configurable regex rules
* Robust plugin router with manifest validation and RBAC dispatch
* Dual vector memory (Milvus + Redis) with surprise weighting
* Thread-safe Milvus client supporting TTL and metadata filters
* Recency-weighted memory store with automatic TTL pruning and async queries
* Local-first LLM orchestration (LNM + OSIRIS)
* HuggingFace-powered generation for SelfRefactor and automation
* HuggingFace LLM plugin with auto-download helper
* Optional OpenAI plugin for hosted inference
* **SelfRefactor Engine** with sandboxed testing, RL-based patch merging, and
  dynamic LLM backend selection (HF, DeepSeek or OpenAI)
* Configurable SRE scheduler (default weekly) continuously improves the codebase
* NANDA client enables cross-agent snippet sharing
* **Hydra-Ops Mesh** with capsule planner, event bus and guardrails
* Example plugins: hello world, desktop agent, TUI fallback, hf_llm, openai_llm
* Tauri desktop Control Room for chat, dashboard and memory matrix
* Streamlit mobile UI for API demo
* Prometheus metrics, tracing and EchoCore logging

Kari is a **modular, headless-first AI system** designed for on-prem or air-gapped environments.
The stack ships with:

* an intent engine and role-based plugin router
* a **SelfRefactor Engine** that patches its own code every hour
* dual-tier vector memory (Milvus + Redis) with surprise & recency weighting
* a **Tauri** desktop Control Room (React+Rust) for ops, metrics, and logs

Everything runs locally by default; cloud APIs are optional, opt-in plugins.

---

## 2 · Feature Highlights
 

| Category             | Highlights                                                                    |
| -------------------- | ----------------------------------------------------------------------------- |
| **Intent & Routing** | Regex intent matcher → Prompt-First Router → Capsule Planner                  |
| **Plugins**          | Drop a folder with `manifest.json` & `handler.py`; UI auto-appears            |
| **Memory**           | Milvus (dense vectors) + Redis (hot cache) + TTL pruning                      |
| **LLMs**             | Local LNM & OSIRIS models (ggml / llama.cpp); HF and OpenAI plugins optional  |
| **Self-Improvement** | DeepSeek-powered **SRE** runs in sandbox, merges patches after tests          |
| **Ops Mesh**         | *Hydra-Ops* capsules (DevOps, Finance, Growth, …) with guardrails & event bus |
| **Observability**    | Prometheus metrics, OpenTelemetry tracing, EchoCore immutable logs            |
| **UI**               | Tauri Control Room: dashboards, model manager, plugin config, memory matrix   |

Detailed usage instructions for each feature are in [docs/features_usage.md](docs/features_usage.md).

 
```
core/          # dispatch, embeddings, reasoning
event_bus/     # in-memory event streams
guardrails/    # YAML validators
capsules/      # domain-specific micro agents
integrations/  # helper utilities (RPA, automation)
plugins/       # drop-in plugins (manifest + handler)
desktop_ui/    # Tauri Control Room
mobile_ui/     # Streamlit mobile interface
fastapi/       # lightweight stubs for tests
pydantic/      # lightweight stubs for tests
tests/         # pytest suite

---

## 3 · Repository Layout

```text
core/          # dispatcher, embeddings, capsule planner
event_bus/     # Redis-Streams helpers
guardrails/    # YAML validators & rule engine
capsules/      # domain-specific agents (DevOps, Finance, …)
integrations/  # NANDA client, RPA helpers, external bridges
plugins/       # drop-in plugins (manifest + handler + ui)
desktop_ui/    # Tauri Control Room (Rust + React)
fastapi/       # API entrypoints, chat & metrics
pydantic/      # DTOs & schemas
tests/         # pytest suite
docs/          # architecture docs (mesh_arch.md, …)
```

---

## 4 · Quick-Start

```bash
# 1 · Install Python deps
pip install -r requirements.txt

# 2 · Launch backend API
uvicorn main:app --reload

# 3 · Run desktop Control Room (dev mode)
cd desktop_ui
npx tauri dev
 
```

**Full stack (API + Milvus + Redis + Prometheus):**

```bash
docker compose up
```

Build signed desktop binaries:

 
# Launch the Control Room
cd desktop_ui && npx tauri dev

# Launch the mobile web UI
streamlit run mobile_ui/app.py

```bash
cd desktop_ui
npx tauri build          # outputs .app / .exe / .AppImage
```

Run tests:
 

```bash
pytest -q
```

### API Usage

Kari's FastAPI backend exposes a small set of endpoints for headless deployments.
See [docs/api_usage.md](docs/api_usage.md) for the full list and example `curl`
commands.

---

## 5 · Development Cheatsheet

 
# Launch Control Room
cd desktop_ui && npx tauri build

| Task               | Command                                |
| ------------------ | -------------------------------------- |
| Format             | `black .`                              |
| Type-check         | `mypy .`                               |
| Lint               | `ruff .`                               |
| Tests              | `pytest`                               |
| Hot-reload plugins | just save the folder—Kari auto-detects |
### Advanced / Unrestricted Mode

Set `ADVANCED_MODE=true` to enable full SelfRefactor logs and allow plugin UIs marked as untrusted. Use with caution.

 

---

## 6 · Writing a Plugin

1. `mkdir plugins/my_plugin`
2. Add **manifest.json**

```json
{
  "name": "my_plugin",
  "description": "Says hello",
  "plugin_api_version": "0.1.0",
  "required_roles": ["user"]
}
```

3. Add **handler.py**

```python
def run(message, context):
    return "Hello from my_plugin!"
```

4. (Optional) **prompt.txt** for extra context or **ui.py** to extend the Control Room.

Drop the folder—Kari discovers it, registers routes, and injects UI automatically.

---

 
## Control Room

## 7 · Control Room
 

* **Dashboard** – CPU/RAM, capsule health, error feed
* **LLM Manager** – download / switch local models
* **Plugins** – enable, disable, edit manifests live
* **Memory Matrix** – inspect vector hits & decay curves
* **Logs & Trace** – Prometheus charts, OT spans, SRE patch history

Runs as a native Tauri app; all traffic stays on `localhost`.

 
Run the API with `uvicorn main:app` and start the Tauri Control Room for a
full-featured desktop experience.

---
 

## 8 · Deployment Modes

| Mode             | Stack                                                        | Notes                         |
| ---------------- | ------------------------------------------------------------ | ----------------------------- |
| **Local**        | `docker-compose.yml` (FastAPI + Milvus + Redis + Prometheus) | single-host dev or small team |
| **Desktop-only** | Tauri binary spawns embedded FastAPI                         | offline / air-gapped          |
| **Kubernetes**   | Helm chart `charts/kari/`                                    | GKE, EKS, on-prem             |

 
 
* Local: `docker-compose.yml` (FastAPI, Milvus, Redis, Prometheus)
* Cloud: Helm chart for K8s + GKE/EKS

---
 

## 9 · Roadmap & Docs

Detailed architecture diagrams, sprint plans, and Hydra-Ops capsule spec are in **`DEV_SHEET.md`** and **`docs/mesh_arch.md`**.

Additional guides:

- [API Usage](docs/api_usage.md)
- [Feature Guide](docs/features_usage.md)
<<<<<<< HEAD
- [Chat Interface](docs/chat_interface.md)
=======
>>>>>>> 8017e924
- [Automation Features](docs/automation_features.md)
- [SelfRefactor Engine](docs/self_refactor.md)
- [n8n Integration](docs/n8n_integration.md)
- [OpenAI Customer Service](docs/openai_customer_service.md)
<<<<<<< HEAD
- [Plugin Specification](docs/plugin_spec.md)
- [Memory Architecture](docs/memory_arch.md)
- [Architecture Overview](docs/architecture.md)
- [OpenAI vs Kari](docs/side_by_side_openai_kari.md)
=======
 
- [Plugin Specification](docs/plugin_spec.md)
- [Memory Architecture](docs/memory_arch.md)
>>>>>>> 8017e924
- [LLM Guide](docs/llm_guide.md)
- [Event Bus](docs/event_bus.md)
- [Observability](docs/observability.md)
- [UI Handbook](docs/ui_handbook.md)
- [Security Practices](docs/security.md)
- [API Reference](docs/api_reference.md)
- [Test Strategy](docs/tests.md)
- [Contributing Guide](docs/contributing.md)

<<<<<<< HEAD
=======


>>>>>>> 8017e924
---

## 10 · License

 
This project contains the production-ready Kari AI stack. It includes:

- A simple intent engine and plugin router.
- Example plugins (hello world, desktop agent, TUI fallback, hf_llm, openai_llm).
- Vector-based memory with embeddings and an in-memory Milvus client.
- Soft reasoning engine with TTL pruning, recency-weighted queries and async support.
- FastAPI service exposing chat, memory store, metadata-aware search, metrics,
  plugin management and health checks.
- Tauri Control Room for chat, dashboard and memory matrix.
- Streamlit mobile UI for API demo.

Released under the MIT license.
<<<<<<< HEAD

See [CHANGELOG.md](CHANGELOG.md) for version history.
=======
 

See [CHANGELOG.md](CHANGELOG.md) for version history.

 
>>>>>>> 8017e924

---
 

### AI-Karen in One Glance

 
See `DEV_SHEET.md` for the complete development specification and sprint plans.
The Hydra-Ops capsule design is further detailed in `docs/mesh_arch.md`.
 

* Intent router, plugin ecosystem, self-patching SRE
* Vector memory with surprise & recency fusion
* FastAPI backend + Tauri Control Room
* Example plugins: hello-world, desktop agent, HF LLM, OpenAI LLM
* Tests: `pytest -q`
* More in `DEV_SHEET.md` — happy hacking!
* See the [UI Handbook](docs/ui_handbook.md) for Control Room navigation.
 <|MERGE_RESOLUTION|>--- conflicted
+++ resolved
@@ -239,24 +239,23 @@
 
 - [API Usage](docs/api_usage.md)
 - [Feature Guide](docs/features_usage.md)
-<<<<<<< HEAD
+ 
 - [Chat Interface](docs/chat_interface.md)
-=======
->>>>>>> 8017e924
+
 - [Automation Features](docs/automation_features.md)
 - [SelfRefactor Engine](docs/self_refactor.md)
 - [n8n Integration](docs/n8n_integration.md)
 - [OpenAI Customer Service](docs/openai_customer_service.md)
-<<<<<<< HEAD
+ 
 - [Plugin Specification](docs/plugin_spec.md)
 - [Memory Architecture](docs/memory_arch.md)
 - [Architecture Overview](docs/architecture.md)
 - [OpenAI vs Kari](docs/side_by_side_openai_kari.md)
-=======
+
  
 - [Plugin Specification](docs/plugin_spec.md)
 - [Memory Architecture](docs/memory_arch.md)
->>>>>>> 8017e924
+ 
 - [LLM Guide](docs/llm_guide.md)
 - [Event Bus](docs/event_bus.md)
 - [Observability](docs/observability.md)
@@ -266,11 +265,7 @@
 - [Test Strategy](docs/tests.md)
 - [Contributing Guide](docs/contributing.md)
 
-<<<<<<< HEAD
-=======
-
-
->>>>>>> 8017e924
+
 ---
 
 ## 10 · License
@@ -288,16 +283,16 @@
 - Streamlit mobile UI for API demo.
 
 Released under the MIT license.
-<<<<<<< HEAD
+ 
 
 See [CHANGELOG.md](CHANGELOG.md) for version history.
-=======
+
  
 
 See [CHANGELOG.md](CHANGELOG.md) for version history.
 
  
->>>>>>> 8017e924
+ 
 
 ---
  
