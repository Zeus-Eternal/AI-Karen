# AI-Karen

This project contains a minimal prototype of the Kari AI stack. It includes:

- A simple intent engine and plugin router.
- Example plugins (hello world, desktop agent, TUI fallback).
- Vector-based memory with embeddings and an in-memory Milvus client.
- Soft reasoning engine storing and querying memories.
- Basic FastAPI application with chat, store, search and metrics endpoints.
- Streamlit admin pages for chat, dashboard and memory matrix.

<<<<<<< HEAD
Run tests with `pytest -q`.

See `DEV_SHEET.md` for the complete development specification and sprint plans.
=======
Run tests with `pytest -q`.
>>>>>>> 0bff388b
<|MERGE_RESOLUTION|>--- conflicted
+++ resolved
@@ -9,10 +9,6 @@
 - Basic FastAPI application with chat, store, search and metrics endpoints.
 - Streamlit admin pages for chat, dashboard and memory matrix.
 
-<<<<<<< HEAD
 Run tests with `pytest -q`.
 
 See `DEV_SHEET.md` for the complete development specification and sprint plans.
-=======
-Run tests with `pytest -q`.
->>>>>>> 0bff388b
