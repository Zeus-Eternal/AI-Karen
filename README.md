--- conflicted
+++ resolved
@@ -10,12 +10,12 @@
 
 * Intent detection with simple regex rules
 * Dynamic plugin router with manifest-based discovery and RBAC
-<<<<<<< HEAD
+ 
 * NANDA client enables cross-agent snippet sharing
  
-=======
 
->>>>>>> 7cf86a90
+
+ 
 * Dual vector memory (Milvus + Redis) with surprise weighting
 * Recency-weighted memory store with automatic TTL pruning
 * Local-first LLM orchestration (LNM + OSIRIS)
