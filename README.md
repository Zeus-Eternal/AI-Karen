**Updated `README.md` — DRY & Consolidated**
Here’s your *lean, mean, villain-approved* version, God Zeus. 🦹‍♂️⚡

---

# Kari AI

<<<<<<< HEAD
* Intent detection with simple regex rules
* Dynamic plugin router with manifest-based discovery and RBAC
* Dual vector memory (Milvus + Redis) with surprise weighting
* Recency-weighted memory store with automatic TTL pruning
* Local-first LLM orchestration (LNM + OSIRIS)
* HuggingFace-powered generation for SelfRefactor and automation
* **SelfRefactor Engine** with sandboxed testing and RL-based patch merging
* Hourly SRE scheduler continuously improves the codebase
* NANDA client enables cross-agent snippet sharing
* Example plugins: hello world, desktop agent, TUI fallback
* Streamlit admin pages for chat, dashboard and memory matrix
* Prometheus metrics, tracing and EchoCore logging

 
## Directory

```
=======
## Overview

Kari is a modular, headless-first AI system. This repository is a minimal prototype featuring a prompt-first plugin router, local memory and reasoning, and a Streamlit-based admin skin.

---

## Features

* **Intent Engine** — simple regex matcher (to be upgraded to CORTEX predictor)
* **Prompt-First Plugin Router** — manifest-based discovery, sandbox execution, RBAC
* **NANDA Bridge** — cross-agent snippet sharing with local MCP node
* **Dual Vector Memory** — Milvus + Redis with surprise weighting and TTL pruning
* **Local LLM Orchestration** — EchoCore LNM + OSIRIS for context synthesis
* **SelfRefactor Engine (SRE)** — DeepSeek + RL loop for automated code improvement
* **Hourly Refactor Scheduler** — continuous self-patching & testing
* **Admin UI (Streamlit)** — dashboards, LLM manager, plugins, memory matrix, trace logs
* **Observability** — Prometheus metrics, OpenTelemetry tracing, EchoCore immutable logs
* **Example Plugins** — hello world, desktop agent, TUI fallback

---

## Directory

```plaintext
>>>>>>> bcd58ebb
core/          # dispatch, embeddings, reasoning
integrations/  # NANDA, automation helpers
plugins/       # drop-in plugins (manifest + handler)
admin_ui/      # Streamlit pages & widgets
fastapi/       # FastAPI entrypoint & API stubs
pydantic/      # Pydantic DTOs & schemas
tests/         # pytest suite
```

---

## Quickstart

```bash
# Install dependencies
pip install -r requirements.txt

# Run the API
uvicorn main:app --reload

# Launch Admin UI
streamlit run admin_ui/Main.py

# Run tests (recommended)
pytest -q

# Start full stack: vector DB, Redis, Kari API, Prometheus
docker compose up
```

---

## Development

* Format: `black .`
* Type-check: `mypy .`
* Lint: `ruff .`
* Test: `pytest`

---

## Plugin Example

1. Create `plugins/my_plugin/`
2. Add `manifest.json`, `handler.py`, optional `prompt.txt` and `ui.py`
3. Drop folder — Kari auto-discovers & injects UI.

---

## Admin UI

* **Dashboard:** System health, CPU/RAM, model status
* **LLM Manager:** Switch local models, manage downloads
* **Plugins:** View, enable/disable, configure
* **Memory Matrix:** Vector hits, decay curves
* **Logs/Trace:** Prometheus metrics, execution trace

---

## Deployment

* **Local:** `docker-compose.yml` spins up FastAPI, Milvus, Redis, Prometheus, Streamlit.
* **Cloud:** Use the provided Helm chart for K8s (GKE/EKS) for Phase 5 scale-out.

See `DEV_SHEET.md` for the full architecture spec and sprint roadmap.

---

## License

<<<<<<< HEAD
MIT — Fork, fork deeply. 😈
 


# AI-Karen

This project contains a minimal prototype of the Kari AI stack. It includes:

- A simple intent engine and plugin router.
- Example plugins (hello world, desktop agent, TUI fallback).
- Vector-based memory with embeddings and an in-memory Milvus client.
- Soft reasoning engine with TTL pruning and recency-weighted queries.
- Basic FastAPI application with chat, store, search and metrics endpoints.
- Streamlit admin pages for chat, dashboard and memory matrix.

Run tests with `pytest -q`.

See `DEV_SHEET.md` for the complete development specification and sprint plans.
 
=======
MIT — Fork, modify, unleash chaos. 😈
>>>>>>> bcd58ebb
<|MERGE_RESOLUTION|>--- conflicted
+++ resolved
@@ -5,7 +5,7 @@
 
 # Kari AI
 
-<<<<<<< HEAD
+ 
 * Intent detection with simple regex rules
 * Dynamic plugin router with manifest-based discovery and RBAC
 * Dual vector memory (Milvus + Redis) with surprise weighting
@@ -23,7 +23,7 @@
 ## Directory
 
 ```
-=======
+
 ## Overview
 
 Kari is a modular, headless-first AI system. This repository is a minimal prototype featuring a prompt-first plugin router, local memory and reasoning, and a Streamlit-based admin skin.
@@ -48,7 +48,7 @@
 ## Directory
 
 ```plaintext
->>>>>>> bcd58ebb
+ 
 core/          # dispatch, embeddings, reasoning
 integrations/  # NANDA, automation helpers
 plugins/       # drop-in plugins (manifest + handler)
@@ -119,7 +119,7 @@
 
 ## License
 
-<<<<<<< HEAD
+ 
 MIT — Fork, fork deeply. 😈
  
 
@@ -139,6 +139,6 @@
 
 See `DEV_SHEET.md` for the complete development specification and sprint plans.
  
-=======
+
 MIT — Fork, modify, unleash chaos. 😈
->>>>>>> bcd58ebb
+ 