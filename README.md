**Updated `README.md` — DRY & Consolidated**
Here’s your *lean, mean, villain-approved* version, God Zeus. 🦹‍♂️⚡

<<<<<<< HEAD
Kari is a modular, headless-first AI system built for enterprise deployments.
The stack ships with robust intent detection, a plugin router, and a
Tauri-based desktop control room. Memory and reasoning subsystems are tuned for
production workloads.
=======
---
>>>>>>> b97825c8

# Kari AI

<<<<<<< HEAD
* Intent detection engine with runtime-configurable regex rules
* Robust plugin router with manifest validation and RBAC dispatch
* Dual vector memory (Milvus + Redis) with surprise weighting
* Thread-safe Milvus client supporting TTL and metadata filters
* Recency-weighted memory store with automatic TTL pruning and async queries
* Local-first LLM orchestration (LNM + OSIRIS)
* HuggingFace-powered generation for SelfRefactor and automation
* HuggingFace LLM plugin with auto-download helper
* Optional OpenAI plugin for hosted inference
* **SelfRefactor Engine** with sandboxed testing and RL-based patch merging
* Hourly SRE scheduler continuously improves the codebase
* NANDA client enables cross-agent snippet sharing
* **Hydra-Ops Mesh** with capsule planner, event bus and guardrails
* Example plugins: hello world, desktop agent, TUI fallback, hf_llm, openai_llm
* Tauri desktop Control Room for chat, dashboard and memory matrix
=======
 
* Intent detection with simple regex rules
* Dynamic plugin router with manifest-based discovery and RBAC
* Dual vector memory (Milvus + Redis) with surprise weighting
* Recency-weighted memory store with automatic TTL pruning
* Local-first LLM orchestration (LNM + OSIRIS)
* HuggingFace-powered generation for SelfRefactor and automation
* **SelfRefactor Engine** with sandboxed testing and RL-based patch merging
* Hourly SRE scheduler continuously improves the codebase
* NANDA client enables cross-agent snippet sharing
* Example plugins: hello world, desktop agent, TUI fallback
* Streamlit admin pages for chat, dashboard and memory matrix
>>>>>>> b97825c8
* Prometheus metrics, tracing and EchoCore logging

 
## Directory

```
<<<<<<< HEAD
core/          # dispatch, embeddings, reasoning
event_bus/     # in-memory event streams
guardrails/    # YAML validators
capsules/      # domain-specific micro agents
integrations/  # helper utilities (RPA, automation)
plugins/       # drop-in plugins (manifest + handler)
desktop_ui/    # Tauri Control Room
fastapi/       # lightweight stubs for tests
pydantic/      # lightweight stubs for tests
=======

## Overview

Kari is a modular, headless-first AI system. This repository is a minimal prototype featuring a prompt-first plugin router, local memory and reasoning, and a Streamlit-based admin skin.

---

## Features

* **Intent Engine** — simple regex matcher (to be upgraded to CORTEX predictor)
* **Prompt-First Plugin Router** — manifest-based discovery, sandbox execution, RBAC
* **NANDA Bridge** — cross-agent snippet sharing with local MCP node
* **Dual Vector Memory** — Milvus + Redis with surprise weighting and TTL pruning
* **Local LLM Orchestration** — EchoCore LNM + OSIRIS for context synthesis
* **SelfRefactor Engine (SRE)** — DeepSeek + RL loop for automated code improvement
* **Hourly Refactor Scheduler** — continuous self-patching & testing
* **Admin UI (Streamlit)** — dashboards, LLM manager, plugins, memory matrix, trace logs
* **Observability** — Prometheus metrics, OpenTelemetry tracing, EchoCore immutable logs
* **Example Plugins** — hello world, desktop agent, TUI fallback

---

## Directory

```plaintext
 
core/          # dispatch, embeddings, reasoning
integrations/  # NANDA, automation helpers
plugins/       # drop-in plugins (manifest + handler)
admin_ui/      # Streamlit pages & widgets
fastapi/       # FastAPI entrypoint & API stubs
pydantic/      # Pydantic DTOs & schemas
>>>>>>> b97825c8
tests/         # pytest suite
```

---

## Quickstart

```bash
# Install dependencies
pip install -r requirements.txt

# Run the API
uvicorn main:app --reload

<<<<<<< HEAD
# Launch the Control Room
cd desktop_ui && npx tauri dev
=======
# Launch Admin UI
streamlit run admin_ui/Main.py
>>>>>>> b97825c8

# Run tests (recommended)
pytest -q

# Start full stack: vector DB, Redis, Kari API, Prometheus
docker compose up
<<<<<<< HEAD

# Launch Control Room
cd desktop_ui && npx tauri build

 
=======
>>>>>>> b97825c8
```

---

## Development

* Format: `black .`
* Type-check: `mypy .`
* Lint: `ruff .`
* Test: `pytest`

---

## Plugin Example

1. Create `plugins/my_plugin/`
2. Add `manifest.json`, `handler.py`, optional `prompt.txt` and `ui.py`
3. Drop folder — Kari auto-discovers & injects UI.

---

## Control Room

* **Dashboard:** System health, CPU/RAM, model status
* **LLM Manager:** Switch local models, manage downloads
* **Plugins:** View, enable/disable, configure
* **Memory Matrix:** Vector hits, decay curves
* **Logs/Trace:** Prometheus metrics, execution trace

---

## Deployment

<<<<<<< HEAD
Run the API with `uvicorn main:app` and start the Tauri Control Room for a
full-featured desktop experience.
=======
* **Local:** `docker-compose.yml` spins up FastAPI, Milvus, Redis, Prometheus, Streamlit.
* **Cloud:** Use the provided Helm chart for K8s (GKE/EKS) for Phase 5 scale-out.
>>>>>>> b97825c8

See `DEV_SHEET.md` for the full architecture spec and sprint roadmap.

<<<<<<< HEAD

 
* Local: `docker-compose.yml` (FastAPI, Milvus, Redis, Prometheus)
* Cloud: Helm chart for K8s + GKE/EKS
=======
---
>>>>>>> b97825c8

## License

 
MIT — Fork, fork deeply. 😈
 


# AI-Karen

This project contains the production-ready Kari AI stack. It includes:

- A simple intent engine and plugin router.
- Example plugins (hello world, desktop agent, TUI fallback, hf_llm, openai_llm).
- Vector-based memory with embeddings and an in-memory Milvus client.
<<<<<<< HEAD
- Soft reasoning engine with TTL pruning, recency-weighted queries and async support.
- FastAPI service exposing chat, memory store, metadata-aware search, metrics,
  plugin management and health checks.
- Tauri Control Room for chat, dashboard and memory matrix.
=======
- Soft reasoning engine with TTL pruning and recency-weighted queries.
- Basic FastAPI application with chat, store, search and metrics endpoints.
- Streamlit admin pages for chat, dashboard and memory matrix.
>>>>>>> b97825c8

Run tests with `pytest -q`.

See `DEV_SHEET.md` for the complete development specification and sprint plans.
<<<<<<< HEAD
The Hydra-Ops capsule design is further detailed in `docs/mesh_arch.md`.
=======
 

MIT — Fork, modify, unleash chaos. 😈
>>>>>>> b97825c8
 <|MERGE_RESOLUTION|>--- conflicted
+++ resolved
@@ -1,18 +1,18 @@
 **Updated `README.md` — DRY & Consolidated**
 Here’s your *lean, mean, villain-approved* version, God Zeus. 🦹‍♂️⚡
 
-<<<<<<< HEAD
+ 
 Kari is a modular, headless-first AI system built for enterprise deployments.
 The stack ships with robust intent detection, a plugin router, and a
 Tauri-based desktop control room. Memory and reasoning subsystems are tuned for
 production workloads.
-=======
----
->>>>>>> b97825c8
+
+---
+ 
 
 # Kari AI
 
-<<<<<<< HEAD
+ 
 * Intent detection engine with runtime-configurable regex rules
 * Robust plugin router with manifest validation and RBAC dispatch
 * Dual vector memory (Milvus + Redis) with surprise weighting
@@ -28,7 +28,7 @@
 * **Hydra-Ops Mesh** with capsule planner, event bus and guardrails
 * Example plugins: hello world, desktop agent, TUI fallback, hf_llm, openai_llm
 * Tauri desktop Control Room for chat, dashboard and memory matrix
-=======
+
  
 * Intent detection with simple regex rules
 * Dynamic plugin router with manifest-based discovery and RBAC
@@ -41,14 +41,14 @@
 * NANDA client enables cross-agent snippet sharing
 * Example plugins: hello world, desktop agent, TUI fallback
 * Streamlit admin pages for chat, dashboard and memory matrix
->>>>>>> b97825c8
+ 
 * Prometheus metrics, tracing and EchoCore logging
 
  
 ## Directory
 
 ```
-<<<<<<< HEAD
+ 
 core/          # dispatch, embeddings, reasoning
 event_bus/     # in-memory event streams
 guardrails/    # YAML validators
@@ -58,7 +58,7 @@
 desktop_ui/    # Tauri Control Room
 fastapi/       # lightweight stubs for tests
 pydantic/      # lightweight stubs for tests
-=======
+
 
 ## Overview
 
@@ -91,7 +91,7 @@
 admin_ui/      # Streamlit pages & widgets
 fastapi/       # FastAPI entrypoint & API stubs
 pydantic/      # Pydantic DTOs & schemas
->>>>>>> b97825c8
+ 
 tests/         # pytest suite
 ```
 
@@ -106,27 +106,27 @@
 # Run the API
 uvicorn main:app --reload
 
-<<<<<<< HEAD
+ 
 # Launch the Control Room
 cd desktop_ui && npx tauri dev
-=======
+
 # Launch Admin UI
 streamlit run admin_ui/Main.py
->>>>>>> b97825c8
+ 
 
 # Run tests (recommended)
 pytest -q
 
 # Start full stack: vector DB, Redis, Kari API, Prometheus
 docker compose up
-<<<<<<< HEAD
+ 
 
 # Launch Control Room
 cd desktop_ui && npx tauri build
 
  
-=======
->>>>>>> b97825c8
+
+ 
 ```
 
 ---
@@ -160,24 +160,24 @@
 
 ## Deployment
 
-<<<<<<< HEAD
+ 
 Run the API with `uvicorn main:app` and start the Tauri Control Room for a
 full-featured desktop experience.
-=======
+
 * **Local:** `docker-compose.yml` spins up FastAPI, Milvus, Redis, Prometheus, Streamlit.
 * **Cloud:** Use the provided Helm chart for K8s (GKE/EKS) for Phase 5 scale-out.
->>>>>>> b97825c8
+ 
 
 See `DEV_SHEET.md` for the full architecture spec and sprint roadmap.
 
-<<<<<<< HEAD
+ 
 
  
 * Local: `docker-compose.yml` (FastAPI, Milvus, Redis, Prometheus)
 * Cloud: Helm chart for K8s + GKE/EKS
-=======
----
->>>>>>> b97825c8
+
+---
+ 
 
 ## License
 
@@ -193,25 +193,22 @@
 - A simple intent engine and plugin router.
 - Example plugins (hello world, desktop agent, TUI fallback, hf_llm, openai_llm).
 - Vector-based memory with embeddings and an in-memory Milvus client.
-<<<<<<< HEAD
+ 
 - Soft reasoning engine with TTL pruning, recency-weighted queries and async support.
 - FastAPI service exposing chat, memory store, metadata-aware search, metrics,
   plugin management and health checks.
 - Tauri Control Room for chat, dashboard and memory matrix.
-=======
+
 - Soft reasoning engine with TTL pruning and recency-weighted queries.
 - Basic FastAPI application with chat, store, search and metrics endpoints.
 - Streamlit admin pages for chat, dashboard and memory matrix.
->>>>>>> b97825c8
+ 
 
 Run tests with `pytest -q`.
 
 See `DEV_SHEET.md` for the complete development specification and sprint plans.
-<<<<<<< HEAD
 The Hydra-Ops capsule design is further detailed in `docs/mesh_arch.md`.
-=======
  
 
 MIT — Fork, modify, unleash chaos. 😈
->>>>>>> b97825c8
  