--- conflicted
+++ resolved
@@ -1,4 +1,3 @@
-<<<<<<< HEAD
 # Kari AI
 
 ## Overview
@@ -69,7 +68,6 @@
 ## License
 
 MIT — Fork, fork deeply. 😈
-=======
 # AI-Karen
 
 This project contains a minimal prototype of the Kari AI stack. It includes:
@@ -84,4 +82,3 @@
 Run tests with `pytest -q`.
 
 See `DEV_SHEET.md` for the complete development specification and sprint plans.
->>>>>>> 015626c6
