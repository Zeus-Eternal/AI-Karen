--- conflicted
+++ resolved
@@ -243,7 +243,7 @@
 - [SelfRefactor Engine](docs/self_refactor.md)
 - [n8n Integration](docs/n8n_integration.md)
 - [OpenAI Customer Service](docs/openai_customer_service.md)
-<<<<<<< HEAD
+ 
 - [Plugin Specification](docs/plugin_spec.md)
 - [Memory Architecture](docs/memory_arch.md)
 - [LLM Guide](docs/llm_guide.md)
@@ -254,8 +254,8 @@
 - [API Reference](docs/api_reference.md)
 - [Test Strategy](docs/tests.md)
 - [Contributing Guide](docs/contributing.md)
-=======
->>>>>>> 1b002fec
+
+
 
 ---
 
@@ -274,11 +274,11 @@
 - Streamlit mobile UI for API demo.
 
 Released under the MIT license.
-<<<<<<< HEAD
+ 
 
 See [CHANGELOG.md](CHANGELOG.md) for version history.
-=======
->>>>>>> 1b002fec
+
+ 
 
 ---
  
