--- conflicted
+++ resolved
@@ -239,46 +239,36 @@
 
 - [API Usage](docs/api_usage.md)
 - [Feature Guide](docs/features_usage.md)
-<<<<<<< HEAD
+ 
 - [Chat Interface](docs/chat_interface.md)
-=======
+
  
 - [Chat Interface](docs/chat_interface.md)
 
->>>>>>> 46419b75
+ 
 - [Automation Features](docs/automation_features.md)
 - [SelfRefactor Engine](docs/self_refactor.md)
 - [n8n Integration](docs/n8n_integration.md)
 - [OpenAI Customer Service](docs/openai_customer_service.md)
-<<<<<<< HEAD
-=======
- 
->>>>>>> 46419b75
+
 - [Plugin Specification](docs/plugin_spec.md)
 - [Memory Architecture](docs/memory_arch.md)
 - [Architecture Overview](docs/architecture.md)
 - [OpenAI vs Kari](docs/side_by_side_openai_kari.md)
-<<<<<<< HEAD
-=======
-
->>>>>>> 46419b75
+
 - [LLM Guide](docs/llm_guide.md)
 - [Event Bus](docs/event_bus.md)
 - [Observability](docs/observability.md)
 - [UI Handbook](docs/ui_handbook.md)
-<<<<<<< HEAD
+ 
 - [ICE Wrapper](docs/ice_wrapper.md)
-=======
->>>>>>> 46419b75
+
 - [Security Practices](docs/security.md)
 - [API Reference](docs/api_reference.md)
 - [Test Strategy](docs/tests.md)
 - [Contributing Guide](docs/contributing.md)
 
-<<<<<<< HEAD
-=======
-
->>>>>>> 46419b75
+
 ---
 
 ## 10 · License
@@ -296,16 +286,16 @@
 - Streamlit mobile UI for API demo.
 
 Released under the MIT license.
-<<<<<<< HEAD
+ 
 
 See [CHANGELOG.md](CHANGELOG.md) for version history.
-=======
+
  
 
 See [CHANGELOG.md](CHANGELOG.md) for version history.
 
  
->>>>>>> 46419b75
+ 
 
 ---
  
