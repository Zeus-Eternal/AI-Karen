--- conflicted
+++ resolved
@@ -56,7 +56,7 @@
     return {"status": "ok"}
 
 
-<<<<<<< HEAD
+ 
 @app.get("/health")
 def health() -> Dict[str, Any]:
     return {
@@ -75,12 +75,12 @@
     role = getattr(req, "role", "user")
     data = await dispatcher.dispatch(req.text, role=role)
     return ChatResponse(**data)
-=======
+
 @app.post("/chat")
 async def chat(req: ChatRequest):
     role = getattr(req, "role", "user")
     return await dispatcher.dispatch(req.text, role=role)
->>>>>>> b97825c8
+ 
 
 
 @app.post("/store")
