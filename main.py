from typing import Any, Dict, List

from core.cortex.dispatch import CortexDispatcher
from core.embedding_manager import _METRICS as METRICS
from core.soft_reasoning_engine import SoftReasoningEngine
from fastapi import FastAPI
from pydantic import BaseModel
from src.integrations.llm_registry import registry as llm_registry

app = FastAPI()

dispatcher = CortexDispatcher()
engine = SoftReasoningEngine()


class ChatRequest(BaseModel):
    text: str
    role: str = "user"


class ChatResponse(BaseModel):
    intent: str
    confidence: float
    response: Any


class StoreRequest(BaseModel):
    text: str
    ttl_seconds: float | None = None
    tag: str | None = None


class StoreResponse(BaseModel):
    status: str
    id: int | None


class SearchRequest(BaseModel):
    text: str
    top_k: int = 3
    metadata_filter: Dict[str, Any] | None = None


class SearchResult(BaseModel):
    id: int
    score: float
    payload: Dict[str, Any]


class MetricsResponse(BaseModel):
    metrics: Dict[str, float]


class ModelListResponse(BaseModel):
    models: List[str]
    active: str


class ModelSelectRequest(BaseModel):
    model: str


@app.get("/ping")
def ping():
    return {"status": "ok"}


@app.get("/health")
def health() -> Dict[str, Any]:
    return {
        "status": "healthy",
        "plugins": len(dispatcher.router.intent_map),
    }


@app.get("/ready")
def ready() -> Dict[str, Any]:
    return {"ready": True}


@app.post("/chat")
async def chat(req: ChatRequest) -> ChatResponse:
    role = getattr(req, "role", "user")
    data = await dispatcher.dispatch(req.text, role=role)
    return ChatResponse(**data)


@app.post("/store")
async def store(req: StoreRequest) -> StoreResponse:
    metadata = {"tag": req.tag} if req.tag else None
    rid = engine.ingest(
        req.text,
        metadata=metadata,
        ttl_seconds=req.ttl_seconds,
    )
    return StoreResponse(status="stored", id=rid)


@app.post("/search")
async def search(req: SearchRequest) -> List[SearchResult]:
    top_k = getattr(req, "top_k", 3)
    results = engine.query(
        req.text,
        top_k=top_k,
        metadata_filter=getattr(req, "metadata_filter", None),
    )
    return [SearchResult(**r) for r in results]


@app.get("/metrics")
def metrics() -> MetricsResponse:
    agg = {k: sum(v) / len(v) if v else 0 for k, v in METRICS.items()}
    return MetricsResponse(metrics=agg)


@app.get("/plugins")
def list_plugins() -> List[str]:
    return dispatcher.router.list_intents()


@app.post("/plugins/reload")
def reload_plugins():
    dispatcher.router.reload()
    return {"status": "reloaded", "count": len(dispatcher.router.intent_map)}


@app.get("/plugins/{intent}")
def plugin_manifest(intent: str):
    plugin = dispatcher.router.get_plugin(intent)
    if not plugin:
        return {"error": "not found"}
    return plugin.manifest


<<<<<<< HEAD
@app.get("/models")
def list_models() -> ModelListResponse:
    models = list(llm_registry.list_models())
    return ModelListResponse(models=models, active=llm_registry.active)


@app.post("/models/select")
def select_model(req: ModelSelectRequest) -> ModelListResponse:
    llm_registry.set_active(req.model)
    models = list(llm_registry.list_models())
    return ModelListResponse(models=models, active=llm_registry.active)


=======
>>>>>>> 0902c79a
@app.get("/self_refactor/logs")
def self_refactor_logs(full: bool = False):
    """Return SelfRefactor logs. Sanitized unless ADVANCED_MODE allows full."""
    from src.self_refactor import log_utils

    logs = log_utils.load_logs(full=full)
    return {"logs": logs}<|MERGE_RESOLUTION|>--- conflicted
+++ resolved
@@ -132,7 +132,7 @@
     return plugin.manifest
 
 
-<<<<<<< HEAD
+ 
 @app.get("/models")
 def list_models() -> ModelListResponse:
     models = list(llm_registry.list_models())
@@ -146,8 +146,7 @@
     return ModelListResponse(models=models, active=llm_registry.active)
 
 
-=======
->>>>>>> 0902c79a
+
 @app.get("/self_refactor/logs")
 def self_refactor_logs(full: bool = False):
     """Return SelfRefactor logs. Sanitized unless ADVANCED_MODE allows full."""
