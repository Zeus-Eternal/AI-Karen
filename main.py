from fastapi import FastAPI
from pydantic import BaseModel

from core.cortex.dispatch import CortexDispatcher
from core.soft_reasoning_engine import SoftReasoningEngine
from core.embedding_manager import _METRICS as METRICS

from typing import Any, Dict, List

app = FastAPI()

dispatcher = CortexDispatcher()
engine = SoftReasoningEngine()


class ChatRequest(BaseModel):
    text: str
    role: str = "user"


class ChatResponse(BaseModel):
    intent: str
    confidence: float
    response: Any


class StoreRequest(BaseModel):
    text: str
    ttl_seconds: float | None = None
    tag: str | None = None


class StoreResponse(BaseModel):
    status: str
    id: int | None


class SearchRequest(BaseModel):
    text: str
    top_k: int = 3
    metadata_filter: Dict[str, Any] | None = None


class SearchResult(BaseModel):
    id: int
    score: float
    payload: Dict[str, Any]


class MetricsResponse(BaseModel):
    metrics: Dict[str, float]


@app.get("/ping")
def ping():
    return {"status": "ok"}


<<<<<<< HEAD
=======
 
>>>>>>> e09a600f
@app.get("/health")
def health() -> Dict[str, Any]:
    return {
        "status": "healthy",
        "plugins": len(dispatcher.router.intent_map),
    }


@app.get("/ready")
def ready() -> Dict[str, Any]:
    return {"ready": True}
<<<<<<< HEAD


@app.post("/chat")
async def chat(req: ChatRequest) -> ChatResponse:
=======


@app.post("/chat")
async def chat(req: ChatRequest) -> ChatResponse:
    role = getattr(req, "role", "user")
    data = await dispatcher.dispatch(req.text, role=role)
    return ChatResponse(**data)

@app.post("/chat")
async def chat(req: ChatRequest):
>>>>>>> e09a600f
    role = getattr(req, "role", "user")
    data = await dispatcher.dispatch(req.text, role=role)
    return ChatResponse(**data)


@app.post("/store")
async def store(req: StoreRequest) -> StoreResponse:
    metadata = {"tag": req.tag} if req.tag else None
    rid = engine.ingest(
        req.text,
        metadata=metadata,
        ttl_seconds=req.ttl_seconds,
    )
    return StoreResponse(status="stored", id=rid)


@app.post("/search")
async def search(req: SearchRequest) -> List[SearchResult]:
    top_k = getattr(req, "top_k", 3)
    results = engine.query(
        req.text,
        top_k=top_k,
        metadata_filter=getattr(req, "metadata_filter", None),
    )
    return [SearchResult(**r) for r in results]

@app.get("/metrics")
def metrics() -> MetricsResponse:
    agg = {k: sum(v) / len(v) if v else 0 for k, v in METRICS.items()}
    return MetricsResponse(metrics=agg)

@app.get("/plugins")
def list_plugins() -> List[str]:
    return dispatcher.router.list_intents()

@app.post("/plugins/reload")
def reload_plugins():
    dispatcher.router.reload()
    return {"status": "reloaded", "count": len(dispatcher.router.intent_map)}

@app.get("/plugins/{intent}")
def plugin_manifest(intent: str):
    plugin = dispatcher.router.get_plugin(intent)
    if not plugin:
        return {"error": "not found"}
    return plugin.manifest<|MERGE_RESOLUTION|>--- conflicted
+++ resolved
@@ -56,10 +56,7 @@
     return {"status": "ok"}
 
 
-<<<<<<< HEAD
-=======
- 
->>>>>>> e09a600f
+
 @app.get("/health")
 def health() -> Dict[str, Any]:
     return {
@@ -71,12 +68,12 @@
 @app.get("/ready")
 def ready() -> Dict[str, Any]:
     return {"ready": True}
-<<<<<<< HEAD
+ 
 
 
 @app.post("/chat")
 async def chat(req: ChatRequest) -> ChatResponse:
-=======
+
 
 
 @app.post("/chat")
@@ -87,7 +84,7 @@
 
 @app.post("/chat")
 async def chat(req: ChatRequest):
->>>>>>> e09a600f
+ 
     role = getattr(req, "role", "user")
     data = await dispatcher.dispatch(req.text, role=role)
     return ChatResponse(**data)
