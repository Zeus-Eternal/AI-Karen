--- conflicted
+++ resolved
@@ -1,8 +1,21 @@
-from typing import Any, Dict, List
+"""
+Kari FastAPI Server
+- Chat, Plugin management, metrics, multi-tenant enforcement
+- Prometheus instrumentation with fallback stubs
+- Self-refactor scheduler
+"""
+
+import os
+import sys
+import json
+import asyncio
+import logging
 from pathlib import Path
-import sys
-import os
-import json
+from typing import Any, Dict, List, Optional
+
+from fastapi import FastAPI, HTTPException, Request
+from fastapi.responses import JSONResponse, Response
+from pydantic import BaseModel
 
 from ai_karen_engine.core.cortex.dispatch import dispatch
 from ai_karen_engine.core.embedding_manager import _METRICS as METRICS
@@ -12,29 +25,19 @@
 from ai_karen_engine.core.soft_reasoning_engine import SoftReasoningEngine
 from ai_karen_engine.core.memory.manager import init_memory
 from ai_karen_engine.utils.auth import validate_session
-
-if (Path(__file__).resolve().parent / "fastapi").is_dir():
-    sys.stderr.write(
-        "Error: A local 'fastapi' directory exists. It shadows the installed FastAPI package.\n"
-    )
-    sys.exit(1)
-
-from fastapi import FastAPI, HTTPException, Request
+from ai_karen_engine.self_refactor import SelfRefactorEngine, SREScheduler
+from ai_karen_engine.integrations.llm_registry import registry as llm_registry
+from ai_karen_engine.integrations.model_discovery import sync_registry
+from ai_karen_engine.integrations.llm_utils import PROM_REGISTRY
+from ai_karen_engine.plugin_router import get_plugin_router
+from ai_karen_engine.api_routes.auth import router as auth_router
+from ai_karen_engine.api_routes.events import router as events_router
+
+# ─── Prometheus metrics (with graceful fallback) ─────────────────────────────
 
 try:
-    from fastapi.responses import JSONResponse, Response
-except Exception:
-    from fastapi.responses import JSONResponse
-    from ai_karen_engine.fastapi_stub import Response
-
-try:
-    from prometheus_client import (
-        Counter,
-        Histogram,
-        generate_latest,
-        CONTENT_TYPE_LATEST,
-    )
-except Exception:
+    from prometheus_client import Counter, Histogram, generate_latest, CONTENT_TYPE_LATEST
+except ImportError:
     class _DummyMetric:
         def __init__(self, *args, **kwargs): pass
         def inc(self, amount: int = 1): pass
@@ -43,42 +46,9 @@
                 def __enter__(self): return self
                 def __exit__(self, exc_type, exc, tb): pass
             return _Ctx()
+    Counter = Histogram = _DummyMetric
     def generate_latest() -> bytes: return b""
     CONTENT_TYPE_LATEST = "text/plain"
-    Counter = Histogram = _DummyMetric
-
-from ai_karen_engine.self_refactor import SelfRefactorEngine, SREScheduler
-from pydantic import BaseModel
-import asyncio
-import logging
-from ai_karen_engine.integrations.llm_registry import registry as llm_registry
-from ai_karen_engine.integrations.model_discovery import sync_registry
-from ai_karen_engine.integrations.llm_utils import PROM_REGISTRY
-from ai_karen_engine.plugin_router import get_plugin_router
-from ai_karen_engine.api_routes.auth import router as auth_router
-<<<<<<< HEAD
-from ai_karen_engine.api_routes.events import router as events_router
-=======
-from ai_karen_engine.utils.auth import validate_session
->>>>>>> 3331f5c1
-
-app = FastAPI()
-app.include_router(auth_router)
-app.include_router(events_router)
-logger = logging.getLogger("kari")
-
-@app.on_event("startup")
-async def _refresh_registry_on_start() -> None:
-    init_memory()
-    _load_plugins()
-    sync_registry()
-    interval = int(os.getenv("LLM_REFRESH_INTERVAL", "0"))
-    if interval > 0:
-        async def _scheduled():
-            while True:
-                await asyncio.sleep(interval)
-                sync_registry()
-        asyncio.create_task(_scheduled())
 
 REQUEST_COUNT = Counter(
     "kari_http_requests_total",
@@ -96,14 +66,36 @@
     registry=PROM_REGISTRY,
 )
 
-_sre_scheduler: SREScheduler | None = None
-
-@app.exception_handler(Exception)
-async def handle_unexpected(request: Request, exc: Exception):
-    logger.exception("Unhandled error")
-    return JSONResponse({"detail": str(exc)}, status_code=500)
-
-engine = SoftReasoningEngine()
+# ─── FastAPI Setup ───────────────────────────────────────────────────────────
+
+# guard against local “fastapi” folder shadowing the package
+if (Path(__file__).resolve().parent / "fastapi").is_dir():
+    sys.stderr.write(
+        "Error: A local 'fastapi' directory exists. It shadows the installed FastAPI package.\n"
+    )
+    sys.exit(1)
+
+app = FastAPI()
+app.include_router(auth_router)
+app.include_router(events_router)
+logger = logging.getLogger("kari")
+
+# ─── Startup: memory, plugins, LLM registry refresh ───────────────────────────
+
+@app.on_event("startup")
+async def on_startup() -> None:
+    init_memory()
+    _load_plugins()
+    sync_registry()
+    interval = int(os.getenv("LLM_REFRESH_INTERVAL", "0"))
+    if interval > 0:
+        async def _periodic_refresh():
+            while True:
+                await asyncio.sleep(interval)
+                sync_registry()
+        asyncio.create_task(_periodic_refresh())
+
+# ─── Plugin Discovery ────────────────────────────────────────────────────────
 
 PLUGIN_DIR = Path(__file__).resolve().parent / "src" / "ai_karen_engine" / "plugins"
 PLUGIN_MAP: Dict[str, Dict[str, Any]] = {}
@@ -114,55 +106,63 @@
     ENABLED_PLUGINS.clear()
     if not PLUGIN_DIR.is_dir():
         return
-    for p in PLUGIN_DIR.iterdir():
-        manifest_path = p / "plugin_manifest.json"
-        if not manifest_path.exists():
+    for plugin_path in PLUGIN_DIR.iterdir():
+        manifest_file = plugin_path / "plugin_manifest.json"
+        if not manifest_file.exists():
             continue
         try:
-            with open(manifest_path, "r", encoding="utf-8") as f:
-                manifest = json.load(f)
-            intents = manifest.get("intent")
+            manifest = json.loads(manifest_file.read_text(encoding="utf-8"))
+            intents = manifest.get("intent", [])
             if isinstance(intents, str):
                 intents = [intents]
-            for intent in intents or []:
+            for intent in intents:
                 PLUGIN_MAP[intent] = manifest
                 ENABLED_PLUGINS.add(intent)
         except Exception:
-            continue
+            logger.warning(f"Failed loading plugin manifest: {plugin_path}", exc_info=True)
     get_plugin_router().reload()
 
-if hasattr(app, "middleware"):
-    @app.middleware("http")
-    async def record_metrics(request: Request, call_next):
-        with REQUEST_LATENCY.time():
-            response = await call_next(request)
-        REQUEST_COUNT.inc()
-        return response
-else:
-    async def record_metrics(request: Request, call_next):
-        return await call_next(request)
+# ─── Middleware: Metrics & Multi-Tenant ───────────────────────────────────────
+
+PUBLIC_PATHS = {"/", "/ping", "/health", "/ready", "/metrics", "/metrics/prometheus"}
+
+@app.middleware("http")
+async def record_metrics(request: Request, call_next):
+    with REQUEST_LATENCY.time():
+        response = await call_next(request)
+    REQUEST_COUNT.inc()
+    return response
 
 TENANT_HEADER = "X-Tenant-ID"
-PUBLIC_PATHS = {"/ping", "/health", "/ready", "/metrics", "/metrics/prometheus", "/"}
-
-if hasattr(app, "middleware"):
-    @app.middleware("http")
-    async def require_tenant(request: Request, call_next):
-        if request.url.path not in PUBLIC_PATHS:
-            tenant = request.headers.get(TENANT_HEADER)
-            if not tenant:
-                auth = request.headers.get("authorization")
-                if auth and auth.lower().startswith("bearer "):
-                    token = auth.split(None, 1)[1]
-                    ctx = validate_session(token, request.headers.get("user-agent", ""), request.client.host)
-                    tenant = ctx.get("tenant_id") if ctx else None
-            if not tenant:
-                return JSONResponse(status_code=400, content={"detail": "tenant_id required"})
-            request.state.tenant_id = tenant
-        return await call_next(request)
-else:
-    async def require_tenant(request: Request, call_next):
-        return await call_next(request)
+
+@app.middleware("http")
+async def require_tenant(request: Request, call_next):
+    if request.url.path not in PUBLIC_PATHS:
+        tenant = request.headers.get(TENANT_HEADER)
+        if not tenant:
+            auth = request.headers.get("authorization", "")
+            if auth.lower().startswith("bearer "):
+                token = auth.split(maxsplit=1)[1]
+                ctx = validate_session(token, request.headers.get("user-agent", ""), request.client.host)
+                tenant = ctx.get("tenant_id") if ctx else None
+        if not tenant:
+            return JSONResponse(status_code=400, content={"detail": "tenant_id required"})
+        request.state.tenant_id = tenant
+    return await call_next(request)
+
+# ─── Exception Handler ───────────────────────────────────────────────────────
+
+@app.exception_handler(Exception)
+async def handle_unexpected(request: Request, exc: Exception):
+    logger.exception("Unhandled error")
+    return JSONResponse({"detail": str(exc)}, status_code=500)
+
+# ─── Shared Engine ──────────────────────────────────────────────────────────
+
+engine = SoftReasoningEngine()
+_sre_scheduler: Optional[SREScheduler] = None
+
+# ─── Pydantic Models ─────────────────────────────────────────────────────────
 
 class ChatRequest(BaseModel):
     text: str
@@ -174,17 +174,17 @@
 
 class StoreRequest(BaseModel):
     text: str
-    ttl_seconds: float | None = None
-    tag: str | None = None
+    ttl_seconds: Optional[float] = None
+    tag: Optional[str] = None
 
 class StoreResponse(BaseModel):
     status: str
-    id: int | None
+    id: Optional[int] = None
 
 class SearchRequest(BaseModel):
     text: str
     top_k: int = 3
-    metadata_filter: Dict[str, Any] | None = None
+    metadata_filter: Optional[Dict[str, Any]] = None
 
 class SearchResult(BaseModel):
     id: int
@@ -201,12 +201,14 @@
 class ModelSelectRequest(BaseModel):
     model: str
 
+# ─── Routes ──────────────────────────────────────────────────────────────────
+
 @app.get("/")
 def route_map() -> Dict[str, Any]:
     return {"routes": [route.path for route in app.routes]}
 
 @app.get("/ping")
-def ping():
+def ping() -> Dict[str, str]:
     return {"status": "ok"}
 
 @app.get("/health")
@@ -214,7 +216,7 @@
     return {"status": "healthy", "plugins": sorted(ENABLED_PLUGINS)}
 
 @app.get("/ready")
-def ready() -> Dict[str, Any]:
+def ready() -> Dict[str, bool]:
     return {"ready": True}
 
 @app.get("/plugins")
@@ -222,35 +224,35 @@
     return sorted(ENABLED_PLUGINS)
 
 @app.get("/plugins/{intent}")
-def get_plugin(intent: str):
+def get_plugin(intent: str) -> Dict[str, Any]:
     manifest = PLUGIN_MAP.get(intent)
     if not manifest:
         raise HTTPException(status_code=404, detail="Plugin not found")
     return manifest
 
 @app.post("/plugins/{intent}/disable")
-def disable_plugin(intent: str):
+def disable_plugin(intent: str) -> Dict[str, str]:
     ENABLED_PLUGINS.discard(intent)
     return {"status": "disabled"}
 
 @app.post("/plugins/{intent}/enable")
-def enable_plugin(intent: str):
+def enable_plugin(intent: str) -> Dict[str, str]:
     if intent in PLUGIN_MAP:
         ENABLED_PLUGINS.add(intent)
         return {"status": "enabled"}
     raise HTTPException(status_code=404, detail="Plugin not found")
 
 @app.post("/plugins/reload")
-def reload_plugins():
+def reload_plugins() -> Dict[str, bool]:
     _load_plugins()
     return {"reloaded": True}
 
 @app.post("/chat")
 async def chat(req: ChatRequest, request: Request) -> ChatResponse:
-    auth = request.headers.get("authorization")
-    if not auth or not auth.lower().startswith("bearer "):
+    auth = request.headers.get("authorization", "")
+    if not auth.lower().startswith("bearer "):
         raise HTTPException(status_code=401, detail="Missing token")
-    token = auth.split(None, 1)[1]
+    token = auth.split(maxsplit=1)[1]
     ctx = validate_session(token, request.headers.get("user-agent", ""), request.client.host)
     if not ctx:
         raise HTTPException(status_code=401, detail="Invalid token")
@@ -259,8 +261,7 @@
     try:
         data = await dispatch(user_ctx, req.text, role=role)
     except Exception as exc:
-        import traceback
-        traceback.print_exc()
+        logger.exception("dispatch error")
         LNM_ERROR_COUNT.inc()
         return JSONResponse(status_code=500, content={"error": str(exc)})
     if data.get("error"):
@@ -271,12 +272,7 @@
 async def store(req: StoreRequest) -> StoreResponse:
     metadata = {"tag": req.tag} if req.tag else None
     try:
-        rid = await asyncio.to_thread(
-            engine.ingest,
-            req.text,
-            metadata=metadata,
-            ttl_seconds=req.ttl_seconds,
-        )
+        rid = await asyncio.to_thread(engine.ingest, req.text, metadata=metadata, ttl_seconds=req.ttl_seconds)
     except Exception as exc:
         raise HTTPException(status_code=500, detail=str(exc))
     status = "stored" if rid is not None else "ignored"
@@ -285,26 +281,15 @@
 @app.post("/search")
 async def search(req: SearchRequest) -> List[SearchResult]:
     try:
-        results = await engine.aquery(
-            req.text,
-            top_k=getattr(req, "top_k", 3),
-            metadata_filter=getattr(req, "metadata_filter", None),
-        )
+        results = await engine.aquery(req.text, top_k=req.top_k, metadata_filter=req.metadata_filter)
     except Exception as exc:
         raise HTTPException(status_code=500, detail=str(exc))
     return [SearchResult(**r) for r in results]
 
 @app.get("/metrics")
 def metrics() -> MetricsResponse:
-    def _norm(d: Dict[str, Any]) -> Dict[str, float]:
-        out: Dict[str, float] = {}
-        for k, v in d.items():
-            if isinstance(v, list):
-                out[k] = sum(v) / len(v) if v else 0.0
-            else:
-                out[k] = float(v)
-        return out
-
+    def _norm(d):
+        return {k: (sum(v)/len(v) if isinstance(v, list) else float(v)) for k, v in d.items()}
     agg = {}
     agg.update(_norm(METRICS))
     agg.update(_norm(memory_manager._METRICS))
@@ -314,13 +299,13 @@
 
 @app.get("/metrics/prometheus")
 def metrics_prometheus() -> Response:
-    data = generate_latest(PROM_REGISTRY) if PROM_REGISTRY is not None else generate_latest()
+    data = generate_latest(PROM_REGISTRY) if PROM_REGISTRY else generate_latest()
     try:
         return Response(data, media_type=CONTENT_TYPE_LATEST)
     except TypeError:
-        resp = Response(data)
-        resp.media_type = CONTENT_TYPE_LATEST
-        return resp
+        r = Response(data)
+        r.media_type = CONTENT_TYPE_LATEST
+        return r
 
 @app.get("/models")
 def list_models() -> ModelListResponse:
@@ -337,11 +322,12 @@
     return ModelListResponse(models=models, active=llm_registry.active)
 
 @app.get("/self_refactor/logs")
-def self_refactor_logs(full: bool = False):
+def self_refactor_logs(full: bool = False) -> Dict[str, List[str]]:
     from ai_karen_engine.self_refactor import log_utils
-    logs = log_utils.load_logs(full=full)
-    return {"logs": logs}
+    return {"logs": log_utils.load_logs(full=full)}
+
+# ─── Optional Self-Refactor Scheduler ─────────────────────────────────────────
 
 if os.getenv("ENABLE_SELF_REFACTOR"):
-    _sre_scheduler = SREScheduler(SelfRefactorEngine(Path(__file__).resolve().parent))
+    _sre_scheduler = SREScheduler(SelfRefactorEngine(Path(__file__).parent))
     _sre_scheduler.start()