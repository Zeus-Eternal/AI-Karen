fastapi
uvicorn
pyautogui
urwid
prompt_toolkit
pydantic
pytest
<<<<<<< HEAD
transformers
huggingface_hub
openai
=======
transformers
>>>>>>> b97825c8
<|MERGE_RESOLUTION|>--- conflicted
+++ resolved
@@ -5,10 +5,7 @@
 prompt_toolkit
 pydantic
 pytest
-<<<<<<< HEAD
 transformers
+ 
 huggingface_hub
-openai
-=======
-transformers
->>>>>>> b97825c8
+openai