--- conflicted
+++ resolved
@@ -8,11 +8,11 @@
 import asyncio
 from dataclasses import dataclass
 
-<<<<<<< HEAD
+ 
 from typing import Any, Callable, Dict, Iterable, Optional, List
-=======
+
 from typing import Callable, Dict, Optional
->>>>>>> b97825c8
+ 
 
 
 PLUGIN_DIR = os.path.join(os.path.dirname(os.path.dirname(__file__)), "plugins")
@@ -56,11 +56,11 @@
                 # Skip plugins with malformed manifest files
                 print(f"Failed to parse manifest for {name}: {exc}")
                 continue
-<<<<<<< HEAD
+ 
             if manifest.get("plugin_api_version") != "1.0":
                 continue
-=======
->>>>>>> b97825c8
+
+ 
             try:
                 module = importlib.import_module(f"plugins.{name}.handler")
             except ModuleNotFoundError:
@@ -94,8 +94,8 @@
         plugin_record = self.intent_map.get(intent)
         if not plugin_record:
             return None
-<<<<<<< HEAD
         return plugin_record.handler
+ 
 
     async def dispatch(
         self, intent: str, params: Dict[str, Any], roles: Iterable[str] | None = None
@@ -111,6 +111,5 @@
         if asyncio.iscoroutine(result):
             return await result
         return result
-=======
-        return plugin_record.handler
->>>>>>> b97825c8
+
+ 