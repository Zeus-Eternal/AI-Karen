--- conflicted
+++ resolved
@@ -39,15 +39,8 @@
         raise PermissionError("Insufficient privileges for workflow audit.")
     return fetch_audit_logs(category="workflow", user_id=user_ctx["user_id"])[-limit:][::-1]
 
-
-<<<<<<< HEAD
-def render_workflow_builder(user_ctx: Dict):
-    """Placeholder UI for the workflow builder."""
-    import streamlit as st
-=======
 def render_workflow_builder(user_ctx: Dict) -> None:
     """Placeholder UI for workflow building."""
->>>>>>> 2a20a53b
     st.subheader("Workflow Builder")
     st.info("Workflow builder under construction.")
 
