"""
Kari Session Explorer UI (Streamlit)
- UI-only: All business logic in session_core.py
"""

import streamlit as st
import pandas as pd
import traceback
from datetime import datetime, timedelta
from typing import Dict, Any

from ui_logic.components.memory.session_core import (
    get_session_records,
    get_audit_logs_for_entry,
<<<<<<< HEAD
    SessionExplorerError,
=======
>>>>>>> ba0068ab
)

def render_session_explorer(user_ctx: Dict[str, Any]):
    try:
        st.title("🧠 Session Memory Explorer")
        st.markdown(
            "<div style='color: #666; margin-bottom: 1.2em;'>"
            "Explore and audit your AI memory sessions. Filter by session, user, and time."
            "</div>",
            unsafe_allow_html=True
        )
        # --- Filters ---
        session_id = st.text_input("Session ID (leave blank for recent sessions)", value="")
        date_col1, date_col2 = st.columns(2)
        with date_col1:
            start_date = st.date_input(
                "Start Date",
                value=datetime.utcnow() - timedelta(days=7),
                key="session_start_date"
            )
        with date_col2:
            end_date = st.date_input(
                "End Date",
                value=datetime.utcnow(),
                key="session_end_date"
            )

        filter_user = st.text_input("User ID (optional)", value="")
        limit = st.slider("Limit", 10, 1000, 200)

        # --- Fetch session memory ---
        with st.spinner("Loading memory session data..."):
            try:
                records = get_session_records(
                    user_ctx=user_ctx,
                    session_id=session_id or None,
                    user_id=filter_user or user_ctx.get("user_id"),
                    start_date=datetime.combine(start_date, datetime.min.time()),
                    end_date=datetime.combine(end_date, datetime.max.time()),
                    limit=limit
                )
            except PermissionError:
                st.error("🔒 You don't have permission to view memory sessions.")
                return
            except Exception as ex:
                st.error(f"Failed to fetch session memory: {ex}")
                st.code(traceback.format_exc())
                return

        if not records:
            st.info("No memory records found for this filter.")
            return

        df = pd.DataFrame(records)
        if not df.empty:
            st.markdown("### Memory Entries")
            st.dataframe(df, use_container_width=True, hide_index=True)
        else:
            st.warning("No memory records available to display.")

        st.markdown("---")
        st.subheader("🔎 Memory Entry Details")
        entry_idx = st.number_input(
            "Select Entry Index",
            min_value=0, max_value=max(0, len(df) - 1),
            value=0,
            step=1
        )
        if not df.empty:
            entry = df.iloc[entry_idx].to_dict()
            st.json(entry, expanded=False)

            # Audit logs for this entry (admin only)
            if "admin" in user_ctx.get("roles", []):
                with st.expander("📝 Audit Logs for Entry"):
                    audit_logs = get_audit_logs_for_entry(user_ctx, entry)
                    if audit_logs:
                        st.dataframe(pd.DataFrame(audit_logs), use_container_width=True)
                    else:
                        st.info("No audit logs for this entry.")

    except Exception:
        st.error("Critical error in Session Explorer.")
        st.code(traceback.format_exc())

render_session_explorer_panel = render_session_explorer

__all__ = [
    "render_session_explorer",
    "render_session_explorer_panel",
]<|MERGE_RESOLUTION|>--- conflicted
+++ resolved
@@ -12,10 +12,7 @@
 from ui_logic.components.memory.session_core import (
     get_session_records,
     get_audit_logs_for_entry,
-<<<<<<< HEAD
     SessionExplorerError,
-=======
->>>>>>> ba0068ab
 )
 
 def render_session_explorer(user_ctx: Dict[str, Any]):
