"""
Kari UI Universal API Utility
- Centralized fetcher for all UI layers (mobile, desktop, admin)
- Handles RBAC tokens, error translation, observability, and service pings
- Enterprise-grade: supports multi-tenant, plugin, and fallback local APIs
"""

import datetime
import os
import threading
<<<<<<< HEAD
import time
=======
import requests
from tenacity import (
    retry,
    retry_if_exception_type,
    stop_after_attempt,
    wait_exponential,
)
>>>>>>> 43162823
from typing import Any, Dict, List, Optional, Set, Union

import requests

from cachetools import TTLCache, cached

# ======= UI/API CONFIG =======
API_BASE = os.getenv("KARI_API_BASE", "http://localhost:8000/api")
TIMEOUT = float(os.getenv("KARI_API_TIMEOUT", "30"))

# ======= Announcement Cache =======
_ann_cache = TTLCache(maxsize=100, ttl=60)

# ======= In-Memory RBAC for Admin Panel (thread-safe, hot-swap DB later) =======
_USERS_ROLES: Dict[str, Set[str]] = {}
_ROLE_POLICIES: Dict[str, Set[str]] = {}
_LOCK = threading.RLock()


def fetch_user_roles(user_id: Optional[str] = None) -> Dict[str, List[str]]:
    with _LOCK:
        if user_id:
            return {user_id: list(_USERS_ROLES.get(user_id, set()))}
        return {uid: list(roles) for uid, roles in _USERS_ROLES.items()}


def update_user_roles(user_id: str, roles: List[str]) -> bool:
    if not user_id or not isinstance(roles, list):
        raise ValueError("user_id and roles are required")
    with _LOCK:
        _USERS_ROLES[user_id] = set(roles)
    return True


def fetch_role_policies(role: Optional[str] = None) -> Dict[str, List[str]]:
    with _LOCK:
        if role:
            return {role: list(_ROLE_POLICIES.get(role, set()))}
        return {r: list(policies) for r, policies in _ROLE_POLICIES.items()}


def update_role_policies(role: str, policies: List[str]) -> bool:
    if not role or not isinstance(policies, list):
        raise ValueError("role and policies are required")
    with _LOCK:
        _ROLE_POLICIES[role] = set(policies)
    return True


def add_role_to_user(user_id: str, role: str) -> bool:
    if not user_id or not role:
        raise ValueError("user_id and role are required")
    with _LOCK:
        _USERS_ROLES.setdefault(user_id, set()).add(role)
    return True


def remove_role_from_user(user_id: str, role: str) -> bool:
    with _LOCK:
        roles = _USERS_ROLES.get(user_id)
        if roles and role in roles:
            roles.remove(role)
            if not roles:
                del _USERS_ROLES[user_id]
    return True


def add_policy_to_role(role: str, policy: str) -> bool:
    if not role or not policy:
        raise ValueError("role and policy are required")
    with _LOCK:
        _ROLE_POLICIES.setdefault(role, set()).add(policy)
    return True


def remove_policy_from_role(role: str, policy: str) -> bool:
    with _LOCK:
        policies = _ROLE_POLICIES.get(role)
        if policies and policy in policies:
            policies.remove(policy)
            if not policies:
                del _ROLE_POLICIES[role]
    return True


def list_all_roles() -> List[str]:
    with _LOCK:
        return list(_ROLE_POLICIES.keys())


def list_all_users() -> List[str]:
    with _LOCK:
        return list(_USERS_ROLES.keys())


# ======= HTTP API UNIVERSAL UTILS =======
def get_auth_headers(
    token: Optional[str] = None, org: Optional[str] = None
) -> Dict[str, str]:
    headers = {}
    if token:
        headers["Authorization"] = f"Bearer {token}"
    if org:
        headers["X-Org-ID"] = org
    return headers


def handle_response(resp: requests.Response) -> Any:
    try:
        resp.raise_for_status()
        if "application/json" in resp.headers.get("Content-Type", ""):
            return resp.json()
        return resp.text
    except requests.HTTPError as e:
        raise RuntimeError(f"API error: {e.response.status_code} {e.response.text}")


<<<<<<< HEAD
=======
@retry(
    stop=stop_after_attempt(3),
    wait=wait_exponential(multiplier=0.5),
    retry=retry_if_exception_type(requests.RequestException),
)
def _safe_request(method: str, url: str, **kwargs) -> requests.Response:
    """Wrapper around ``requests`` with retry semantics."""
    return requests.request(method, url, **kwargs)

>>>>>>> 43162823
def api_get(
    path: str,
    params: Optional[Dict[str, Any]] = None,
    token: Optional[str] = None,
    org: Optional[str] = None,
    timeout: Optional[float] = None,
) -> Any:
    url = f"{API_BASE.rstrip('/')}/{path.lstrip('/')}"
    headers = get_auth_headers(token, org)
    resp = _safe_request(
        "get",
        url,
        headers=headers,
        params=params,
        timeout=timeout or TIMEOUT,
    )
    return handle_response(resp)


def api_post(
    path: str,
    data: Optional[Union[Dict, str]] = None,
    token: Optional[str] = None,
    org: Optional[str] = None,
    timeout: Optional[float] = None,
    json: bool = True,
    files: Optional[Dict] = None,
) -> Any:
    url = f"{API_BASE.rstrip('/')}/{path.lstrip('/')}"
    headers = get_auth_headers(token, org)
    if files:
<<<<<<< HEAD
        resp = requests.post(
            url, headers=headers, files=files, data=data, timeout=timeout or TIMEOUT
        )
    else:
        if json:
            resp = requests.post(
                url, headers=headers, json=data, timeout=timeout or TIMEOUT
            )
        else:
            resp = requests.post(
                url, headers=headers, data=data, timeout=timeout or TIMEOUT
=======
        resp = _safe_request(
            "post",
            url,
            headers=headers,
            files=files,
            data=data,
            timeout=timeout or TIMEOUT,
        )
    else:
        if json:
            resp = _safe_request(
                "post",
                url,
                headers=headers,
                json=data,
                timeout=timeout or TIMEOUT,
            )
        else:
            resp = _safe_request(
                "post",
                url,
                headers=headers,
                data=data,
                timeout=timeout or TIMEOUT,
>>>>>>> 43162823
            )
    return handle_response(resp)


def api_put(
    path: str,
    data: Optional[Union[Dict, str]] = None,
    token: Optional[str] = None,
    org: Optional[str] = None,
    timeout: Optional[float] = None,
    json: bool = True,
) -> Any:
    url = f"{API_BASE.rstrip('/')}/{path.lstrip('/')}"
    headers = get_auth_headers(token, org)
    if json:
        resp = _safe_request(
            "put",
            url,
            headers=headers,
            json=data,
            timeout=timeout or TIMEOUT,
        )
    else:
        resp = _safe_request(
            "put",
            url,
            headers=headers,
            data=data,
            timeout=timeout or TIMEOUT,
        )
    return handle_response(resp)


def api_delete(
    path: str,
    token: Optional[str] = None,
    org: Optional[str] = None,
    timeout: Optional[float] = None,
) -> Any:
    url = f"{API_BASE.rstrip('/')}/{path.lstrip('/')}"
    headers = get_auth_headers(token, org)
    resp = _safe_request(
        "delete",
        url,
        headers=headers,
        timeout=timeout or TIMEOUT,
    )
    return handle_response(resp)


# ======= HIGH-LEVEL UI LOGIC (AUDIT, PLUGIN, HEALTH, PING, ANNOUNCEMENTS) =======
def fetch_audit_logs(
    category: Optional[str] = None,
    user_id: Optional[str] = None,
    search: Optional[str] = None,
    limit: int = 100,
    token: Optional[str] = None,
    org: Optional[str] = None,
) -> Any:
    params = {"limit": limit}
    if category:
        params["category"] = category
    if user_id:
        params["user_id"] = user_id
    if search:
        params["search"] = search
    return api_get("audit/logs", params=params, token=token, org=org)


@cached(_ann_cache)
def fetch_announcements(
    limit: int = 10, token: Optional[str] = None, org: Optional[str] = None
) -> Any:
    """Return a list of announcements or an empty list if the endpoint is missing."""
    try:
        return api_get("announcements", params={"limit": limit}, token=token, org=org)
    except RuntimeError as e:  # 404 when endpoint isn't implemented
        if "404" in str(e):
            return []
        raise


def api_plugin_action(
    plugin: str,
    action: str,
    payload: Optional[dict] = None,
    token: Optional[str] = None,
    org: Optional[str] = None,
) -> Any:
    return api_post(f"plugins/{plugin}/{action}", data=payload, token=token, org=org)


def api_health(token: Optional[str] = None) -> Any:
    return api_get("health", token=token)


def api_list_plugins(token: Optional[str] = None, org: Optional[str] = None) -> Any:
    return api_get("plugins", token=token, org=org)


def api_upload_file(
    path: str, file_path: str, token: Optional[str] = None, org: Optional[str] = None
) -> Any:
    with open(file_path, "rb") as f:
        files = {"file": f}
        return api_post(path, files=files, token=token, org=org, json=False)


def ping_services(timeout: float = 2.0) -> dict:
    status = {}
    try:
        health = api_health()
        status["api"] = "ok" if health else "down"
    except Exception as ex:
        status["api"] = f"error: {ex}"
    try:
        from pymilvus import connections

        t0 = time.time()
        connections.connect(alias="default")
        s = connections.has_connection("default")
        status["milvus"] = "ok" if s else "down"
        status["milvus_latency_ms"] = int((time.time() - t0) * 1000)
    except Exception as ex:
        status["milvus"] = f"error: {ex}"
    try:
        import redis

        r = redis.Redis()
        pong = r.ping()
        status["redis"] = "ok" if pong else "down"
    except Exception as ex:
        status["redis"] = f"error: {ex}"
    try:
        import duckdb

        db = duckdb.connect(database=":memory:", read_only=False)
        db.execute("SELECT 1;")
        status["duckdb"] = "ok"
    except Exception as ex:
        status["duckdb"] = f"error: {ex}"
    try:
        import psycopg

        with psycopg.connect(
            dbname=os.getenv("POSTGRES_DB", "postgres"),
            user=os.getenv("POSTGRES_USER", "postgres"),
            password=os.getenv("POSTGRES_PASSWORD", "postgres"),
            host=os.getenv("POSTGRES_HOST", "localhost"),
            port=int(os.getenv("POSTGRES_PORT", "5432")),
            connect_timeout=timeout,
        ) as conn:
            with conn.cursor() as cur:
                cur.execute("SELECT 1;")
        status["postgres"] = "ok"
    except Exception as ex:
        status["postgres"] = f"error: {ex}"
    llm_url = os.getenv("KARI_LLM_URL")
    if llm_url:
        try:
<<<<<<< HEAD
            resp = requests.get(f"{llm_url.rstrip('/')}/health", timeout=timeout)
            status["llm"] = (
                "ok" if resp.status_code == 200 else f"error: {resp.status_code}"
            )
=======
            resp = _safe_request(
                "get",
                f"{llm_url.rstrip('/')}/health",
                timeout=timeout,
            )
            status["llm"] = "ok" if resp.status_code == 200 else f"error: {resp.status_code}"
>>>>>>> 43162823
        except Exception as ex:
            status["llm"] = f"error: {ex}"
    return status


# ========================= ORG ADMIN (Multi-Org, Multi-Tenant) =========================

_ORG_USERS: Dict[str, Set[str]] = {}
_ORG_SETTINGS: Dict[str, Dict[str, Any]] = {}


def fetch_org_users(org_id: str) -> List[str]:
    if not org_id:
        raise ValueError("org_id required")
    with _LOCK:
        return list(_ORG_USERS.get(org_id, set()))


def add_org_user(org_id: str, user_id: str) -> bool:
    if not org_id or not user_id:
        raise ValueError("org_id and user_id required")
    with _LOCK:
        _ORG_USERS.setdefault(org_id, set()).add(user_id)
    return True


def update_org_user(
    org_id: str, user_id: str, roles: Optional[List[str]] = None
) -> bool:
    if not org_id or not user_id:
        raise ValueError("org_id and user_id required")
    with _LOCK:
        _ORG_USERS.setdefault(org_id, set()).add(user_id)
        if roles is not None:
            _USERS_ROLES[user_id] = set(roles)
    return True


def remove_org_user(org_id: str, user_id: str) -> bool:
    if not org_id or not user_id:
        raise ValueError("org_id and user_id required")
    with _LOCK:
        users = _ORG_USERS.get(org_id)
        if users and user_id in users:
            users.remove(user_id)
            if not users:
                del _ORG_USERS[org_id]
    return True


def fetch_org_settings(org_id: str) -> Dict[str, Any]:
    if not org_id:
        raise ValueError("org_id required")
    with _LOCK:
        return dict(_ORG_SETTINGS.get(org_id, {}))


def update_org_settings(org_id: str, settings: Dict[str, Any]) -> bool:
    if not org_id or not isinstance(settings, dict):
        raise ValueError("org_id and settings required")
    with _LOCK:
        _ORG_SETTINGS[org_id] = dict(settings)
    return True


# ========== SEMANTIC SEARCH: Evil Placeholder ==========
def semantic_search_df(df, query: str, top_k: int = 5, model=None) -> list:
    raise NotImplementedError("semantic_search_df is not implemented yet.")


# ========== DATAFRAME SUMMARY: Evil Placeholder ==========
def summarize_dataframe(df) -> tuple:
    summary = {
        "shape": df.shape,
        "columns": list(df.columns),
        "dtypes": df.dtypes.astype(str).to_dict(),
        "memory_MB": round(df.memory_usage(deep=True).sum() / (1024**2), 2),
        "describe": df.describe(include="all").to_dict(),
    }
    return df, summary


# ========== USER PROFILE FETCH/SAVE ==========
def fetch_user_profile(
    user_id: str, token: Optional[str] = None, org: Optional[str] = None
) -> Dict[str, Any]:
    if not user_id:
        raise ValueError("user_id required")
    try:
        return api_get(f"users/{user_id}/profile", token=token, org=org)
    except Exception as ex:
        return {"error": str(ex), "success": False, "result": None}


def save_user_profile(
    user_id: str,
    profile: Dict[str, Any],
    token: Optional[str] = None,
    org: Optional[str] = None,
) -> Dict[str, Any]:
    if not user_id or not isinstance(profile, dict):
        raise ValueError("user_id and profile dict required")
    try:
        return api_put(f"users/{user_id}/profile", data=profile, token=token, org=org)
    except Exception as ex:
        return {"error": str(ex), "success": False, "result": None}


# ====== KNOWLEDGE GRAPH ======
def fetch_knowledge_graph(user_id: str = None, query: str = "") -> dict:
    return {
        "nodes": [{"id": 1, "label": "AI"}, {"id": 2, "label": "World"}],
        "edges": [{"source": 1, "target": 2, "relation": "rules"}],
        "query": query,
    }


# ====== PLUGINS ======
def list_plugins() -> list:
    """Return available plugins."""
    return ["evil_plugin", "super_plugin"]


def install_plugin(plugin_name: str) -> bool:
    """Install a plugin."""
    return True


def uninstall_plugin(plugin_name: str) -> bool:
    """Uninstall a plugin."""
    return True


def enable_plugin(plugin_name: str) -> bool:
    """Enable a plugin."""
    return True


def disable_plugin(plugin_name: str) -> bool:
    """Disable a plugin."""
    return True


# ========================= MEMORY ANALYTICS =========================


def fetch_memory_metrics(
    start_date: Optional[datetime.datetime] = None,
    end_date: Optional[datetime.datetime] = None,
    session_id: Optional[str] = None,
    metric_type: Optional[str] = None,
    user_id: Optional[str] = None,
    limit: int = 500,
    token: Optional[str] = None,
    org: Optional[str] = None,
) -> List[Dict[str, Any]]:
    """
    Fetch memory metrics from the backend API for analytics.
    Args:
        start_date, end_date: datetime (UTC) window for query.
        session_id: Filter for specific session.
        metric_type: Recall, Write, Decay, Miss, etc.
        user_id: Target user.
        limit: Max rows.
    Returns:
        List of metrics (dicts).
    """
    params = {"limit": limit}
    if start_date:
        params["start_date"] = start_date.isoformat()
    if end_date:
        params["end_date"] = end_date.isoformat()
    if session_id:
        params["session_id"] = session_id
    if metric_type:
        params["metric_type"] = metric_type
    if user_id:
        params["user_id"] = user_id
    return api_get("memory/metrics", params=params, token=token, org=org)


def fetch_memory_analytics(
    user_id: Optional[str] = None,
    limit: int = 100,
    token: Optional[str] = None,
    org: Optional[str] = None,
) -> Dict[str, Any]:
    """
    Fetch memory analytics summary for a user.
    Args:
        user_id: Which user to fetch for.
        limit: How many records.
    Returns:
        Dict of analytics (summary, breakdown, etc).
    """
    params = {"limit": limit}
    if user_id:
        params["user_id"] = user_id
    return api_get("memory/analytics", params=params, token=token, org=org)


def fetch_session_memory(
    session_id: str = None,
    user_id: Optional[str] = None,
    limit: int = 500,
    start_date: Optional[datetime.datetime] = None,
    end_date: Optional[datetime.datetime] = None,
    token: Optional[str] = None,
    org: Optional[str] = None,
) -> List[Dict[str, Any]]:
    """
    Fetch memory records for a specific session (or user) from the backend API.
    Args:
        session_id: Session ID string (required for session view).
        user_id: Optional user filter.
        limit: Maximum number of memory entries.
        start_date, end_date: Optional datetime filters (UTC).
        token, org: RBAC / multi-tenant context.
    Returns:
        List of memory entries (dicts), empty list if none.
    """
    if not session_id and not user_id:
        raise ValueError("At least session_id or user_id must be provided.")

    params = {"limit": limit}
    if session_id:
        params["session_id"] = session_id
    if user_id:
        params["user_id"] = user_id
    if start_date:
        params["start_date"] = start_date.isoformat()
    if end_date:
        params["end_date"] = end_date.isoformat()
    try:
        return api_get("memory/session", params=params, token=token, org=org)
    except Exception:
        # Standardize the error structure for UI consumers
        return []


__all__ = [
    # HTTP API
    "api_get",
    "api_post",
    "api_put",
    "api_delete",
    "fetch_audit_logs",
    "fetch_announcements",
    "api_plugin_action",
    "api_health",
    "api_list_plugins",
    "api_upload_file",
    "ping_services",
    # RBAC/Admin
    "fetch_user_roles",
    "update_user_roles",
    "fetch_role_policies",
    "update_role_policies",
    "add_role_to_user",
    "remove_role_from_user",
    "add_policy_to_role",
    "remove_policy_from_role",
    "list_all_roles",
    "list_all_users",
    "fetch_org_users",
    "add_org_user",
    "update_org_user",
    "remove_org_user",
    "fetch_org_settings",
    "update_org_settings",
    # Data search/summary
    "semantic_search_df",
    "summarize_dataframe",
    "fetch_user_profile",
    "save_user_profile",
    "fetch_knowledge_graph",
    # Plugins
    "list_plugins",
    "install_plugin",
    "uninstall_plugin",
    "enable_plugin",
    "disable_plugin",
    "fetch_memory_metrics",
    "fetch_memory_analytics",
    "fetch_session_memory",
]<|MERGE_RESOLUTION|>--- conflicted
+++ resolved
@@ -8,9 +8,6 @@
 import datetime
 import os
 import threading
-<<<<<<< HEAD
-import time
-=======
 import requests
 from tenacity import (
     retry,
@@ -18,7 +15,6 @@
     stop_after_attempt,
     wait_exponential,
 )
->>>>>>> 43162823
 from typing import Any, Dict, List, Optional, Set, Union
 
 import requests
@@ -135,9 +131,7 @@
     except requests.HTTPError as e:
         raise RuntimeError(f"API error: {e.response.status_code} {e.response.text}")
 
-
-<<<<<<< HEAD
-=======
+        
 @retry(
     stop=stop_after_attempt(3),
     wait=wait_exponential(multiplier=0.5),
@@ -146,8 +140,6 @@
 def _safe_request(method: str, url: str, **kwargs) -> requests.Response:
     """Wrapper around ``requests`` with retry semantics."""
     return requests.request(method, url, **kwargs)
-
->>>>>>> 43162823
 def api_get(
     path: str,
     params: Optional[Dict[str, Any]] = None,
@@ -179,19 +171,7 @@
     url = f"{API_BASE.rstrip('/')}/{path.lstrip('/')}"
     headers = get_auth_headers(token, org)
     if files:
-<<<<<<< HEAD
-        resp = requests.post(
-            url, headers=headers, files=files, data=data, timeout=timeout or TIMEOUT
-        )
-    else:
-        if json:
-            resp = requests.post(
-                url, headers=headers, json=data, timeout=timeout or TIMEOUT
-            )
-        else:
-            resp = requests.post(
-                url, headers=headers, data=data, timeout=timeout or TIMEOUT
-=======
+      
         resp = _safe_request(
             "post",
             url,
@@ -216,7 +196,6 @@
                 headers=headers,
                 data=data,
                 timeout=timeout or TIMEOUT,
->>>>>>> 43162823
             )
     return handle_response(resp)
 
@@ -377,19 +356,13 @@
     llm_url = os.getenv("KARI_LLM_URL")
     if llm_url:
         try:
-<<<<<<< HEAD
-            resp = requests.get(f"{llm_url.rstrip('/')}/health", timeout=timeout)
-            status["llm"] = (
-                "ok" if resp.status_code == 200 else f"error: {resp.status_code}"
-            )
-=======
+          
             resp = _safe_request(
                 "get",
                 f"{llm_url.rstrip('/')}/health",
                 timeout=timeout,
             )
             status["llm"] = "ok" if resp.status_code == 200 else f"error: {resp.status_code}"
->>>>>>> 43162823
         except Exception as ex:
             status["llm"] = f"error: {ex}"
     return status
