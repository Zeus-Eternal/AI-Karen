--- conflicted
+++ resolved
@@ -79,8 +79,6 @@
     if flag not in FEATURE_FLAGS:
         FEATURE_FLAGS[flag] = default
 
-<<<<<<< HEAD
-
 def is_feature_enabled(key: str, custom_path: str | None = None) -> bool:
     """Return ``True`` if the feature flag ``key`` is enabled."""
     return bool(get_flag(key, custom_path))
@@ -93,11 +91,4 @@
     "load_feature_flags",
     "is_feature_enabled",
     "DEFAULT_FLAGS",
-]
-=======
-# For debugging: show all active feature flags at startup
-if __name__ == "__main__":
-    print("Kari Feature Flags (Active):")
-    for k, v in all_flags().items():
-        print(f"{k}: {v}")
->>>>>>> a5f8de99
+]