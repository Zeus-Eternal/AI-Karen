<<<<<<< HEAD
"""HuggingFace-backed text generation utilities with optional caching."""

from __future__ import annotations

from pathlib import Path
=======
"""HuggingFace-backed text generation utilities."""

from __future__ import annotations

>>>>>>> b97825c8
from typing import Optional


class LLMUtils:
<<<<<<< HEAD
    """Wrapper around a local HuggingFace pipeline with auto-download."""

    def __init__(self, model_name: str = "distilgpt2", cache_dir: str | None = None) -> None:
        self.model_name = model_name
        self.cache_dir = Path(cache_dir or Path.home() / ".cache" / "hf_models" / model_name)
        try:
            from transformers import pipeline  # type: ignore
            from huggingface_hub import snapshot_download  # type: ignore

            # attempt to ensure the model is cached locally
            try:
                snapshot_download(
                    repo_id=model_name,
                    local_dir=str(self.cache_dir),
                    local_dir_use_symlinks=True,
                    resume_download=True,
                    local_files_only=True,
                )
                model_path = str(self.cache_dir)
            except Exception:
                model_path = model_name

            self.generator = pipeline(
                "text-generation",
                model=model_path,
                tokenizer=model_path,
                cache_dir=str(self.cache_dir),
=======
    """Wrapper around a local HuggingFace pipeline."""

    def __init__(self, model_name: str = "distilgpt2") -> None:
        try:
            from transformers import pipeline  # type: ignore

            self.generator = pipeline(
                "text-generation", model=model_name, tokenizer=model_name
>>>>>>> b97825c8
            )
        except Exception as exc:  # pragma: no cover - optional dependency
            self.generator = None
            self._counter = 0
            self._error: Optional[Exception] = exc

    def generate_text(self, prompt: str, max_tokens: int = 128) -> str:
        if self.generator:
            outputs = self.generator(
                prompt, max_new_tokens=max_tokens, do_sample=False
            )
            return outputs[0]["generated_text"]

        # fallback when transformers or model is unavailable
        self._counter += 1
        return f"{prompt} #{self._counter}"<|MERGE_RESOLUTION|>--- conflicted
+++ resolved
@@ -1,20 +1,20 @@
-<<<<<<< HEAD
+ 
 """HuggingFace-backed text generation utilities with optional caching."""
 
 from __future__ import annotations
 
 from pathlib import Path
-=======
+
 """HuggingFace-backed text generation utilities."""
 
 from __future__ import annotations
 
->>>>>>> b97825c8
+ 
 from typing import Optional
 
 
 class LLMUtils:
-<<<<<<< HEAD
+ 
     """Wrapper around a local HuggingFace pipeline with auto-download."""
 
     def __init__(self, model_name: str = "distilgpt2", cache_dir: str | None = None) -> None:
@@ -42,7 +42,7 @@
                 model=model_path,
                 tokenizer=model_path,
                 cache_dir=str(self.cache_dir),
-=======
+
     """Wrapper around a local HuggingFace pipeline."""
 
     def __init__(self, model_name: str = "distilgpt2") -> None:
@@ -51,7 +51,7 @@
 
             self.generator = pipeline(
                 "text-generation", model=model_name, tokenizer=model_name
->>>>>>> b97825c8
+ 
             )
         except Exception as exc:  # pragma: no cover - optional dependency
             self.generator = None
