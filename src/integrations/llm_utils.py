--- conflicted
+++ resolved
@@ -1,29 +1,23 @@
-<<<<<<< HEAD
-=======
- 
->>>>>>> e09a600f
+
 """HuggingFace-backed text generation utilities with optional caching."""
 
 from __future__ import annotations
 
 from pathlib import Path
-<<<<<<< HEAD
-=======
+ 
+
 
 """HuggingFace-backed text generation utilities."""
 
 from __future__ import annotations
 
  
->>>>>>> e09a600f
+ 
 from typing import Optional
 
 
 class LLMUtils:
-<<<<<<< HEAD
-=======
- 
->>>>>>> e09a600f
+
     """Wrapper around a local HuggingFace pipeline with auto-download."""
 
     def __init__(self, model_name: str = "distilgpt2", cache_dir: str | None = None) -> None:
@@ -51,8 +45,7 @@
                 model=model_path,
                 tokenizer=model_path,
                 cache_dir=str(self.cache_dir),
-<<<<<<< HEAD
-=======
+
 
     """Wrapper around a local HuggingFace pipeline."""
 
@@ -63,7 +56,7 @@
             self.generator = pipeline(
                 "text-generation", model=model_name, tokenizer=model_name
  
->>>>>>> e09a600f
+ 
             )
         except Exception as exc:  # pragma: no cover - optional dependency
             self.generator = None
