<<<<<<< HEAD
"""Service adapters for Kari AI."""

from services import deepseek_client, ollama_inprocess

__all__ = ["deepseek_client", "ollama_inprocess"]
=======
from . import health_checker

__all__ = ["health_checker"]
>>>>>>> fdaa0ba7
<|MERGE_RESOLUTION|>--- conflicted
+++ resolved
@@ -1,11 +1,5 @@
-<<<<<<< HEAD
 """Service adapters for Kari AI."""
 
 from services import deepseek_client, ollama_inprocess
 
-__all__ = ["deepseek_client", "ollama_inprocess"]
-=======
-from . import health_checker
-
-__all__ = ["health_checker"]
->>>>>>> fdaa0ba7
+__all__ = ["deepseek_client", "ollama_inprocess"]