--- conflicted
+++ resolved
@@ -225,216 +225,8 @@
             self.logger.info("PostgreSQL schema initialized successfully")
 
         except Exception as e:
-<<<<<<< HEAD
-            raise DatabaseConnectionError(f"Failed to connect to database: {e}")
-
-    def _create_tables(self) -> None:
-        """Create database tables if they don't exist."""
-        try:
-            cursor = self.connection.cursor()
-
-            # Users table
-            cursor.execute(
-                """
-                CREATE TABLE IF NOT EXISTS auth_users (
-                    user_id TEXT PRIMARY KEY,
-                    email TEXT UNIQUE NOT NULL,
-                    full_name TEXT,
-                    roles TEXT NOT NULL,
-                    tenant_id TEXT NOT NULL DEFAULT 'default',
-                    preferences TEXT NOT NULL DEFAULT '{}',
-                    is_verified BOOLEAN NOT NULL DEFAULT 1,
-                    is_active BOOLEAN NOT NULL DEFAULT 1,
-                    created_at TEXT NOT NULL,
-                    updated_at TEXT NOT NULL,
-                    last_login_at TEXT,
-                    failed_login_attempts INTEGER NOT NULL DEFAULT 0,
-                    locked_until TEXT,
-                    two_factor_enabled BOOLEAN NOT NULL DEFAULT 0,
-                    two_factor_secret TEXT
-                )
-            """
-            )
-
-            # Password hashes table (separate for security)
-            cursor.execute(
-                """
-                CREATE TABLE IF NOT EXISTS auth_password_hashes (
-                    user_id TEXT PRIMARY KEY,
-                    password_hash TEXT NOT NULL,
-                    created_at TEXT NOT NULL,
-                    updated_at TEXT NOT NULL,
-                    FOREIGN KEY (user_id) REFERENCES auth_users (user_id) ON DELETE CASCADE
-                )
-            """
-            )
-
-            # Sessions table
-            cursor.execute(
-                """
-                CREATE TABLE IF NOT EXISTS auth_sessions (
-                    session_id TEXT PRIMARY KEY,
-                    user_id TEXT NOT NULL,
-                    access_token TEXT NOT NULL,
-                    refresh_token TEXT NOT NULL,
-                    expires_in INTEGER NOT NULL,
-                    created_at TEXT NOT NULL,
-                    last_accessed TEXT NOT NULL,
-                    ip_address TEXT NOT NULL DEFAULT 'unknown',
-                    user_agent TEXT NOT NULL DEFAULT '',
-                    device_fingerprint TEXT,
-                    geolocation TEXT,
-                    risk_score REAL NOT NULL DEFAULT 0.0,
-                    security_flags TEXT NOT NULL DEFAULT '[]',
-                    is_active BOOLEAN NOT NULL DEFAULT 1,
-                    invalidated_at TEXT,
-                    invalidation_reason TEXT,
-                    FOREIGN KEY (user_id) REFERENCES auth_users (user_id) ON DELETE CASCADE
-                )
-            """
-            )
-
-            # Authentication providers
-            cursor.execute(
-                """
-                CREATE TABLE IF NOT EXISTS auth_providers (
-                    provider_id TEXT PRIMARY KEY,
-                    tenant_id TEXT,
-                    type TEXT NOT NULL,
-                    config TEXT NOT NULL,
-                    metadata TEXT NOT NULL DEFAULT '{}',
-                    enabled BOOLEAN NOT NULL DEFAULT 1,
-                    created_at TEXT NOT NULL,
-                    updated_at TEXT NOT NULL
-                )
-            """
-            )
-
-            # External user identities
-            cursor.execute(
-                """
-                CREATE TABLE IF NOT EXISTS user_identities (
-                    identity_id TEXT PRIMARY KEY,
-                    user_id TEXT NOT NULL,
-                    provider_id TEXT NOT NULL,
-                    provider_user TEXT NOT NULL,
-                    metadata TEXT,
-                    created_at TEXT NOT NULL,
-                    FOREIGN KEY (user_id) REFERENCES auth_users (user_id) ON DELETE CASCADE,
-                    FOREIGN KEY (provider_id) REFERENCES auth_providers (provider_id),
-                    UNIQUE (provider_id, provider_user)
-                )
-            """
-            )
-
-            # Password reset tokens table
-            cursor.execute(
-                """
-                CREATE TABLE IF NOT EXISTS auth_password_reset_tokens (
-                    token_id TEXT PRIMARY KEY,
-                    user_id TEXT NOT NULL,
-                    token_hash TEXT NOT NULL,
-                    created_at TEXT NOT NULL,
-                    expires_at TEXT NOT NULL,
-                    used_at TEXT,
-                    ip_address TEXT NOT NULL DEFAULT 'unknown',
-                    user_agent TEXT NOT NULL DEFAULT '',
-                    FOREIGN KEY (user_id) REFERENCES auth_users (user_id) ON DELETE CASCADE
-                )
-            """
-            )
-
-            # Email verification tokens table
-            cursor.execute(
-                """
-                CREATE TABLE IF NOT EXISTS auth_email_verification_tokens (
-                    token_id TEXT PRIMARY KEY,
-                    user_id TEXT NOT NULL,
-                    token_hash TEXT NOT NULL,
-                    created_at TEXT NOT NULL,
-                    expires_at TEXT NOT NULL,
-                    used_at TEXT,
-                    ip_address TEXT NOT NULL DEFAULT 'unknown',
-                    user_agent TEXT NOT NULL DEFAULT '',
-                    FOREIGN KEY (user_id) REFERENCES auth_users (user_id) ON DELETE CASCADE
-                )
-            """
-            )
-
-            # Auth events table for audit logging
-            cursor.execute(
-                """
-                CREATE TABLE IF NOT EXISTS auth_events (
-                    event_id TEXT PRIMARY KEY,
-                    event_type TEXT NOT NULL,
-                    timestamp TEXT NOT NULL,
-                    user_id TEXT,
-                    email TEXT,
-                    tenant_id TEXT,
-                    ip_address TEXT NOT NULL DEFAULT 'unknown',
-                    user_agent TEXT NOT NULL DEFAULT '',
-                    request_id TEXT,
-                    session_id TEXT,
-                    success BOOLEAN NOT NULL,
-                    error_message TEXT,
-                    details TEXT NOT NULL DEFAULT '{}',
-                    risk_score REAL NOT NULL DEFAULT 0.0,
-                    security_flags TEXT NOT NULL DEFAULT '[]',
-                    blocked_by_security BOOLEAN NOT NULL DEFAULT 0,
-                    processing_time_ms REAL NOT NULL DEFAULT 0.0,
-                    service_version TEXT NOT NULL DEFAULT 'consolidated-auth-v1'
-                )
-            """
-            )
-
-            # Create indexes for performance
-            cursor.execute(
-                "CREATE INDEX IF NOT EXISTS idx_auth_users_email ON auth_users (email)"
-            )
-            cursor.execute(
-                "CREATE INDEX IF NOT EXISTS idx_auth_users_tenant ON auth_users (tenant_id)"
-            )
-            cursor.execute(
-                "CREATE INDEX IF NOT EXISTS idx_auth_sessions_user ON auth_sessions (user_id)"
-            )
-            cursor.execute(
-                "CREATE INDEX IF NOT EXISTS idx_auth_sessions_active ON auth_sessions (is_active)"
-            )
-            cursor.execute(
-                "CREATE INDEX IF NOT EXISTS idx_user_identity_user ON user_identities (user_id)"
-            )
-            cursor.execute(
-                "CREATE INDEX IF NOT EXISTS idx_auth_password_reset_tokens_user ON auth_password_reset_tokens (user_id)"
-            )
-            cursor.execute(
-                "CREATE INDEX IF NOT EXISTS idx_auth_password_reset_tokens_expires ON auth_password_reset_tokens (expires_at)"
-            )
-            cursor.execute(
-                "CREATE INDEX IF NOT EXISTS idx_auth_email_verification_tokens_user ON auth_email_verification_tokens (user_id)"
-            )
-            cursor.execute(
-                "CREATE INDEX IF NOT EXISTS idx_auth_email_verification_tokens_expires ON auth_email_verification_tokens (expires_at)"
-            )
-            cursor.execute(
-                "CREATE INDEX IF NOT EXISTS idx_auth_events_user ON auth_events (user_id)"
-            )
-            cursor.execute(
-                "CREATE INDEX IF NOT EXISTS idx_auth_events_type ON auth_events (event_type)"
-            )
-            cursor.execute(
-                "CREATE INDEX IF NOT EXISTS idx_auth_events_timestamp ON auth_events (timestamp)"
-            )
-
-            self.connection.commit()
-
-        except Exception as e:
-            raise DatabaseOperationError(
-                f"Failed to create tables: {e}", operation="create_tables"
-            )
-=======
             self.logger.error(f"Failed to initialize schema: {e}")
             raise DatabaseConnectionError(f"Schema initialization failed: {e}")
->>>>>>> 779a92e5
 
     async def create_user(self, user_data: UserData, password_hash: str) -> None:
         """Create a new user with password hash in PostgreSQL."""
@@ -611,41 +403,6 @@
     async def store_auth_event(self, event: AuthEvent) -> None:
         """Store authentication event in PostgreSQL."""
         try:
-<<<<<<< HEAD
-            cursor = self.connection.cursor()
-            cursor.execute(
-                """
-                INSERT INTO auth_events (
-                    event_id, event_type, timestamp, user_id, email, tenant_id,
-                    ip_address, user_agent, request_id, session_id, success,
-                    error_message, details, risk_score, security_flags,
-                    blocked_by_security, processing_time_ms, service_version
-                ) VALUES (?, ?, ?, ?, ?, ?, ?, ?, ?, ?, ?, ?, ?, ?, ?, ?, ?, ?)
-            """,
-                (
-                    event.event_id,
-                    event.event_type.value,
-                    event.timestamp.isoformat(),
-                    event.user_id,
-                    event.email,
-                    event.tenant_id,
-                    event.ip_address,
-                    event.user_agent,
-                    event.request_id,
-                    event.session_token,
-                    event.success,
-                    event.error_message,
-                    json.dumps(event.details),
-                    event.risk_score,
-                    json.dumps(event.security_flags),
-                    event.blocked_by_security,
-                    event.processing_time_ms,
-                    event.service_version,
-                ),
-            )
-
-            self.connection.commit()
-=======
             async with self.session_factory() as session:
                 await session.execute(text("""
                     INSERT INTO auth_events (
@@ -681,7 +438,6 @@
                 })
 
                 await session.commit()
->>>>>>> 779a92e5
 
         except Exception as e:
             self.logger.error(f"Failed to store auth event: {e}")
