--- conflicted
+++ resolved
@@ -4,19 +4,16 @@
 
 import collections
 import json
-<<<<<<< HEAD
-import os
-=======
->>>>>>> 2717e719
 import uuid
 from dataclasses import asdict, dataclass
-from typing import Any, Deque, Dict, List, Optional
+from typing import Any, Deque, Dict, List, Optional, Union
 
-from ai_karen_engine.config import config_manager
+from ai_karen_engine.config.config_manager import config_manager
 
-try:  # Optional dependency
+# Optional Redis dependency
+try:
     import redis  # type: ignore
-except Exception:  # pragma: no cover - optional dep
+except ImportError:
     redis = None
 
 
@@ -30,10 +27,18 @@
 
 
 class EventBus:
+    """In-memory FIFO event bus."""
+
     def __init__(self) -> None:
         self._queue: Deque[Event] = collections.deque()
 
-    def publish(self, capsule: str, event_type: str, payload: Dict[str, Any], risk: float = 0.0) -> str:
+    def publish(
+        self,
+        capsule: str,
+        event_type: str,
+        payload: Dict[str, Any],
+        risk: float = 0.0,
+    ) -> str:
         eid = str(uuid.uuid4())
         self._queue.append(Event(eid, capsule, event_type, payload, risk))
         return eid
@@ -44,41 +49,45 @@
         return events
 
 
-<<<<<<< HEAD
-try:  # pragma: no cover - optional dependency
-    import redis  # type: ignore
-except Exception:  # pragma: no cover - optional dep
-    redis = None
+class RedisEventBus(EventBus):
+    """Redis-backed event bus (list semantics)."""
 
-
-class RedisEventBus(EventBus):
-    """Redis-backed event bus using simple list semantics."""
-
-    def __init__(self, url: str, key: str = "kari:events", redis_client: Optional["redis.Redis"] = None) -> None:
-=======
-class RedisEventBus:
-    """Redis-backed implementation using a single stream."""
-
-    def __init__(self, redis_client: "redis.Redis | None" = None, stream: str = "kari:events") -> None:
->>>>>>> 2717e719
-        if redis_client is not None:
+    def __init__(
+        self,
+        redis_client: Optional[redis.Redis] = None,
+        list_key: str = "kari:events",
+    ) -> None:
+        # Initialize Redis connection
+        super().__init__()
+        if redis_client:
             self.redis = redis_client
         else:
             if redis is None:
                 raise ImportError("redis package is required for RedisEventBus")
-<<<<<<< HEAD
-            self.redis = redis.from_url(url)
-        self.key = key
+            # default to URL from env or standard localhost
+            url = config_manager.get_config_value("redis", "url", default=None)
+            if url:
+                self.redis = redis.from_url(url)
+            else:
+                self.redis = redis.Redis()
+        self.list_key = list_key
 
-    def publish(self, capsule: str, event_type: str, payload: Dict[str, Any], risk: float = 0.0) -> str:  # type: ignore[override]
+    def publish(
+        self,
+        capsule: str,
+        event_type: str,
+        payload: Dict[str, Any],
+        risk: float = 0.0,
+    ) -> str:
         eid = str(uuid.uuid4())
-        event = Event(eid, capsule, event_type, payload, risk)
-        self.redis.rpush(self.key, json.dumps(asdict(event)))
+        ev = Event(eid, capsule, event_type, payload, risk)
+        self.redis.rpush(self.list_key, json.dumps(asdict(ev)))
         return eid
 
-    def consume(self) -> List[Event]:  # type: ignore[override]
-        raw = self.redis.lrange(self.key, 0, -1)
-        self.redis.delete(self.key)
+    def consume(self) -> List[Event]:
+        raw = self.redis.lrange(self.list_key, 0, -1)
+        if raw:
+            self.redis.delete(self.list_key)
         events: List[Event] = []
         for item in raw:
             if isinstance(item, bytes):
@@ -88,72 +97,25 @@
         return events
 
 
-_global_bus: EventBus | None = None
-=======
-            self.redis = redis.Redis()
-        self.stream = stream
-
-    def publish(self, capsule: str, event_type: str, payload: Dict[str, Any], risk: float = 0.0) -> str:
-        data = {
-            "capsule": capsule,
-            "type": event_type,
-            "payload": json.dumps(payload),
-            "risk": risk,
-        }
-        eid = self.redis.xadd(self.stream, data)
-        return str(eid)
-
-    def consume(self) -> List[Event]:
-        entries = self.redis.xrange(self.stream, min="-", max="+")
-        events = []
-        for eid, data in entries:
-            try:
-                payload = json.loads(data.get("payload", "{}"))
-            except Exception:
-                payload = {}
-            events.append(
-                Event(
-                    str(eid),
-                    data.get("capsule", ""),
-                    data.get("type", ""),
-                    payload,
-                    float(data.get("risk", 0.0)),
-                )
-            )
-        if entries:
-            self.redis.delete(self.stream)
-        return events
+# Singleton accessor
+_global_bus: Union[EventBus, RedisEventBus, None] = None
 
 
-_global_bus: EventBus | RedisEventBus | None = None
->>>>>>> 2717e719
-
-
-def get_event_bus() -> EventBus:
-    """Return a module-level :class:`EventBus` singleton."""
+def get_event_bus() -> Union[EventBus, RedisEventBus]:
+    """Return a singleton EventBus, switching to Redis if configured."""
     global _global_bus
-<<<<<<< HEAD
-    if _global_bus is None:
-        redis_url = os.getenv("REDIS_URL")
-        if redis_url and redis is not None:
-            try:
-                _global_bus = RedisEventBus(redis_url)
-            except Exception:  # pragma: no cover - fallback on error
-                _global_bus = EventBus()
-        else:
-            _global_bus = EventBus()
-=======
     if _global_bus is not None:
         return _global_bus
-    backend = config_manager.get_config_value("event_bus", "memory")
-    if backend == "redis":
+
+    backend = config_manager.get_config_value("event_bus", "backend", default="memory")
+    if backend.lower() == "redis" and redis is not None:
         try:
             _global_bus = RedisEventBus()
         except Exception:
             _global_bus = EventBus()
     else:
         _global_bus = EventBus()
->>>>>>> 2717e719
+
     return _global_bus
 
 
