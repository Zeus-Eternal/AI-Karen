--- conflicted
+++ resolved
@@ -1,4 +1,3 @@
-<<<<<<< HEAD
 """Compatibility wrapper exposing the core PluginRouter."""
 from src.core.plugin_router import (
     PluginRouter as CorePluginRouter,
@@ -20,153 +19,4 @@
 class PluginRouter(CorePluginRouter):
     """Thin subclass for backwards compatibility."""
     pass
-=======
-"""Public plugin router located under the ai_karen_engine namespace."""
-
-from __future__ import annotations
-
-from dataclasses import dataclass
-from typing import Any, Callable, Dict, Iterable, Optional, List
-import asyncio
-import importlib
-import importlib.util
-import json
-import os
-from src.core import plugin_router as core_router
-
-try:
-    from jsonschema import ValidationError, validate
-except Exception:  # pragma: no cover - optional dependency
-    ValidationError = Exception  # type: ignore
-
-    def validate(*args, **kwargs):  # type: ignore
-        return None
-
-PLUGIN_DIR = core_router.PLUGIN_DIR
-SCHEMA_PATH = core_router.SCHEMA_PATH
-
-
-@dataclass
-class PluginRecord:
-    """Metadata for a loaded plugin."""
-
-    name: str
-    manifest: Dict[str, object]
-    handler: Callable[[Dict[str, object]], object]
-    ui: object | None = None
-
-
-class AccessDenied(Exception):
-    """Raised when a caller lacks the required roles for a plugin."""
-
-
-class PluginRouter:
-    """Load plugins and route intents to their handlers."""
-
-    def __init__(self, plugin_dir: str | None = None) -> None:
-        self.plugin_dir = plugin_dir or core_router.PLUGIN_DIR
-        self.intent_map: Dict[str, PluginRecord] = {}
-        self.load_plugins()
-
-    def load_plugins(self) -> None:
-        """Scan the plugin directory and load manifests and handlers."""
-        self.intent_map.clear()
-        try:
-            with open(SCHEMA_PATH, "r", encoding="utf-8") as f:
-                schema = json.load(f)
-        except FileNotFoundError as exc:
-            print(f"Plugin schema not found: {exc}")
-            schema = None
-        for name in os.listdir(self.plugin_dir):
-            path = os.path.join(self.plugin_dir, name)
-            if not os.path.isdir(path) or name.startswith("__"):
-                continue
-            manifest_path = os.path.join(path, "plugin_manifest.json")
-            if not os.path.exists(manifest_path):
-                continue
-            try:
-                with open(manifest_path, "r", encoding="utf-8") as f:
-                    manifest = json.load(f)
-            except json.JSONDecodeError as exc:
-                print(f"Failed to parse manifest for {name}: {exc}")
-                continue
-            if schema is not None:
-                try:
-                    validate(instance=manifest, schema=schema)
-                except ValidationError as exc:
-                    print(f"Manifest validation failed for {name}: {exc}")
-                    continue
-            if manifest.get("plugin_api_version") != "1.0":
-                continue
-            try:
-                module = importlib.import_module(f"src.plugins.{name}.handler")
-            except ModuleNotFoundError:
-                try:
-                    spec = importlib.util.spec_from_file_location(
-                        f"{name}.handler", os.path.join(path, "handler.py")
-                    )
-                    module = importlib.util.module_from_spec(spec)
-                    assert spec.loader
-                    spec.loader.exec_module(module)  # type: ignore
-                except Exception:
-                    continue
-            handler = getattr(module, "run", None)
-            if handler is None:
-                continue
-            ui_module = None
-            ui_path = os.path.join(path, "ui.py")
-            advanced = os.getenv("ADVANCED_MODE", "false").lower() == "true"
-            if os.path.exists(ui_path) and (manifest.get("trusted_ui") or advanced):
-                try:
-                    spec = importlib.util.spec_from_file_location(
-                        f"src.plugins.{name}.ui", ui_path
-                    )
-                    ui_module = importlib.util.module_from_spec(spec)
-                    assert spec.loader
-                    spec.loader.exec_module(ui_module)  # type: ignore
-                except Exception as exc:
-                    print(f"Failed to load UI for {name}: {exc}")
-                    ui_module = None
-            record = PluginRecord(name, manifest, handler, ui_module)
-            intent = manifest.get("intent")
-            if not intent:
-                continue
-            if isinstance(intent, list):
-                for single in intent:
-                    if isinstance(single, str):
-                        self.intent_map[single] = record
-            elif isinstance(intent, str):
-                self.intent_map[intent] = record
-
-    def reload(self) -> None:
-        """Reload plugin definitions from disk."""
-        self.load_plugins()
-
-    def list_intents(self) -> List[str]:
-        """Return the loaded intent names."""
-        return list(self.intent_map.keys())
-
-    def get_plugin(self, intent: str) -> Optional[PluginRecord]:
-        return self.intent_map.get(intent)
-
-    def get_handler(self, intent: str):
-        plugin_record = self.intent_map.get(intent)
-        if not plugin_record:
-            return None
-        return plugin_record.handler
-
-    async def dispatch(
-        self, intent: str, params: Dict[str, Any], roles: Iterable[str] | None = None
-    ) -> Any:
-        """Execute the plugin for ``intent`` with RBAC enforcement."""
-        record = self.intent_map.get(intent)
-        if not record:
-            return None
-        required = set(record.manifest.get("required_roles", []))
-        if roles is not None and required and not required.intersection(roles):
-            raise AccessDenied(intent)
-        result = record.handler(params)
-        if asyncio.iscoroutine(result):
-            return await result
-        return result
->>>>>>> ec105359
+  