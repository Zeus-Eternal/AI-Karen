"""
Kari PluginRouter: Ruthless Prompt-First Plugin Orchestration
- Auto-discovers, validates, and sandbox-executes plugins
- Jinja2-powered prompt-first execution
- Local-only execution by default (no cloud unless manifest demands it)
"""

import os
import json
from pathlib import Path
from typing import Any, Dict, List, Callable, Optional
from ai_karen_engine.utils.sandbox import run_in_sandbox

try:
    from prometheus_client import Counter
    METRICS_ENABLED = True
except Exception:  # pragma: no cover - optional dependency
    METRICS_ENABLED = False

    class _DummyMetric:
        def labels(self, **kwargs):
            return self

        def inc(self, n: int = 1) -> None:  # noqa: D401 - simple increment
            """No-op increment."""

    Counter = _DummyMetric  # type: ignore

PLUGIN_IMPORT_ERRORS = (
    Counter(
        "plugin_import_error_total",
        "Plugin import failures",
        ["plugin", "module", "error"],
    )
    if METRICS_ENABLED
    else Counter()
)


class AccessDenied(Exception):
    """Raised when a user lacks required roles for a plugin."""
    pass
try:
    from jinja2 import Environment, FileSystemLoader, select_autoescape
except Exception:  # pragma: no cover - optional dependency
    class FileSystemLoader:  # type: ignore
        def __init__(self, *a, **k):
            pass

    def select_autoescape(*a, **k):
        return False

    class Environment:  # type: ignore
        def __init__(self, *a, **k):
            pass

        def from_string(self, text):
            class T:
                def render(self, ctx):
                    return text.format(**ctx)

            return T()

PLUGIN_SCHEMA_PATH = Path(__file__).parents[1] / "config" / "plugin_schema.json"

PLUGIN_ROOT = Path(__file__).parent / "plugins"
PLUGIN_META = "__meta"
PLUGIN_MANIFEST = "plugin_manifest.json"
PROMPT_FILE = "prompt.txt"
HANDLER_FILE = "handler.py"


def load_schema() -> Dict[str, Any]:
    try:
        with open(PLUGIN_SCHEMA_PATH, "r", encoding="utf-8") as f:
            return json.load(f)
    except Exception:
        return {}


def validate_manifest(manifest: Dict[str, Any], schema: Dict[str, Any]) -> bool:
    try:
        import jsonschema  # type: ignore

        jsonschema.validate(instance=manifest, schema=schema)
        return True
    except Exception:
        required = schema.get(
            "required",
            ["plugin_api_version", "intent", "enable_external_workflow", "required_roles", "trusted_ui"],
        )
        return all(k in manifest for k in required)

# --- Helper: Load Plugin Manifest ---
def load_manifest(plugin_dir: Path) -> Dict[str, Any]:
    manifest_path = plugin_dir / PLUGIN_MANIFEST
    if not manifest_path.exists():
        raise FileNotFoundError(f"Missing manifest: {manifest_path}")
    with open(manifest_path, "r", encoding="utf-8") as f:
        return json.load(f)

# --- Helper: Load Prompt Template ---
def load_prompt(plugin_dir: Path) -> str:
    prompt_path = plugin_dir / PROMPT_FILE
    if not prompt_path.exists():
        raise FileNotFoundError(f"Missing prompt.txt: {prompt_path}")
    with open(prompt_path, "r", encoding="utf-8") as f:
        return f.read()

# --- Helper: Import Plugin Handler Dynamically ---
def load_handler(plugin_dir: Path, module_path: str | None = None) -> tuple[Callable, str]:
    """Load plugin handler either from module path or handler.py.

    Returns a tuple of ``(handler_callable, module_name)`` for sandbox execution.
    """
    import importlib
    import importlib.util

    if module_path:
        try:
            module = importlib.import_module(module_path)
        except Exception as exc:  # pragma: no cover - dynamic import
            raise ImportError(module_path) from exc
    else:
        handler_path = plugin_dir / HANDLER_FILE
        if not handler_path.exists():
            raise FileNotFoundError(f"Missing handler.py: {handler_path}")
        spec = importlib.util.spec_from_file_location(
            f"plugin_{plugin_dir.name}_handler",
            str(handler_path),
        )
        if spec is None or spec.loader is None:
            raise ImportError(f"Failed loading spec for {handler_path}")
        module = importlib.util.module_from_spec(spec)
        spec.loader.exec_module(module)

    if not hasattr(module, "run"):
        raise AttributeError(
            f"Plugin {plugin_dir.name} handler must export a 'run(params)' function"
        )
    return module.run, module.__name__

# --- Jinja2 Environment for Prompt Rendering ---
jinja_env = Environment(loader=FileSystemLoader(str(PLUGIN_ROOT)), autoescape=select_autoescape(['txt']))

# --- PluginRouter Class ---
class PluginRecord:
    def __init__(self, manifest: Dict[str, Any], handler: Callable, module: str, ui: Optional[Callable], dir_path: Path):
        self.manifest = manifest
        self.handler = handler
        self.module = module
        self.ui = ui
        self.dir = dir_path


class PluginRouter:
    def __init__(self, plugin_root: Path = PLUGIN_ROOT):
        self.plugin_root = Path(plugin_root)
        self.schema = load_schema()
        self.intent_map: Dict[str, PluginRecord] = {}
        self.reload()

    def _discover_plugins(self) -> Dict[str, PluginRecord]:
        plugins: Dict[str, PluginRecord] = {}
        for p in self.plugin_root.iterdir():
            if p.is_dir() and (p / PLUGIN_MANIFEST).exists():
                try:
                    manifest = load_manifest(p)
                    if not validate_manifest(manifest, self.schema):
                        raise ValueError("manifest schema invalid")
                    module_path = manifest.get("module")
                    try:
                        handler, mod_name = load_handler(p, module_path)
                    except Exception as e:  # pragma: no cover - dynamic import
                        PLUGIN_IMPORT_ERRORS.labels(
                            plugin=p.name,
                            module=module_path or "handler.py",
                            error=type(e).__name__,
                        ).inc()
                        raise
                    ui = None
                    ui_path = p / "ui.py"
                    if ui_path.exists() and (os.getenv("ADVANCED_MODE") or manifest.get("trusted_ui")):
                        import importlib.util

                        spec = importlib.util.spec_from_file_location(f"plugin_{p.name}_ui", str(ui_path))
                        ui_mod = importlib.util.module_from_spec(spec)
                        spec.loader.exec_module(ui_mod)
                        ui = getattr(ui_mod, "render", None)

                    intents = manifest.get("intent")
                    if isinstance(intents, str):
                        intents = [intents]
                    for intent in intents or []:
                        plugins[intent] = PluginRecord(manifest, handler, mod_name, ui, p)
                except Exception as e:
                    print(f"Plugin discovery failed in {p}: {e}")
        return plugins

    def reload(self) -> None:
        global jinja_env
        jinja_env.loader = FileSystemLoader(str(self.plugin_root))
        self.intent_map = self._discover_plugins()

    def list_intents(self) -> List[str]:
        return list(self.intent_map.keys())

    def get_plugin(self, intent: str) -> Optional[PluginRecord]:
        return self.intent_map.get(intent)

    def get_handler(self, intent: str) -> Optional[Callable]:
        rec = self.get_plugin(intent)
        return rec.handler if rec else None

    async def dispatch(self, intent: str, params: Dict[str, Any], roles: Optional[List[str]] = None) -> Any:
        rec = self.get_plugin(intent)
        if not rec:
            raise RuntimeError(f"Plugin '{intent}' not found or failed validation.")
        allowed = rec.manifest.get("required_roles") or []
        if allowed and (not roles or not set(roles).intersection(allowed)):
            raise AccessDenied(intent)

        prompt_template = jinja_env.from_string(rec.manifest.get("prompt", "{{prompt}}"))
        rendered_prompt = prompt_template.render(params)
<<<<<<< HEAD
        return await run_in_sandbox(rec.handler, {"prompt": rendered_prompt, **params}) if rec.manifest.get("sandbox", True) else await rec.handler({"prompt": rendered_prompt, **params})
=======
        from ai_karen_engine.plugins.sandbox import run_in_sandbox

        result, out, err = await run_in_sandbox(
            rec.module, {"prompt": rendered_prompt, **params}
        )
        return result, out, err
>>>>>>> 16754208

# --- Lazy Accessor for Singleton Instance ---
_plugin_router: Optional[PluginRouter] = None


def get_plugin_router() -> PluginRouter:
    """Return a cached :class:`PluginRouter` instance."""
    global _plugin_router
    if _plugin_router is None:
        _plugin_router = PluginRouter()
    return _plugin_router

__all__ = [
    "PluginRouter",
    "get_plugin_router",
    "AccessDenied",
    "PluginRecord",
    "PLUGIN_IMPORT_ERRORS",
]
<|MERGE_RESOLUTION|>--- conflicted
+++ resolved
@@ -1,209 +1,202 @@
 """
-Kari PluginRouter: Ruthless Prompt-First Plugin Orchestration
-- Auto-discovers, validates, and sandbox-executes plugins
-- Jinja2-powered prompt-first execution
-- Local-only execution by default (no cloud unless manifest demands it)
+Kari PluginRouter: Ruthless Prompt‐First Plugin Orchestration
+- Auto‐discovers, validates, and sandbox‐executes plugins
+- Jinja2‐powered prompt‐first execution
+- Local‐only execution by default (no cloud unless manifest demands it)
 """
 
 import os
 import json
+import inspect
 from pathlib import Path
-from typing import Any, Dict, List, Callable, Optional
-from ai_karen_engine.utils.sandbox import run_in_sandbox
-
+from typing import Any, Callable, Dict, List, Optional, Tuple
+
+# --- Prometheus metrics (optional) -------------------------------------
 try:
-    from prometheus_client import Counter
-    METRICS_ENABLED = True
-except Exception:  # pragma: no cover - optional dependency
-    METRICS_ENABLED = False
-
+    from prometheus_client import Counter, REGISTRY
+
+    # avoid double‐registration on reload
+    if "plugin_import_error_total" not in REGISTRY._names_to_collectors:
+        PLUGIN_IMPORT_ERRORS = Counter(
+            "plugin_import_error_total",
+            "Plugin import failures",
+            ["plugin", "module", "error"],
+        )
+    else:
+        PLUGIN_IMPORT_ERRORS = REGISTRY._names_to_collectors["plugin_import_error_total"]
+except ImportError:
     class _DummyMetric:
-        def labels(self, **kwargs):
-            return self
-
-        def inc(self, n: int = 1) -> None:  # noqa: D401 - simple increment
-            """No-op increment."""
-
-    Counter = _DummyMetric  # type: ignore
-
-PLUGIN_IMPORT_ERRORS = (
-    Counter(
-        "plugin_import_error_total",
-        "Plugin import failures",
-        ["plugin", "module", "error"],
-    )
-    if METRICS_ENABLED
-    else Counter()
-)
-
-
-class AccessDenied(Exception):
-    """Raised when a user lacks required roles for a plugin."""
-    pass
+        def labels(self, **kw): return self
+        def inc(self, n: int = 1): pass
+    PLUGIN_IMPORT_ERRORS = _DummyMetric()
+
+
+# --- Sandboxing helper --------------------------------------------------
+from ai_karen_engine.utils.sandbox import run_in_sandbox  # your existing sandbox runner
+
+
+# --- Jinja2 environment (optional) -------------------------------------
 try:
     from jinja2 import Environment, FileSystemLoader, select_autoescape
-except Exception:  # pragma: no cover - optional dependency
-    class FileSystemLoader:  # type: ignore
-        def __init__(self, *a, **k):
-            pass
-
-    def select_autoescape(*a, **k):
-        return False
-
-    class Environment:  # type: ignore
-        def __init__(self, *a, **k):
-            pass
-
+    jinja_env = Environment(
+        loader=FileSystemLoader(str(Path(__file__).parent / "plugins")),
+        autoescape=select_autoescape(['txt'])
+    )
+except ImportError:
+    # fallback to simple str.format
+    class Environment:
+        def __init__(self, *args, **kw): pass
         def from_string(self, text):
             class T:
-                def render(self, ctx):
-                    return text.format(**ctx)
-
-            return T()
-
-PLUGIN_SCHEMA_PATH = Path(__file__).parents[1] / "config" / "plugin_schema.json"
-
-PLUGIN_ROOT = Path(__file__).parent / "plugins"
-PLUGIN_META = "__meta"
-PLUGIN_MANIFEST = "plugin_manifest.json"
-PROMPT_FILE = "prompt.txt"
-HANDLER_FILE = "handler.py"
+                def __init__(self, t): self.t = t
+                def render(self, ctx): return self.t.format(**ctx)
+            return T(text)
+    jinja_env = Environment()
+
+
+# --- Paths & schema -----------------------------------------------------
+PLUGIN_ROOT       = Path(__file__).parent / "plugins"
+PLUGIN_META       = "__meta"
+PLUGIN_MANIFEST   = "plugin_manifest.json"
+PROMPT_FILE       = "prompt.txt"
+HANDLER_FILE      = "handler.py"
+SCHEMA_PATH       = Path(__file__).parents[1] / "config" / "plugin_schema.json"
 
 
 def load_schema() -> Dict[str, Any]:
     try:
-        with open(PLUGIN_SCHEMA_PATH, "r", encoding="utf-8") as f:
-            return json.load(f)
+        return json.loads(SCHEMA_PATH.read_text(encoding="utf-8"))
     except Exception:
         return {}
 
 
 def validate_manifest(manifest: Dict[str, Any], schema: Dict[str, Any]) -> bool:
+    # If jsonschema is installed, use it; else fallback to key check
     try:
         import jsonschema  # type: ignore
-
         jsonschema.validate(instance=manifest, schema=schema)
         return True
     except Exception:
         required = schema.get(
             "required",
-            ["plugin_api_version", "intent", "enable_external_workflow", "required_roles", "trusted_ui"],
+            ["plugin_api_version", "intent", "required_roles", "trusted_ui"]
         )
         return all(k in manifest for k in required)
 
-# --- Helper: Load Plugin Manifest ---
+
 def load_manifest(plugin_dir: Path) -> Dict[str, Any]:
-    manifest_path = plugin_dir / PLUGIN_MANIFEST
-    if not manifest_path.exists():
-        raise FileNotFoundError(f"Missing manifest: {manifest_path}")
-    with open(manifest_path, "r", encoding="utf-8") as f:
-        return json.load(f)
-
-# --- Helper: Load Prompt Template ---
+    mf = plugin_dir / PLUGIN_MANIFEST
+    if not mf.exists():
+        raise FileNotFoundError(f"Missing manifest: {mf}")
+    return json.loads(mf.read_text(encoding="utf-8"))
+
+
 def load_prompt(plugin_dir: Path) -> str:
-    prompt_path = plugin_dir / PROMPT_FILE
-    if not prompt_path.exists():
-        raise FileNotFoundError(f"Missing prompt.txt: {prompt_path}")
-    with open(prompt_path, "r", encoding="utf-8") as f:
-        return f.read()
-
-# --- Helper: Import Plugin Handler Dynamically ---
-def load_handler(plugin_dir: Path, module_path: str | None = None) -> tuple[Callable, str]:
-    """Load plugin handler either from module path or handler.py.
-
-    Returns a tuple of ``(handler_callable, module_name)`` for sandbox execution.
+    pf = plugin_dir / PROMPT_FILE
+    if not pf.exists():
+        raise FileNotFoundError(f"Missing prompt.txt: {pf}")
+    return pf.read_text(encoding="utf-8")
+
+
+def load_handler(plugin_dir: Path, module_path: Optional[str] = None) -> Tuple[Callable, str]:
     """
-    import importlib
-    import importlib.util
+    Return (handler_callable, module_name).
+    Handler must expose `async def run(params)` or `def run(params)`.
+    """
+    import importlib, importlib.util
 
     if module_path:
-        try:
-            module = importlib.import_module(module_path)
-        except Exception as exc:  # pragma: no cover - dynamic import
-            raise ImportError(module_path) from exc
+        module = importlib.import_module(module_path)
     else:
-        handler_path = plugin_dir / HANDLER_FILE
-        if not handler_path.exists():
-            raise FileNotFoundError(f"Missing handler.py: {handler_path}")
-        spec = importlib.util.spec_from_file_location(
-            f"plugin_{plugin_dir.name}_handler",
-            str(handler_path),
-        )
-        if spec is None or spec.loader is None:
-            raise ImportError(f"Failed loading spec for {handler_path}")
+        handler_py = plugin_dir / HANDLER_FILE
+        if not handler_py.exists():
+            raise FileNotFoundError(f"Missing handler.py: {handler_py}")
+        spec = importlib.util.spec_from_file_location(f"plugin_{plugin_dir.name}", str(handler_py))
         module = importlib.util.module_from_spec(spec)
-        spec.loader.exec_module(module)
+        spec.loader.exec_module(module)  # type: ignore
 
     if not hasattr(module, "run"):
-        raise AttributeError(
-            f"Plugin {plugin_dir.name} handler must export a 'run(params)' function"
-        )
-    return module.run, module.__name__
-
-# --- Jinja2 Environment for Prompt Rendering ---
-jinja_env = Environment(loader=FileSystemLoader(str(PLUGIN_ROOT)), autoescape=select_autoescape(['txt']))
-
-# --- PluginRouter Class ---
+        raise AttributeError(f"Plugin '{plugin_dir.name}' handler must define `run(params)`")
+    return getattr(module, "run"), module.__name__
+
+
+# --- Plugin record & router --------------------------------------------
+class AccessDenied(Exception):
+    """User lacks required roles for this plugin."""
+    pass
+
+
 class PluginRecord:
-    def __init__(self, manifest: Dict[str, Any], handler: Callable, module: str, ui: Optional[Callable], dir_path: Path):
-        self.manifest = manifest
-        self.handler = handler
-        self.module = module
-        self.ui = ui
-        self.dir = dir_path
+    def __init__(
+        self,
+        manifest: Dict[str, Any],
+        handler: Callable,
+        module_name: str,
+        ui: Optional[Callable],
+        dir_path: Path
+    ):
+        self.manifest    = manifest
+        self.handler     = handler
+        self.module_name = module_name
+        self.ui          = ui
+        self.dir_path    = dir_path
 
 
 class PluginRouter:
     def __init__(self, plugin_root: Path = PLUGIN_ROOT):
-        self.plugin_root = Path(plugin_root)
-        self.schema = load_schema()
+        self.plugin_root = plugin_root
+        self.schema      = load_schema()
         self.intent_map: Dict[str, PluginRecord] = {}
         self.reload()
 
     def _discover_plugins(self) -> Dict[str, PluginRecord]:
-        plugins: Dict[str, PluginRecord] = {}
+        out: Dict[str, PluginRecord] = {}
         for p in self.plugin_root.iterdir():
-            if p.is_dir() and (p / PLUGIN_MANIFEST).exists():
-                try:
-                    manifest = load_manifest(p)
-                    if not validate_manifest(manifest, self.schema):
-                        raise ValueError("manifest schema invalid")
-                    module_path = manifest.get("module")
-                    try:
-                        handler, mod_name = load_handler(p, module_path)
-                    except Exception as e:  # pragma: no cover - dynamic import
-                        PLUGIN_IMPORT_ERRORS.labels(
-                            plugin=p.name,
-                            module=module_path or "handler.py",
-                            error=type(e).__name__,
-                        ).inc()
-                        raise
-                    ui = None
-                    ui_path = p / "ui.py"
-                    if ui_path.exists() and (os.getenv("ADVANCED_MODE") or manifest.get("trusted_ui")):
-                        import importlib.util
-
-                        spec = importlib.util.spec_from_file_location(f"plugin_{p.name}_ui", str(ui_path))
-                        ui_mod = importlib.util.module_from_spec(spec)
-                        spec.loader.exec_module(ui_mod)
-                        ui = getattr(ui_mod, "render", None)
-
-                    intents = manifest.get("intent")
-                    if isinstance(intents, str):
-                        intents = [intents]
-                    for intent in intents or []:
-                        plugins[intent] = PluginRecord(manifest, handler, mod_name, ui, p)
-                except Exception as e:
-                    print(f"Plugin discovery failed in {p}: {e}")
-        return plugins
+            mf = p / PLUGIN_MANIFEST
+            if not p.is_dir() or not mf.exists():
+                continue
+            try:
+                manifest = load_manifest(p)
+                if not validate_manifest(manifest, self.schema):
+                    raise ValueError("Invalid manifest schema")
+
+                handler, mod_name = load_handler(p, manifest.get("module"))
+                ui = None
+                ui_py = p / "ui.py"
+                if ui_py.exists() and (os.getenv("ADVANCED_MODE") or manifest.get("trusted_ui")):
+                    import importlib.util
+                    spec = importlib.util.spec_from_file_location(f"plugin_ui_{p.name}", str(ui_py))
+                    ui_mod = importlib.util.module_from_spec(spec)
+                    spec.loader.exec_module(ui_mod)  # type: ignore
+                    ui = getattr(ui_mod, "render", None)
+
+                intents = manifest.get("intent") or []
+                if isinstance(intents, str):
+                    intents = [intents]
+                for intent in intents:
+                    out[intent] = PluginRecord(manifest, handler, mod_name, ui, p)
+
+            except Exception as e:
+                # increment import‐error metric (labels auto‐noop if disabled)
+                PLUGIN_IMPORT_ERRORS.labels(
+                    plugin=p.name,
+                    module=manifest.get("module", HANDLER_FILE) if 'manifest' in locals() else HANDLER_FILE,
+                    error=type(e).__name__
+                ).inc()
+                print(f"Plugin discovery failed in {p}: {e}")
+
+        return out
 
     def reload(self) -> None:
-        global jinja_env
-        jinja_env.loader = FileSystemLoader(str(self.plugin_root))
+        # reconfigure Jinja loader in case plugins folder changed
+        try:
+            jinja_env.loader = FileSystemLoader(str(self.plugin_root))
+        except NameError:
+            pass
         self.intent_map = self._discover_plugins()
 
     def list_intents(self) -> List[str]:
-        return list(self.intent_map.keys())
+        return list(self.intent_map)
 
     def get_plugin(self, intent: str) -> Optional[PluginRecord]:
         return self.intent_map.get(intent)
@@ -212,37 +205,48 @@
         rec = self.get_plugin(intent)
         return rec.handler if rec else None
 
-    async def dispatch(self, intent: str, params: Dict[str, Any], roles: Optional[List[str]] = None) -> Any:
+    async def dispatch(
+        self,
+        intent: str,
+        params: Dict[str, Any],
+        roles: Optional[List[str]] = None
+    ) -> Any:
         rec = self.get_plugin(intent)
         if not rec:
-            raise RuntimeError(f"Plugin '{intent}' not found or failed validation.")
-        allowed = rec.manifest.get("required_roles") or []
-        if allowed and (not roles or not set(roles).intersection(allowed)):
-            raise AccessDenied(intent)
-
-        prompt_template = jinja_env.from_string(rec.manifest.get("prompt", "{{prompt}}"))
-        rendered_prompt = prompt_template.render(params)
-<<<<<<< HEAD
-        return await run_in_sandbox(rec.handler, {"prompt": rendered_prompt, **params}) if rec.manifest.get("sandbox", True) else await rec.handler({"prompt": rendered_prompt, **params})
-=======
-        from ai_karen_engine.plugins.sandbox import run_in_sandbox
-
-        result, out, err = await run_in_sandbox(
-            rec.module, {"prompt": rendered_prompt, **params}
-        )
-        return result, out, err
->>>>>>> 16754208
-
-# --- Lazy Accessor for Singleton Instance ---
+            raise RuntimeError(f"No plugin for intent '{intent}'")
+
+        # enforce RBAC
+        required = rec.manifest.get("required_roles", [])
+        if required and not (roles and set(roles).intersection(required)):
+            raise AccessDenied(f"Intent '{intent}' requires one of {required}")
+
+        # render prompt
+        template = jinja_env.from_string(rec.manifest.get("prompt", "{{prompt}}"))
+        rendered = template.render(params)
+
+        # prepare payload
+        payload = {"prompt": rendered, **params}
+
+        # execute in sandbox or direct
+        if rec.manifest.get("sandbox", True):
+            # run_in_sandbox returns awaitable result
+            return await run_in_sandbox(rec.handler, payload)
+        else:
+            result = rec.handler(payload)
+            if inspect.iscoroutine(result):
+                return await result
+            return result
+
+
+# --- Singleton accessor -------------------------------------------------
 _plugin_router: Optional[PluginRouter] = None
 
-
 def get_plugin_router() -> PluginRouter:
-    """Return a cached :class:`PluginRouter` instance."""
     global _plugin_router
     if _plugin_router is None:
         _plugin_router = PluginRouter()
     return _plugin_router
+
 
 __all__ = [
     "PluginRouter",
@@ -250,4 +254,4 @@
     "AccessDenied",
     "PluginRecord",
     "PLUGIN_IMPORT_ERRORS",
-]
+]