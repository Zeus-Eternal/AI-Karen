--- conflicted
+++ resolved
@@ -35,16 +35,12 @@
 
 logger = logging.getLogger(__name__)
 
-<<<<<<< HEAD
-router = APIRouter(prefix="/api/ws", tags=["websocket"])
-=======
 # Global instances (will be initialized by dependency injection)
 websocket_gateway: Optional[WebSocketGateway] = None
 stream_processor: Optional[StreamProcessor] = None
 chat_orchestrator: Optional[ChatOrchestrator] = None
 
 router = APIRouter(tags=["websocket"])
->>>>>>> db4d8a74
 
 
 # Request/Response Models
