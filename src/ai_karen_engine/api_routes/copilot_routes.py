"""
Unified Copilot API Routes - Phase 4.1.a
Production-ready copilot assistance with graceful imports and comprehensive error handling.
"""

import logging
import uuid
from datetime import datetime
from typing import Any, Dict, List, Optional
from contextlib import nullcontext

from fastapi import APIRouter, HTTPException, Request
from pydantic import BaseModel, Field

from ai_karen_engine.services.memory_writeback import InteractionType
from ai_karen_engine.services.structured_logging import PIIRedactor

logger = logging.getLogger(__name__)

# Graceful imports with fallback mechanisms
try:
    from ai_karen_engine.services.memory_service import WebUIMemoryService

    MEMORY_SERVICE_AVAILABLE = True
except ImportError:
    logger.warning("Memory service not available, using fallback")
    MEMORY_SERVICE_AVAILABLE = False
    InteractionType = None  # type: ignore

try:
    from ai_karen_engine.integrations.llm_registry import get_llm_registry

    LLM_REGISTRY_AVAILABLE = True
except ImportError:
    logger.warning("LLM registry not available, using fallback")
    LLM_REGISTRY_AVAILABLE = False

try:
    from ai_karen_engine.core.rbac import check_scope, require_scopes

    RBAC_AVAILABLE = True
except ImportError:
    logger.warning("RBAC not available, using fallback")
    RBAC_AVAILABLE = False

try:
    from ai_karen_engine.services.metrics_service import get_metrics_service

    METRICS_AVAILABLE = True
except ImportError:
    logger.warning("Metrics service not available, using fallback")
    METRICS_AVAILABLE = False


# Unified request/response models according to design spec
class ContextHit(BaseModel):
    """Unified memory hit representation"""

    id: str
    text: str
    preview: Optional[str] = None
    score: float
    tags: List[str] = Field(default_factory=list)
    recency: Optional[str] = None
    meta: Dict[str, Any] = Field(default_factory=dict)
    importance: int = Field(5, ge=1, le=10)
    decay_tier: str = Field("short")
    created_at: datetime
    updated_at: Optional[datetime] = None
    user_id: str
    org_id: Optional[str] = None


class SuggestedAction(BaseModel):
    """Copilot action suggestions"""

    type: str = Field(
        ..., examples=["add_task", "pin_memory", "open_doc", "export_note"]
    )
    params: Dict[str, Any] = Field(default_factory=dict)
    confidence: float = Field(0.8, ge=0.0, le=1.0)
    description: Optional[str] = None


class AssistRequest(BaseModel):
    """Primary copilot assist request schema"""

    user_id: str = Field(..., min_length=1)
    org_id: Optional[str] = None
    message: str = Field(..., min_length=1, max_length=8000)
    top_k: int = Field(6, ge=1, le=50)
    context: Dict[str, Any] = Field(default_factory=dict)


class AssistResponse(BaseModel):
    """Primary copilot assist response schema"""

    answer: str
    context: List[ContextHit] = Field(default_factory=list)
    actions: List[SuggestedAction] = Field(default_factory=list)
    timings: Dict[str, float]
    correlation_id: str


# Import unified schemas
from .unified_schemas import ErrorHandler, ErrorResponse, ErrorType, ValidationUtils

# Create router
router = APIRouter(tags=["copilot"])

try:
    from ai_karen_engine.services.correlation_service import (
        CorrelationService,
        create_correlation_logger,
    )

    CORRELATION_AVAILABLE = True
    # Use correlation-aware logger
    logger = create_correlation_logger(__name__)
except ImportError:
    logger.warning("Correlation service not available, using fallback")
    CORRELATION_AVAILABLE = False

try:
    from ai_karen_engine.services.structured_logging import (
        get_structured_logging_service,
    )

    STRUCTURED_LOGGING_AVAILABLE = True
except ImportError:
    logger.warning("Structured logging not available, using fallback")
    STRUCTURED_LOGGING_AVAILABLE = False


def get_correlation_id(request: Request) -> str:
    """Extract or generate correlation ID for request tracking"""
    if CORRELATION_AVAILABLE:
        headers = {key: value for key, value in request.headers.items()}
        return CorrelationService.get_or_create_correlation_id(headers)
    else:
        return request.headers.get("X-Correlation-Id", str(uuid.uuid4()))


async def check_rbac_scope(request: Request, scope: str) -> bool:
    """Check RBAC scope with graceful fallback"""
    if not RBAC_AVAILABLE:
        logger.warning("RBAC not available")
        raise HTTPException(status_code=403, detail="RBAC unavailable")

    try:
        return await check_scope(request, scope)
    except Exception as e:
        logger.warning(f"RBAC check failed for {scope}: {e}")
        raise HTTPException(status_code=403, detail="RBAC error")


async def get_memory_service() -> Optional[WebUIMemoryService]:
    """Get memory service with graceful fallback"""
    if not MEMORY_SERVICE_AVAILABLE:
        return None

    try:
        # This would normally be injected via dependency
        # For now, return None to indicate unavailable
        return None
    except Exception as e:
        logger.warning(f"Memory service unavailable: {e}")
        return None


async def get_llm_provider():
    """Get LLM provider with graceful fallback"""
    if not LLM_REGISTRY_AVAILABLE:
        return None

    try:
        registry = get_llm_registry()
        return registry.get_default_provider()
    except Exception as e:
        logger.warning(f"LLM provider unavailable: {e}")
        return None


def record_metrics(
    status: str,
    duration: float,
    user_id: str = "",
    org_id: str = "",
    correlation_id: Optional[str] = None,
):
    """Record request metrics"""
    if not METRICS_AVAILABLE:
        return

    try:
        metrics_service = get_metrics_service()
        metrics_service.record_copilot_request(status, user_id, org_id, correlation_id)
    except Exception as e:
        logger.warning(f"Metrics recording failed: {e}")


@router.post("/assist", response_model=AssistResponse)
async def copilot_assist(request: AssistRequest, http_request: Request):
    """
    Primary copilot assistance endpoint - unified interface for all copilot functionality.

    This endpoint consolidates memory search, LLM generation, action suggestions,
    and response composition into a single, production-ready interface.
    """
    start_time = datetime.utcnow()
    correlation_id = get_correlation_id(http_request)
    metrics_service = get_metrics_service() if METRICS_AVAILABLE else None
    turn_timer = (
        metrics_service.time_operation(
            "turn_copilot_assist",
            {"endpoint": "copilot_assist"},
            correlation_id,
        )
        if metrics_service
        else nullcontext()
    )

    # Set correlation ID in context for propagation
    if CORRELATION_AVAILABLE:
        CorrelationService.set_correlation_id(correlation_id)

        # Start trace tracking
        from ai_karen_engine.services.correlation_service import get_correlation_tracker

        tracker = get_correlation_tracker()
        tracker.start_trace(
            correlation_id,
            "copilot_assist",
            {
                "user_id": request.user_id,
                "org_id": request.org_id,
                "message_length": len(request.message),
                "top_k": request.top_k,
            },
        )

    # Check RBAC permissions
    if not await check_rbac_scope(http_request, "chat:write"):
        record_metrics("forbidden", 0)
        error_response = ErrorHandler.create_authorization_error_response(
            correlation_id=correlation_id,
            path=str(http_request.url.path),
            message="Insufficient permissions for copilot assistance",
        )
        raise HTTPException(status_code=403, detail=error_response.model_dump(mode="json"))

    try:
<<<<<<< HEAD
        timings = {}
        context_hits = []
        suggested_actions = []
        metrics_service = get_metrics_service() if METRICS_AVAILABLE else None

        # 1. Memory search with tenant filtering
        memory_start = datetime.utcnow()
        memory_service = await get_memory_service()

        if memory_service:
            try:
                # This would use the unified memory service
                # For now, create mock context hits
                context_hits = []
                for i in range(min(request.top_k, 3)):
                    raw_text = f"Mock context {i} for query: {request.message[:50]}..."
                    redacted_text = PIIRedactor.redact_pii(raw_text)
                    context_hits.append(
                        ContextHit(
                            id=f"mem_{i}",
                            text=redacted_text,
                            preview=redacted_text[:100],
                            score=0.9 - (i * 0.1),
                            tags=["mock", "context"],
                            importance=8 - i,
                            decay_tier="medium",
                            created_at=datetime.utcnow(),
                            user_id=request.user_id,
                            org_id=request.org_id,
                        )
                    )

                # Record vector search latency
                vector_duration = (datetime.utcnow() - memory_start).total_seconds()
                if metrics_service:
                    metrics_service.record_vector_latency(
                        vector_duration, "search", "success", correlation_id
                    )

                # Add trace span
                if CORRELATION_AVAILABLE:
                    tracker.add_span(
                        correlation_id,
                        "memory_search",
                        vector_duration,
                        {
                            "hits_count": len(context_hits),
                            "top_k": request.top_k,
                            "status": "success",
                        },
=======
        with turn_timer:
            timings = {}
            context_hits = []
            suggested_actions = []

            # 1. Memory search with tenant filtering
            memory_start = datetime.utcnow()
            memory_service = await get_memory_service()

            if memory_service:
                try:
                    timer = (
                        metrics_service.time_operation(
                            "vector_search",
                            {"operation": "search"},
                            correlation_id,
                        )
                        if metrics_service
                        else nullcontext()
>>>>>>> ac929017
                    )
                    with timer:
                        # This would use the unified memory service
                        # For now, create mock context hits
                        context_hits = [
                            ContextHit(
                                id=f"mem_{i}",
                                text=f"Mock context {i} for query: {request.message[:50]}...",
                                score=0.9 - (i * 0.1),
                                tags=["mock", "context"],
                                importance=8 - i,
                                decay_tier="medium",
                                created_at=datetime.utcnow(),
                                user_id=request.user_id,
                                org_id=request.org_id,
                            )
                            for i in range(min(request.top_k, 3))
                        ]

                    vector_duration = (datetime.utcnow() - memory_start).total_seconds()

                    # Add trace span
                    if CORRELATION_AVAILABLE:
                        tracker.add_span(
                            correlation_id,
                            "memory_search",
                            vector_duration,
                            {
                                "hits_count": len(context_hits),
                                "top_k": request.top_k,
                                "status": "success",
                            },
                        )

                except Exception as e:
                    logger.warning(f"Memory search failed: {e}")
                    context_hits = []
                    vector_duration = (datetime.utcnow() - memory_start).total_seconds()

                    # Add error trace span
                    if CORRELATION_AVAILABLE:
                        tracker.add_span(
                            correlation_id,
                            "memory_search",
                            vector_duration,
                            {
                                "hits_count": 0,
                                "top_k": request.top_k,
                                "status": "error",
                                "error": str(e),
                            },
                        )
            else:
                context_hits = []
                vector_duration = (datetime.utcnow() - memory_start).total_seconds()

            timings["memory_search_ms"] = (
                datetime.utcnow() - memory_start
            ).total_seconds() * 1000

            # 2. LLM generation with local-first routing
            llm_start = datetime.utcnow()
            llm_provider = await get_llm_provider()

            # Compose prompt with context
            context_text = "\n".join([hit.text for hit in context_hits[:3]])
            enhanced_prompt = f"""Context from memory:
{context_text}

User message: {request.message}

Please provide a helpful response and suggest relevant actions."""

            if llm_provider:
                try:
                    timer = (
                        metrics_service.time_operation(
                            "llm_generation",
                            {"provider": "local", "model": "fallback"},
                            correlation_id,
                        )
                        if metrics_service
                        else nullcontext()
                    )
                    with timer:
                        # This would use the actual LLM provider
                        answer = f"Based on your message '{request.message}', here's my response with context from {len(context_hits)} relevant memories."

                    llm_duration = (datetime.utcnow() - llm_start).total_seconds()

                    # Add trace span
                    if CORRELATION_AVAILABLE:
                        tracker.add_span(
                            correlation_id,
                            "llm_generation",
                            llm_duration,
                            {
                                "provider": "local",
                                "model": "fallback",
                                "status": "success",
                                "response_length": len(answer),
                            },
                        )

                except Exception as e:
                    logger.warning(f"LLM generation failed: {e}")
                    answer = f"I understand you're asking about: {request.message}. I'm currently operating in fallback mode."
                    llm_duration = (datetime.utcnow() - llm_start).total_seconds()

                    # Add error trace span
                    if CORRELATION_AVAILABLE:
                        tracker.add_span(
                            correlation_id,
                            "llm_generation",
                            llm_duration,
                            {
                                "provider": "local",
                                "model": "fallback",
                                "status": "error",
                                "error": str(e),
                            },
                        )
            else:
                timer = (
                    metrics_service.time_operation(
                        "llm_generation",
                        {"provider": "fallback", "model": "none"},
                        correlation_id,
                    )
                    if metrics_service
                    else nullcontext()
                )
                with timer:
                    answer = f"I understand you're asking about: {request.message}. I'm currently operating in fallback mode."

                llm_duration = (datetime.utcnow() - llm_start).total_seconds()

                # Add fallback trace span
                if CORRELATION_AVAILABLE:
                    tracker.add_span(
                        correlation_id,
                        "llm_generation",
                        llm_duration,
                        {
                            "provider": "fallback",
                            "model": "none",
                            "status": "fallback",
                            "response_length": len(answer),
                        },
                    )

            timings["llm_generation_ms"] = (
                datetime.utcnow() - llm_start
            ).total_seconds() * 1000

            # 3. Action suggestion derivation
            action_start = datetime.utcnow()

            # Generate suggested actions based on message content
            message_lower = request.message.lower()
            if any(word in message_lower for word in ["task", "todo", "remind"]):
                suggested_actions.append(
                    SuggestedAction(
                        type="add_task",
                        params={"title": request.message[:100], "user_id": request.user_id},
                        confidence=0.8,
                        description="Add this as a task",
                    )
                )

            if any(word in message_lower for word in ["important", "remember", "save"]):
                suggested_actions.append(
                    SuggestedAction(
                        type="pin_memory",
                        params={"content": request.message, "user_id": request.user_id},
                        confidence=0.7,
                        description="Pin this to memory",
                    )
                )

            if any(word in message_lower for word in ["document", "doc", "file"]):
                suggested_actions.append(
                    SuggestedAction(
                        type="open_doc",
                        params={"query": request.message},
                        confidence=0.6,
                        description="Find related documents",
                    )
                )

            timings["action_generation_ms"] = (
                datetime.utcnow() - action_start
            ).total_seconds() * 1000

            # 4. Memory write-back with decay policy
            writeback_start = datetime.utcnow()

            if memory_service:
                try:
                    response_id = str(uuid.uuid4())

                    shard_links = await memory_service.link_response_to_shards(
                        response_id=response_id,
                        response_content=answer,
                        source_context_hits=context_hits,
                        user_id=request.user_id,
                        org_id=request.org_id,
                        correlation_id=correlation_id,
                    )
                    await memory_service.queue_interaction_writeback(
                        content=answer,
                        interaction_type=InteractionType.COPILOT_RESPONSE,
                        user_id=request.user_id,
                        org_id=request.org_id,
                        source_shards=shard_links,
                        tags=["copilot_assist"],
                        correlation_id=correlation_id,
                    )

                    if metrics_service:
                        metrics_service.record_memory_commit(
                            "success",
                            user_id=request.user_id,
                            org_id=request.org_id or "",
                            correlation_id=correlation_id,
                        )
                except Exception as e:
                    logger.warning(f"Memory write-back failed: {e}")
                    if metrics_service:
                        metrics_service.record_memory_commit(
                            "error",
                            user_id=request.user_id,
                            org_id=request.org_id or "",
                            correlation_id=correlation_id,
                        )
                    error_response = ErrorHandler.create_internal_error_response(
                        correlation_id=correlation_id,
                        path=str(http_request.url.path),
                        error=e,
                    )
                    logger.debug(
                        f"Write-back error response: {error_response.message}",
                        extra={"correlation_id": correlation_id},
                    )

            timings["memory_writeback_ms"] = (
                datetime.utcnow() - writeback_start
            ).total_seconds() * 1000

            # 5. Update memory quality metrics
            if metrics_service and context_hits:
                # Calculate memory quality metrics
                context_usage_rate = len(
                    [hit for hit in context_hits if hit.score > 0.7]
                ) / len(context_hits)
                ignored_top_hit_rate = (
                    1.0 if context_hits and context_hits[0].score < 0.5 else 0.0
                )
                used_shard_rate = len(context_hits) / max(request.top_k, 1)
                avg_relevance_score = (
                    sum(hit.score for hit in context_hits) / len(context_hits)
                    if context_hits
                    else 0.0
                )

                metrics_service.update_memory_quality_metrics(
                    context_usage_rate=context_usage_rate,
                    ignored_top_hit_rate=ignored_top_hit_rate,
                    used_shard_rate=used_shard_rate,
                    avg_relevance_score=avg_relevance_score,
                    user_id=request.user_id,
                    org_id=request.org_id or "",
                    correlation_id=correlation_id,
                )

            # Calculate total time
            total_duration = (datetime.utcnow() - start_time).total_seconds()
            timings["total_ms"] = total_duration * 1000

            # Record comprehensive metrics
            record_metrics(
                "success",
                total_duration,
                request.user_id,
                request.org_id or "",
                correlation_id,
            )

            # Log API request with structured logging
            if STRUCTURED_LOGGING_AVAILABLE:
                try:
                    logging_service = get_structured_logging_service()
                    logging_service.log_api_request(
                        method=http_request.method,
                        endpoint=str(http_request.url.path),
                        status_code=200,
                        duration_ms=total_duration * 1000,
                        user_id=request.user_id,
                        org_id=request.org_id,
                        ip_address=http_request.client.host
                        if http_request.client
                        else None,
                        user_agent=http_request.headers.get("user-agent"),
                        correlation_id=correlation_id,
                        context_hits=len(context_hits),
                        suggested_actions=len(suggested_actions),
                    )
                except Exception as e:
                    logger.warning(f"Structured logging failed: {e}")

            # End trace tracking
            if CORRELATION_AVAILABLE:
                tracker.end_trace(
                    correlation_id,
                    "success",
                    {
                        "total_duration": total_duration,
                        "context_hits": len(context_hits),
                        "suggested_actions": len(suggested_actions),
                        "user_id": request.user_id,
                        "org_id": request.org_id,
                    },
                )

            return AssistResponse(
                answer=answer,
                context=context_hits,
                actions=suggested_actions,
                timings=timings,
                correlation_id=correlation_id,
            )

    except HTTPException:
        # End trace for HTTP exceptions
        if CORRELATION_AVAILABLE:
            total_duration = (datetime.utcnow() - start_time).total_seconds()
            tracker.end_trace(
                correlation_id,
                "http_error",
                {
                    "total_duration": total_duration,
                    "user_id": request.user_id,
                    "org_id": request.org_id,
                },
            )
        raise
    except Exception as e:
        total_duration = (datetime.utcnow() - start_time).total_seconds()
        record_metrics(
            "error",
            total_duration,
            request.user_id,
            request.org_id or "",
            correlation_id,
        )

        # End trace for general exceptions
        if CORRELATION_AVAILABLE:
            tracker.end_trace(
                correlation_id,
                "error",
                {
                    "total_duration": total_duration,
                    "error": str(e),
                    "user_id": request.user_id,
                    "org_id": request.org_id,
                },
            )

        logger.error(
            f"Copilot assist failed: {e}", extra={"correlation_id": correlation_id}
        )

        error_response = ErrorHandler.create_internal_error_response(
            correlation_id=correlation_id, path=str(http_request.url.path), error=e
        )
        raise HTTPException(status_code=500, detail=error_response.model_dump(mode="json"))


@router.get("/health")
async def health_check():
    """Health check for copilot service with dependency status"""
    return {
        "status": "healthy",
        "service": "copilot",
        "dependencies": {
            "memory_service": MEMORY_SERVICE_AVAILABLE,
            "llm_registry": LLM_REGISTRY_AVAILABLE,
            "rbac": RBAC_AVAILABLE,
            "metrics": METRICS_AVAILABLE,
        },
        "timestamp": datetime.utcnow().isoformat(),
    }


# Export router for inclusion in main FastAPI app
__all__ = ["router"]<|MERGE_RESOLUTION|>--- conflicted
+++ resolved
@@ -250,7 +250,6 @@
         raise HTTPException(status_code=403, detail=error_response.model_dump(mode="json"))
 
     try:
-<<<<<<< HEAD
         timings = {}
         context_hits = []
         suggested_actions = []
@@ -301,27 +300,7 @@
                             "top_k": request.top_k,
                             "status": "success",
                         },
-=======
-        with turn_timer:
-            timings = {}
-            context_hits = []
-            suggested_actions = []
-
-            # 1. Memory search with tenant filtering
-            memory_start = datetime.utcnow()
-            memory_service = await get_memory_service()
-
-            if memory_service:
-                try:
-                    timer = (
-                        metrics_service.time_operation(
-                            "vector_search",
-                            {"operation": "search"},
-                            correlation_id,
-                        )
-                        if metrics_service
-                        else nullcontext()
->>>>>>> ac929017
+                      
                     )
                     with timer:
                         # This would use the unified memory service
