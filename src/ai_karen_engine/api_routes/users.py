import asyncio
from typing import Any, Dict, List, Optional

from ai_karen_engine.clients.database.duckdb_client import DuckDBClient
from ai_karen_engine.core.dependencies import get_current_user_context
from ai_karen_engine.utils.dependency_checks import import_fastapi, import_pydantic
from ai_karen_engine.auth.service import AuthService, get_auth_service
from ai_karen_engine.auth.exceptions import (
    AuthError,
    UserNotFoundError,
    UserAlreadyExistsError,
    RateLimitExceededError,
    SecurityError,
)

APIRouter, Depends, HTTPException, Response = import_fastapi(
    "APIRouter", "Depends", "HTTPException", "Response"
)
BaseModel = import_pydantic("BaseModel")

router = APIRouter()

# Shared DuckDB client instance for dependency injection (for backward compatibility)
_db_client = DuckDBClient()

# Global auth service instance (will be initialized lazily)
auth_service_instance: AuthService = None


def get_db() -> DuckDBClient:
    """Dependency that provides a DuckDB client instance."""
    return _db_client


async def get_auth_service_instance() -> AuthService:
    """Get the auth service instance, initializing it if necessary."""
    global auth_service_instance
    if auth_service_instance is None:
        auth_service_instance = await get_auth_service()
    return auth_service_instance


class UserProfile(BaseModel):
    user_id: str
    name: str | None = None
    email: str | None = None
    preferences: Dict[str, Any] = {}


class CreateUserRequest(BaseModel):
    email: str
    password: str
    full_name: Optional[str] = None
    tenant_id: str = "default"
    roles: Optional[List[str]] = None


class UpdateUserRequest(BaseModel):
    full_name: Optional[str] = None
    roles: Optional[List[str]] = None
    preferences: Optional[Dict[str, Any]] = None
    is_active: Optional[bool] = None


class UserResponse(BaseModel):
    user_id: str
    email: str
    full_name: Optional[str]
    tenant_id: str
    roles: List[str]
    preferences: Dict[str, Any]
    is_active: bool
    is_verified: bool
    created_at: str
    updated_at: str


class ErrorResponse(BaseModel):
    detail: str


def error_detail(message: str) -> Dict[str, str]:
    """Return error detail payload consistent with ErrorResponse."""
    return ErrorResponse(detail=message).model_dump()


error_responses = {
    400: {"model": ErrorResponse},
    403: {"model": ErrorResponse},
    404: {"model": ErrorResponse},
    409: {"model": ErrorResponse},
    429: {"model": ErrorResponse},
    500: {"model": ErrorResponse},
}


@router.get(
    "/users/{user_id}/profile",
    response_model=UserProfile,
    status_code=200,
    responses=error_responses,
)
async def get_profile(
    user_id: str,
    current_user: Dict[str, Any] = Depends(get_current_user_context),
    db: DuckDBClient = Depends(get_db),
) -> UserProfile:
    # Only allow access to own profile or for admin roles
    if current_user.get("user_id") != user_id and "admin" not in current_user.get(
        "roles", []
    ):
        raise HTTPException(
            status_code=403, detail=error_detail("Not authorized to access this profile")
        )

    profile = await asyncio.to_thread(db.get_profile, user_id)
    if profile is None:
        raise HTTPException(status_code=404, detail=error_detail("Profile not found"))
    return UserProfile(user_id=user_id, **profile)


@router.put(
    "/users/{user_id}/profile",
    response_model=UserProfile,
    status_code=200,
    responses=error_responses,
)
async def save_profile(
    user_id: str,
    profile: UserProfile,
    current_user: Dict[str, Any] = Depends(get_current_user_context),
    db: DuckDBClient = Depends(get_db),
) -> UserProfile:
    # Only allow modifications to own profile or for admin roles
    if current_user.get("user_id") != user_id and "admin" not in current_user.get(
        "roles", []
    ):
        raise HTTPException(
            status_code=403, detail=error_detail("Not authorized to modify this profile")
        )

    data = profile.dict(exclude={"user_id"})
    await asyncio.to_thread(db.save_profile, user_id, data)
    return UserProfile(user_id=user_id, **data)


@router.post(
    "/users",
    response_model=UserResponse,
    status_code=201,
    responses=error_responses,
)
async def create_user(
    request: CreateUserRequest,
    current_user: Dict[str, Any] = Depends(get_current_user_context),
) -> UserResponse:
    """Create a new user (admin only)."""
    # Only allow admin users to create new users
    if "admin" not in current_user.get("roles", []):
        raise HTTPException(
            status_code=403, detail=error_detail("Not authorized to create users")
        )

    try:
        auth_service = await get_auth_service_instance()
        user_data = await auth_service.create_user(
            email=request.email,
            password=request.password,
            full_name=request.full_name,
            tenant_id=request.tenant_id,
            roles=request.roles or ["user"],
        )

        return UserResponse(
            user_id=user_data.user_id,
            email=user_data.email,
            full_name=getattr(user_data, 'full_name', None),
            tenant_id=user_data.tenant_id,
            roles=user_data.roles,
            preferences=getattr(user_data, 'preferences', {}),
            is_active=user_data.is_active,
            is_verified=user_data.is_verified,
            created_at=user_data.created_at.isoformat(),
            updated_at=user_data.updated_at.isoformat(),
        )

    except UserAlreadyExistsError as e:
        raise HTTPException(status_code=409, detail=error_detail(str(e)))
    except RateLimitExceededError as e:
<<<<<<< HEAD
        raise HTTPException(status_code=429, detail=error_detail(str(e)))
=======
        retry_after = e.details.get("retry_after") if isinstance(e.details, dict) else None
        headers = {"Retry-After": str(retry_after)} if retry_after is not None else None
        raise HTTPException(status_code=429, detail=str(e), headers=headers)
>>>>>>> b7758ea8
    except SecurityError as e:
        raise HTTPException(status_code=403, detail=error_detail(str(e)))
    except AuthError as e:
        raise HTTPException(status_code=400, detail=error_detail(str(e)))
    except Exception:
        raise HTTPException(
            status_code=500, detail=error_detail("Failed to create user")
        )


@router.get(
    "/users/{user_id}",
    response_model=UserResponse,
    status_code=200,
    responses=error_responses,
)
async def get_user(
    user_id: str,
    current_user: Dict[str, Any] = Depends(get_current_user_context),
) -> UserResponse:
    """Get user details (own profile or admin only)."""
    # Only allow access to own profile or for admin roles
    if current_user.get("user_id") != user_id and "admin" not in current_user.get(
        "roles", []
    ):
        raise HTTPException(
            status_code=403, detail=error_detail("Not authorized to access this user")
        )

    try:
        auth_service = await get_auth_service_instance()
        user_data = await auth_service.get_user_by_id(user_id)

        if not user_data:
            raise HTTPException(status_code=404, detail=error_detail("User not found"))

        return UserResponse(
            user_id=user_data.user_id,
            email=user_data.email,
            full_name=getattr(user_data, 'full_name', None),
            tenant_id=user_data.tenant_id,
            roles=user_data.roles,
            preferences=getattr(user_data, 'preferences', {}),
            is_active=user_data.is_active,
            is_verified=user_data.is_verified,
            created_at=user_data.created_at.isoformat(),
            updated_at=user_data.updated_at.isoformat(),
        )

    except UserNotFoundError:
        raise HTTPException(status_code=404, detail=error_detail("User not found"))
    except AuthError as e:
        raise HTTPException(status_code=400, detail=error_detail(str(e)))
    except Exception:
        raise HTTPException(status_code=500, detail=error_detail("Failed to get user"))


@router.put(
    "/users/{user_id}",
    response_model=UserResponse,
    status_code=200,
    responses=error_responses,
)
async def update_user(
    user_id: str,
    request: UpdateUserRequest,
    current_user: Dict[str, Any] = Depends(get_current_user_context),
) -> UserResponse:
    """Update user details (own profile or admin only)."""
    # Only allow modifications to own profile or for admin roles
    # Admin can modify roles, regular users cannot
    if current_user.get("user_id") != user_id and "admin" not in current_user.get(
        "roles", []
    ):
        raise HTTPException(
            status_code=403, detail=error_detail("Not authorized to modify this user")
        )

    # Only admin can modify roles and is_active status
    if (request.roles is not None or request.is_active is not None) and "admin" not in current_user.get("roles", []):
        raise HTTPException(
            status_code=403, detail=error_detail("Not authorized to modify user roles or status")
        )

    try:
        auth_service = await get_auth_service_instance()
        
        # Get current user data
        user_data = await auth_service.get_user_by_id(user_id)
        if not user_data:
            raise HTTPException(status_code=404, detail=error_detail("User not found"))

        # Update user data using the consolidated service
        updated_user = await auth_service.update_user(
            user_id=user_id,
            full_name=request.full_name,
            roles=request.roles,
            preferences=request.preferences,
            is_active=request.is_active,
        )

        return UserResponse(
            user_id=updated_user.user_id,
            email=updated_user.email,
            full_name=getattr(updated_user, 'full_name', None),
            tenant_id=updated_user.tenant_id,
            roles=updated_user.roles,
            preferences=getattr(updated_user, 'preferences', {}),
            is_active=updated_user.is_active,
            is_verified=updated_user.is_verified,
            created_at=updated_user.created_at.isoformat(),
            updated_at=updated_user.updated_at.isoformat(),
        )

    except UserNotFoundError:
        raise HTTPException(status_code=404, detail=error_detail("User not found"))
    except SecurityError as e:
        raise HTTPException(status_code=403, detail=error_detail(str(e)))
    except AuthError as e:
        raise HTTPException(status_code=400, detail=error_detail(str(e)))
    except Exception:
        raise HTTPException(status_code=500, detail=error_detail("Failed to update user"))


@router.delete(
    "/users/{user_id}",
    status_code=204,
    responses=error_responses,
)
async def delete_user(
    user_id: str,
    current_user: Dict[str, Any] = Depends(get_current_user_context),
) -> Response:
    """Delete a user (admin only)."""
    # Only allow admin users to delete users
    if "admin" not in current_user.get("roles", []):
        raise HTTPException(
            status_code=403, detail=error_detail("Not authorized to delete users")
        )

    # Prevent self-deletion
    if current_user.get("user_id") == user_id:
        raise HTTPException(
            status_code=400, detail=error_detail("Cannot delete your own account")
        )

    try:
        auth_service = await get_auth_service_instance()
        success = await auth_service.delete_user(user_id)

        if not success:
            raise HTTPException(status_code=404, detail=error_detail("User not found"))

        return Response(status_code=204)

    except UserNotFoundError:
        raise HTTPException(status_code=404, detail=error_detail("User not found"))
    except SecurityError as e:
        raise HTTPException(status_code=403, detail=error_detail(str(e)))
    except AuthError as e:
        raise HTTPException(status_code=400, detail=error_detail(str(e)))
    except Exception:
        raise HTTPException(status_code=500, detail=error_detail("Failed to delete user"))


@router.get(
    "/users",
    response_model=List[UserResponse],
    status_code=200,
    responses=error_responses,
)
async def list_users(
    current_user: Dict[str, Any] = Depends(get_current_user_context),
    tenant_id: Optional[str] = None,
    limit: int = 100,
    offset: int = 0,
) -> List[UserResponse]:
    """List users (admin only)."""
    # Only allow admin users to list users
    if "admin" not in current_user.get("roles", []):
        raise HTTPException(
            status_code=403, detail=error_detail("Not authorized to list users")
        )

    try:
        auth_service = await get_auth_service_instance()
        users = await auth_service.list_users(
            tenant_id=tenant_id or current_user.get("tenant_id"),
            limit=limit,
            offset=offset,
        )

        return [
            UserResponse(
                user_id=user.user_id,
                email=user.email,
                full_name=getattr(user, 'full_name', None),
                tenant_id=user.tenant_id,
                roles=user.roles,
                preferences=getattr(user, 'preferences', {}),
                is_active=user.is_active,
                is_verified=user.is_verified,
                created_at=user.created_at.isoformat(),
                updated_at=user.updated_at.isoformat(),
            )
            for user in users
        ]

    except AuthError as e:
        raise HTTPException(status_code=400, detail=error_detail(str(e)))
    except Exception:
        raise HTTPException(status_code=500, detail=error_detail("Failed to list users"))<|MERGE_RESOLUTION|>--- conflicted
+++ resolved
@@ -187,13 +187,10 @@
     except UserAlreadyExistsError as e:
         raise HTTPException(status_code=409, detail=error_detail(str(e)))
     except RateLimitExceededError as e:
-<<<<<<< HEAD
         raise HTTPException(status_code=429, detail=error_detail(str(e)))
-=======
         retry_after = e.details.get("retry_after") if isinstance(e.details, dict) else None
         headers = {"Retry-After": str(retry_after)} if retry_after is not None else None
         raise HTTPException(status_code=429, detail=str(e), headers=headers)
->>>>>>> b7758ea8
     except SecurityError as e:
         raise HTTPException(status_code=403, detail=error_detail(str(e)))
     except AuthError as e:
