"""
FastAPI routes for code execution and tool integration.
"""

import uuid
from datetime import datetime, timezone
from typing import Any, Dict, List, Optional

try:
    from fastapi import APIRouter, HTTPException, Depends, Query, Request
except Exception:  # pragma: no cover
    from ai_karen_engine.fastapi_stub import APIRouter, HTTPException
    from ai_karen_engine.fastapi_stub import Request
    def Depends(func):
        return func
    def Query(default=None, **_kw):
        return default


try:
    from pydantic import BaseModel, Field
except ImportError as e:  # pragma: no cover - runtime dependency
    raise ImportError(
        "Pydantic is required for code execution routes. Install via `pip install pydantic`."
    ) from e

from ai_karen_engine.chat.code_execution_service import (
    CodeExecutionRequest,
    CodeExecutionResponse,
    ToolDefinition,
    CodeLanguage,
    SecurityLevel,
    ToolDefinition,
)
from ai_karen_engine.chat.tool_integration_service import (
    ToolExecutionContext,
<<<<<<< HEAD
    ToolExecutionResult,
)
from ai_karen_engine.chat.dependencies import (
    get_code_execution_service,
    get_tool_integration_service,
=======
    ToolExecutionResult
>>>>>>> 2b033fce
)
from ai_karen_engine.services.auth_service import auth_service
from ai_karen_engine.models.web_api_error_responses import (
    WebAPIErrorCode,
    create_service_error_response,
    get_http_status_for_error_code,
)

logger = get_logger(__name__)

router = APIRouter(tags=["code-execution"])


# Authentication dependency
async def get_current_user(request: Request) -> Dict[str, Any]:
    """Get current authenticated user from session or token."""
    session_token = request.cookies.get("kari_session")
    if not session_token:
        auth_header = request.headers.get("authorization")
        if auth_header and auth_header.startswith("Bearer "):
            session_token = auth_header.split(" ", 1)[1]

    if not session_token:
        raise HTTPException(status_code=401, detail="Authentication required")

    user_data = await auth_service.validate_session(
        session_token=session_token,
        ip_address=request.client.host if request.client else "unknown",
        user_agent=request.headers.get("user-agent", "")
    )

    if not user_data:
        raise HTTPException(status_code=401, detail="Invalid or expired session")

    return user_data


# Request/Response Models
class ExecuteCodeRequest(BaseModel):
    """Request for code execution."""

    code: str = Field(..., description="Code to execute")
    language: CodeLanguage = Field(..., description="Programming language")
    conversation_id: str = Field(..., description="Conversation ID")
    security_level: SecurityLevel = Field(
        SecurityLevel.STRICT, description="Security level"
    )
    execution_limits: Optional[Dict[str, Any]] = Field(
        None, description="Custom execution limits"
    )
    environment_vars: Dict[str, str] = Field(
        default_factory=dict, description="Environment variables"
    )
    input_data: Optional[str] = Field(None, description="Input data for the code")


class ExecutionHistoryResponse(BaseModel):
    """Response for execution history."""

    executions: List[Dict[str, Any]] = Field(..., description="List of executions")
    total_count: int = Field(..., description="Total number of executions")


class ToolExecuteRequest(BaseModel):
    """Request for tool execution."""

    tool_name: str = Field(..., description="Name of the tool to execute")
    parameters: Dict[str, Any] = Field(..., description="Tool parameters")
    conversation_id: str = Field(..., description="Conversation ID")


class ToolListResponse(BaseModel):
    """Response for tool listing."""

    tools: List[Dict[str, Any]] = Field(..., description="List of available tools")
    categories: Dict[str, List[str]] = Field(..., description="Tool categories")
    total_count: int = Field(..., description="Total number of tools")


class ServiceStatsResponse(BaseModel):
    """Response for service statistics."""

    code_execution_stats: Dict[str, Any] = Field(
        ..., description="Code execution statistics"
    )
    tool_integration_stats: Dict[str, Any] = Field(
        ..., description="Tool integration statistics"
    )


@router.post("/execute", response_model=CodeExecutionResponse)
async def execute_code(
    request: ExecuteCodeRequest,
<<<<<<< HEAD
    code_execution_service: CodeExecutionService = Depends(get_code_execution_service),
=======
    current_user: Dict[str, Any] = Depends(get_current_user)
>>>>>>> 2b033fce
):
    """Execute code with security controls."""
    try:
        # Create execution request
        exec_request = CodeExecutionRequest(
            code=request.code,
            language=request.language,
            user_id=current_user["user_id"],
            conversation_id=request.conversation_id,
            security_level=request.security_level,
            execution_limits=request.execution_limits,
            environment_vars=request.environment_vars,
            input_data=request.input_data,
        )

        # Execute code
        result = await code_execution_service.execute_code(exec_request)

        return result

    except Exception as e:
        logger.exception(
            "Code execution failed",
            error=str(e),
            timestamp=datetime.now(timezone.utc).isoformat(),
        )
        error_response = create_service_error_response(
            service_name="code_execution",
            error=e,
            error_code=WebAPIErrorCode.INTERNAL_SERVER_ERROR,
            user_message="Code execution failed. Please try again.",
        )
        raise HTTPException(
            status_code=get_http_status_for_error_code(
                WebAPIErrorCode.INTERNAL_SERVER_ERROR
            ),
            detail=error_response.dict(),
        )




@router.get("/languages")
async def get_supported_languages(
    code_execution_service: CodeExecutionService = Depends(get_code_execution_service),
):
    """Get list of supported programming languages."""
    try:
        language_configs = code_execution_service.get_language_configs()
        return {
            "supported_languages": [
                lang.value for lang in code_execution_service.supported_languages
            ],
            "language_configs": {
                lang.value: {
                    "executable": config.get("executable"),
                    "file_extension": config.get("file_extension"),
                    "docker_image": config.get("docker_image"),
                }
<<<<<<< HEAD
                for lang, config in language_configs.items()
=======
                for lang, config in code_execution_service._language_configs.items()
>>>>>>> 2b033fce
            },
        }

    except Exception as e:
        logger.exception(
            "Failed to get supported languages",
            error=str(e),
            timestamp=datetime.now(timezone.utc).isoformat(),
        )
        error_response = create_service_error_response(
            service_name="code_execution",
            error=e,
            error_code=WebAPIErrorCode.INTERNAL_SERVER_ERROR,
            user_message="Failed to get supported languages. Please try again.",
        )
        raise HTTPException(
            status_code=get_http_status_for_error_code(
                WebAPIErrorCode.INTERNAL_SERVER_ERROR
            ),
            detail=error_response.dict(),
        )


@router.get("/history", response_model=ExecutionHistoryResponse)
async def get_execution_history(
<<<<<<< HEAD
    user_id: Optional[str] = Query(None, description="Filter by user ID"),
    limit: int = Query(50, ge=1, le=100, description="Maximum number of executions"),
    code_execution_service: CodeExecutionService = Depends(get_code_execution_service),
=======
    limit: int = Query(50, ge=1, le=100, description="Maximum number of executions"),
    current_user: Dict[str, Any] = Depends(get_current_user)
>>>>>>> 2b033fce
):
    """Get code execution history for the authenticated user."""
    try:
        # Get execution history from code execution service
<<<<<<< HEAD
        code_history = code_execution_service.get_execution_history(user_id or "", limit)

        return ExecutionHistoryResponse(
            executions=code_history,
            total_count=len(code_history),
=======
        code_history = code_execution_service.get_execution_history(current_user["user_id"], limit)
  
        return ExecutionHistoryResponse(
            executions=code_history, total_count=len(code_history)
>>>>>>> 2b033fce
        )

    except Exception as e:
        logger.exception(
            "Failed to get execution history",
            error=str(e),
            timestamp=datetime.now(timezone.utc).isoformat(),
        )
        error_response = create_service_error_response(
            service_name="code_execution",
            error=e,
            error_code=WebAPIErrorCode.INTERNAL_SERVER_ERROR,
            user_message="Failed to get execution history. Please try again.",
        )
        raise HTTPException(
            status_code=get_http_status_for_error_code(
                WebAPIErrorCode.INTERNAL_SERVER_ERROR
            ),
            detail=error_response.dict(),
        )


@router.delete("/execution/{execution_id}")
async def cancel_execution(
    execution_id: str,
    code_execution_service: CodeExecutionService = Depends(get_code_execution_service),
):
    """Cancel an active code execution."""
    try:
        success = await code_execution_service.cancel_execution(execution_id)

        if not success:
            error_response = create_service_error_response(
                service_name="code_execution",
                error=Exception("Execution not found or already completed"),
                error_code=WebAPIErrorCode.NOT_FOUND,
                user_message="The execution could not be found or is already completed.",
            )
            raise HTTPException(
                status_code=get_http_status_for_error_code(WebAPIErrorCode.NOT_FOUND),
                detail=error_response.dict(),
            )

        return {"success": True, "message": "Execution cancelled successfully"}

    except HTTPException:
        raise
    except Exception as e:
        logger.exception(
            "Failed to cancel execution",
            error=str(e),
            timestamp=datetime.now(timezone.utc).isoformat(),
        )
        error_response = create_service_error_response(
            service_name="code_execution",
            error=e,
            error_code=WebAPIErrorCode.INTERNAL_SERVER_ERROR,
            user_message="Failed to cancel execution. Please try again.",
        )
        raise HTTPException(
            status_code=get_http_status_for_error_code(
                WebAPIErrorCode.INTERNAL_SERVER_ERROR
            ),
            detail=error_response.dict(),
        )


@router.post("/tools/execute", response_model=ToolExecutionResult)
async def execute_tool(
    request: ToolExecuteRequest,
<<<<<<< HEAD
    tool_integration_service: ToolIntegrationService = Depends(get_tool_integration_service),
=======
    current_user: Dict[str, Any] = Depends(get_current_user)
>>>>>>> 2b033fce
):
    """Execute a registered tool."""
    try:
        # Create execution context
        context = ToolExecutionContext(
            user_id=current_user["user_id"],
            conversation_id=request.conversation_id,
            execution_id=str(uuid.uuid4()),
<<<<<<< HEAD
            timestamp=datetime.utcnow(),
=======
            timestamp=datetime.now(timezone.utc),
>>>>>>> 2b033fce
        )

        # Execute tool
        result = await tool_integration_service.execute_tool(
            request.tool_name, request.parameters, context
        )

        return result

    except Exception as e:
        logger.exception(
            "Tool execution failed",
            error=str(e),
            timestamp=datetime.now(timezone.utc).isoformat(),
        )
        error_response = create_service_error_response(
            service_name="tool_integration",
            error=e,
            error_code=WebAPIErrorCode.INTERNAL_SERVER_ERROR,
            user_message="Tool execution failed. Please try again.",
        )
        raise HTTPException(
            status_code=get_http_status_for_error_code(
                WebAPIErrorCode.INTERNAL_SERVER_ERROR
            ),
            detail=error_response.dict(),
        )


@router.get("/tools", response_model=ToolListResponse)
async def list_tools(
    category: Optional[str] = Query(None, description="Filter by category"),
    search: Optional[str] = Query(
        None, description="Search tools by name or description"
    ),
<<<<<<< HEAD
    tool_integration_service: ToolIntegrationService = Depends(
        get_tool_integration_service
    ),
=======
>>>>>>> 2b033fce
):
    """List available tools."""
    try:
        if search:
            tools = tool_integration_service.search_tools(search)
        else:
            tools = tool_integration_service.get_available_tools(category)

        categories = tool_integration_service.get_categories()

        return ToolListResponse(
<<<<<<< HEAD
            tools=tools,
            categories=categories,
            total_count=len(tools),
=======
            tools=tools, categories=categories, total_count=len(tools)
>>>>>>> 2b033fce
        )

    except Exception as e:
        logger.exception(
            "Failed to list tools",
            error=str(e),
            timestamp=datetime.now(timezone.utc).isoformat(),
        )
        error_response = create_service_error_response(
            service_name="tool_integration",
            error=e,
            error_code=WebAPIErrorCode.INTERNAL_SERVER_ERROR,
            user_message="Failed to list tools. Please try again.",
        )
        raise HTTPException(
            status_code=get_http_status_for_error_code(
                WebAPIErrorCode.INTERNAL_SERVER_ERROR
            ),
            detail=error_response.dict(),
        )


@router.get("/tools/{tool_name}")
async def get_tool_info(
    tool_name: str,
    tool_integration_service: ToolIntegrationService = Depends(get_tool_integration_service),
):
    """Get detailed information about a specific tool."""
    try:
        tool_info = tool_integration_service.get_tool_info(tool_name)

        if not tool_info:
            error_response = create_service_error_response(
                service_name="tool_integration",
                error=Exception("Tool not found"),
                error_code=WebAPIErrorCode.NOT_FOUND,
                user_message="The requested tool could not be found.",
            )
            raise HTTPException(
                status_code=get_http_status_for_error_code(WebAPIErrorCode.NOT_FOUND),
                detail=error_response.dict(),
            )

        return tool_info

    except HTTPException:
        raise
    except Exception as e:
        logger.exception(
            "Failed to get tool info",
            error=str(e),
            timestamp=datetime.now(timezone.utc).isoformat(),
        )
        error_response = create_service_error_response(
            service_name="tool_integration",
            error=e,
            error_code=WebAPIErrorCode.INTERNAL_SERVER_ERROR,
            user_message="Failed to get tool information. Please try again.",
        )
        raise HTTPException(
            status_code=get_http_status_for_error_code(
                WebAPIErrorCode.INTERNAL_SERVER_ERROR
            ),
            detail=error_response.dict(),
        )


@router.get("/tools/history", response_model=ExecutionHistoryResponse)
async def get_tool_execution_history(
    tool_name: Optional[str] = Query(None, description="Filter by tool name"),
    limit: int = Query(50, ge=1, le=100, description="Maximum number of executions"),
<<<<<<< HEAD
    tool_integration_service: ToolIntegrationService = Depends(get_tool_integration_service),
=======
    current_user: Dict[str, Any] = Depends(get_current_user)
>>>>>>> 2b033fce
):
    """Get tool execution history for the authenticated user."""
    try:
        history = tool_integration_service.get_execution_history(
<<<<<<< HEAD
            user_id=user_id, tool_name=tool_name, limit=limit
=======
            user_id=current_user["user_id"],
            tool_name=tool_name,
            limit=limit
>>>>>>> 2b033fce
        )

        return ExecutionHistoryResponse(
            executions=history,
            total_count=len(history),
        )

        return ExecutionHistoryResponse(executions=history, total_count=len(history))

    except Exception as e:
        logger.exception(
            "Failed to get tool execution history",
            error=str(e),
            timestamp=datetime.now(timezone.utc).isoformat(),
        )
        error_response = create_service_error_response(
            service_name="tool_integration",
            error=e,
            error_code=WebAPIErrorCode.INTERNAL_SERVER_ERROR,
            user_message="Failed to get tool execution history. Please try again.",
        )
        raise HTTPException(
            status_code=get_http_status_for_error_code(
                WebAPIErrorCode.INTERNAL_SERVER_ERROR
            ),
            detail=error_response.dict(),
        )


@router.post("/tools/register")
async def register_custom_tool(tool_definition: ToolDefinition):
    """Register a custom tool (for advanced users)."""
    try:
        # Note: In a production system, this would require proper authentication
        # and validation of the tool definition for security

        # For now, return a placeholder response
        return {
            "success": False,
            "message": "Custom tool registration is not yet implemented",
            "tool_name": tool_definition.name,
        }

    except Exception as e:
        logger.exception(
            "Failed to register custom tool",
            error=str(e),
            timestamp=datetime.now(timezone.utc).isoformat(),
        )
        error_response = create_service_error_response(
            service_name="tool_integration",
            error=e,
            error_code=WebAPIErrorCode.INTERNAL_SERVER_ERROR,
            user_message="Failed to register custom tool. Please try again.",
        )
        raise HTTPException(
            status_code=get_http_status_for_error_code(
                WebAPIErrorCode.INTERNAL_SERVER_ERROR
            ),
            detail=error_response.dict(),
        )


@router.get("/stats", response_model=ServiceStatsResponse)
async def get_service_stats(
    code_execution_service: CodeExecutionService = Depends(get_code_execution_service),
    tool_integration_service: ToolIntegrationService = Depends(get_tool_integration_service),
):
    """Get code execution and tool integration statistics."""
    try:
        code_stats = code_execution_service.get_service_stats()
        tool_stats = tool_integration_service.get_service_stats()

        return ServiceStatsResponse(
<<<<<<< HEAD
            code_execution_stats=code_stats,
            tool_integration_stats=tool_stats,
=======
            code_execution_stats=code_stats, tool_integration_stats=tool_stats
>>>>>>> 2b033fce
        )

    except Exception as e:
        logger.exception(
            "Failed to get service stats",
            error=str(e),
            timestamp=datetime.now(timezone.utc).isoformat(),
        )
        error_response = create_service_error_response(
            service_name="code_execution",
            error=e,
            error_code=WebAPIErrorCode.INTERNAL_SERVER_ERROR,
            user_message="Failed to get service statistics. Please try again.",
        )
        raise HTTPException(
            status_code=get_http_status_for_error_code(
                WebAPIErrorCode.INTERNAL_SERVER_ERROR
            ),
            detail=error_response.dict(),
        )


@router.get("/security-levels")
async def get_security_levels():
    """Get available security levels and their descriptions."""
    try:
        return {
            "security_levels": [
                {
                    "level": SecurityLevel.STRICT.value,
                    "description": "Maximum security, minimal permissions",
                    "max_execution_time": 15.0,
                    "max_memory_mb": 256,
                    "allow_network": False,
                    "allow_file_system": False,
                },
                {
                    "level": SecurityLevel.MODERATE.value,
                    "description": "Balanced security and functionality",
                    "max_execution_time": 30.0,
                    "max_memory_mb": 512,
                    "allow_network": False,
                    "allow_file_system": True,
                },
                {
                    "level": SecurityLevel.PERMISSIVE.value,
                    "description": "More permissions for advanced use cases",
                    "max_execution_time": 60.0,
                    "max_memory_mb": 1024,
                    "allow_network": True,
                    "allow_file_system": True,
                },
            ]
        }

    except Exception as e:
        logger.exception(
            "Failed to get security levels",
            error=str(e),
            timestamp=datetime.now(timezone.utc).isoformat(),
        )
        error_response = create_service_error_response(
            service_name="code_execution",
            error=e,
            error_code=WebAPIErrorCode.INTERNAL_SERVER_ERROR,
            user_message="Failed to get security levels. Please try again.",
        )
        raise HTTPException(
            status_code=get_http_status_for_error_code(
                WebAPIErrorCode.INTERNAL_SERVER_ERROR
            ),
            detail=error_response.dict(),
        )<|MERGE_RESOLUTION|>--- conflicted
+++ resolved
@@ -34,15 +34,7 @@
 )
 from ai_karen_engine.chat.tool_integration_service import (
     ToolExecutionContext,
-<<<<<<< HEAD
-    ToolExecutionResult,
-)
-from ai_karen_engine.chat.dependencies import (
-    get_code_execution_service,
-    get_tool_integration_service,
-=======
     ToolExecutionResult
->>>>>>> 2b033fce
 )
 from ai_karen_engine.services.auth_service import auth_service
 from ai_karen_engine.models.web_api_error_responses import (
@@ -136,11 +128,7 @@
 @router.post("/execute", response_model=CodeExecutionResponse)
 async def execute_code(
     request: ExecuteCodeRequest,
-<<<<<<< HEAD
-    code_execution_service: CodeExecutionService = Depends(get_code_execution_service),
-=======
     current_user: Dict[str, Any] = Depends(get_current_user)
->>>>>>> 2b033fce
 ):
     """Execute code with security controls."""
     try:
@@ -200,11 +188,7 @@
                     "file_extension": config.get("file_extension"),
                     "docker_image": config.get("docker_image"),
                 }
-<<<<<<< HEAD
-                for lang, config in language_configs.items()
-=======
                 for lang, config in code_execution_service._language_configs.items()
->>>>>>> 2b033fce
             },
         }
 
@@ -230,30 +214,16 @@
 
 @router.get("/history", response_model=ExecutionHistoryResponse)
 async def get_execution_history(
-<<<<<<< HEAD
-    user_id: Optional[str] = Query(None, description="Filter by user ID"),
-    limit: int = Query(50, ge=1, le=100, description="Maximum number of executions"),
-    code_execution_service: CodeExecutionService = Depends(get_code_execution_service),
-=======
     limit: int = Query(50, ge=1, le=100, description="Maximum number of executions"),
     current_user: Dict[str, Any] = Depends(get_current_user)
->>>>>>> 2b033fce
 ):
     """Get code execution history for the authenticated user."""
     try:
         # Get execution history from code execution service
-<<<<<<< HEAD
-        code_history = code_execution_service.get_execution_history(user_id or "", limit)
-
-        return ExecutionHistoryResponse(
-            executions=code_history,
-            total_count=len(code_history),
-=======
         code_history = code_execution_service.get_execution_history(current_user["user_id"], limit)
   
         return ExecutionHistoryResponse(
             executions=code_history, total_count=len(code_history)
->>>>>>> 2b033fce
         )
 
     except Exception as e:
@@ -324,11 +294,7 @@
 @router.post("/tools/execute", response_model=ToolExecutionResult)
 async def execute_tool(
     request: ToolExecuteRequest,
-<<<<<<< HEAD
-    tool_integration_service: ToolIntegrationService = Depends(get_tool_integration_service),
-=======
     current_user: Dict[str, Any] = Depends(get_current_user)
->>>>>>> 2b033fce
 ):
     """Execute a registered tool."""
     try:
@@ -337,11 +303,7 @@
             user_id=current_user["user_id"],
             conversation_id=request.conversation_id,
             execution_id=str(uuid.uuid4()),
-<<<<<<< HEAD
-            timestamp=datetime.utcnow(),
-=======
             timestamp=datetime.now(timezone.utc),
->>>>>>> 2b033fce
         )
 
         # Execute tool
@@ -377,12 +339,6 @@
     search: Optional[str] = Query(
         None, description="Search tools by name or description"
     ),
-<<<<<<< HEAD
-    tool_integration_service: ToolIntegrationService = Depends(
-        get_tool_integration_service
-    ),
-=======
->>>>>>> 2b033fce
 ):
     """List available tools."""
     try:
@@ -394,13 +350,7 @@
         categories = tool_integration_service.get_categories()
 
         return ToolListResponse(
-<<<<<<< HEAD
-            tools=tools,
-            categories=categories,
-            total_count=len(tools),
-=======
             tools=tools, categories=categories, total_count=len(tools)
->>>>>>> 2b033fce
         )
 
     except Exception as e:
@@ -472,22 +422,14 @@
 async def get_tool_execution_history(
     tool_name: Optional[str] = Query(None, description="Filter by tool name"),
     limit: int = Query(50, ge=1, le=100, description="Maximum number of executions"),
-<<<<<<< HEAD
-    tool_integration_service: ToolIntegrationService = Depends(get_tool_integration_service),
-=======
     current_user: Dict[str, Any] = Depends(get_current_user)
->>>>>>> 2b033fce
 ):
     """Get tool execution history for the authenticated user."""
     try:
         history = tool_integration_service.get_execution_history(
-<<<<<<< HEAD
-            user_id=user_id, tool_name=tool_name, limit=limit
-=======
             user_id=current_user["user_id"],
             tool_name=tool_name,
             limit=limit
->>>>>>> 2b033fce
         )
 
         return ExecutionHistoryResponse(
@@ -562,12 +504,7 @@
         tool_stats = tool_integration_service.get_service_stats()
 
         return ServiceStatsResponse(
-<<<<<<< HEAD
-            code_execution_stats=code_stats,
-            tool_integration_stats=tool_stats,
-=======
             code_execution_stats=code_stats, tool_integration_stats=tool_stats
->>>>>>> 2b033fce
         )
 
     except Exception as e:
