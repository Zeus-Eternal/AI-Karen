--- conflicted
+++ resolved
@@ -7,13 +7,6 @@
 from typing import Any, Dict, List, Optional
 
 try:
-<<<<<<< HEAD
-    from fastapi import APIRouter, HTTPException, Depends, Query
-except ImportError as e:  # pragma: no cover - runtime dependency
-    raise ImportError(
-        "FastAPI is required for code execution routes. Install via `pip install fastapi`."
-    ) from e
-=======
     from fastapi import APIRouter, HTTPException, Depends, Query, Request
 except Exception:  # pragma: no cover
     from ai_karen_engine.fastapi_stub import APIRouter, HTTPException
@@ -22,7 +15,6 @@
         return func
     def Query(default=None, **_kw):
         return default
->>>>>>> 2d675a08
 
 
 try:
