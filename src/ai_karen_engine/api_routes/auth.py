"""
Production Authentication Routes
Real database-backed authentication with secure session management
"""

<<<<<<< HEAD
from datetime import datetime
from typing import Any, Dict, List, Optional

from fastapi import APIRouter, Depends, HTTPException, Request, Response, status
=======
from datetime import datetime, timezone
from typing import Any, Dict, List, Optional

from fastapi import APIRouter, HTTPException, Request, Response, status
>>>>>>> 386f9771
from pydantic import BaseModel, EmailStr
import hashlib

from ai_karen_engine.core.logging import get_logger
from ai_karen_engine.security.auth_manager import verify_totp
from ai_karen_engine.services.auth_service import auth_service
<<<<<<< HEAD
from ai_karen_engine.services.auth_utils import (
    COOKIE_NAME,
    get_current_user,
    get_session_token,
    set_session_cookie,
)
=======
>>>>>>> 386f9771

logger = get_logger(__name__)
router = APIRouter(tags=["auth"])


# Request/Response Models
class LoginRequest(BaseModel):
    email: EmailStr
    password: str
    totp_code: Optional[str] = None


class RegisterRequest(BaseModel):
    email: EmailStr
    password: str
    full_name: Optional[str] = None
    roles: Optional[List[str]] = None
    tenant_id: str = "default"
    preferences: Dict[str, Any] = {}


class LoginResponse(BaseModel):
    access_token: str
    refresh_token: str
    token_type: str = "bearer"
    expires_in: int
    user: Dict[str, Any]


class UserResponse(BaseModel):
    user_id: str
    email: str
    full_name: Optional[str]
    roles: List[str]
    tenant_id: str
    preferences: Dict[str, Any]
    two_factor_enabled: bool
    is_verified: bool


class UpdateCredentialsRequest(BaseModel):
    current_password: Optional[str] = None
    new_password: Optional[str] = None
    preferences: Optional[Dict[str, Any]] = None


class PasswordResetRequest(BaseModel):
    email: EmailStr


class PasswordResetConfirm(BaseModel):
    token: str
    new_password: str


# Authentication Routes


@router.post("/register", response_model=LoginResponse)
async def register(
    req: RegisterRequest, request: Request, response: Response
) -> LoginResponse:
    """Register a new user with production database"""

    try:
        # Create user
        user = await auth_service.create_user(
            email=req.email,
            password=req.password,
            full_name=req.full_name,
            roles=req.roles,
            tenant_id=req.tenant_id,
            preferences=req.preferences,
        )

        # Create session
        session_data = await auth_service.create_session(
            user_id=user.user_id,
            ip_address=request.client.host if request.client else "unknown",
            user_agent=request.headers.get("user-agent", ""),
            device_fingerprint=None,  # Could be implemented later
        )

        # Set secure HttpOnly cookie
<<<<<<< HEAD
        set_session_cookie(response, session_data["session_token"])
=======
        response.set_cookie(
            COOKIE_NAME,
            session_data["session_token"],
            max_age=24 * 60 * 60,  # 24 hours
            httponly=True,
            secure=True,
            samesite="strict",
        )
>>>>>>> 386f9771

        # Convert UserData to dict format
        user_data = {
            "user_id": user.user_id,
            "email": user.email,
            "full_name": user.full_name,
            "roles": user.roles,
            "tenant_id": user.tenant_id,
            "preferences": user.preferences,
            "two_factor_enabled": user.two_factor_enabled,
            "is_verified": user.is_verified,
        }
<<<<<<< HEAD

        logger.info(f"User registered successfully: {req.email}")

=======
                
        logger.info(
            "User registered",
            extra={"user_id": user.user_id},
        )
    
>>>>>>> 386f9771
        return LoginResponse(
            access_token=session_data["access_token"],
            refresh_token=session_data["refresh_token"],
            expires_in=session_data["expires_in"],
            user=user_data,
        )

    except ValueError as e:
        raise HTTPException(status_code=400, detail=str(e))
    except Exception as e:
        logger.error(
            "Registration failed",
            error=str(e),
            timestamp=datetime.now(timezone.utc).isoformat(),
        )
        raise HTTPException(status_code=500, detail="Registration failed")


@router.post("/login", response_model=LoginResponse)
async def login(
    req: LoginRequest, request: Request, response: Response
) -> LoginResponse:
    """Authenticate user with production database"""

    try:
        # Authenticate user
        user_data = await auth_service.authenticate_user(
            email=req.email,
            password=req.password,
            ip_address=request.client.host if request.client else "unknown",
            user_agent=request.headers.get("user-agent", ""),
        )

        if not user_data:
            raise HTTPException(
                status_code=status.HTTP_401_UNAUTHORIZED, detail="Invalid credentials"
            )

        # Check if email is verified
        if not user_data["is_verified"]:
            raise HTTPException(
                status_code=status.HTTP_403_FORBIDDEN, detail="Email not verified"
            )

        # Handle 2FA if enabled
        if user_data["two_factor_enabled"] and not req.totp_code:
            raise HTTPException(
                status_code=status.HTTP_401_UNAUTHORIZED,
                detail="Two-factor authentication required",
            )

        if user_data["two_factor_enabled"]:
            if not verify_totp(user_data["user_id"], req.totp_code or ""):
                raise HTTPException(
                    status_code=status.HTTP_401_UNAUTHORIZED,
                    detail="Invalid two-factor code",
                )

        # Create session
        session_data = await auth_service.create_session(
            user_id=user_data["user_id"],
            ip_address=request.client.host if request.client else "unknown",
            user_agent=request.headers.get("user-agent", ""),
            device_fingerprint=None,
        )

        # Set secure HttpOnly cookie
<<<<<<< HEAD
        set_session_cookie(response, session_data["session_token"])

        logger.info(f"User logged in successfully: {req.email}")

=======
        response.set_cookie(
            COOKIE_NAME,
            session_data["session_token"],
            max_age=24 * 60 * 60,  # 24 hours
            httponly=True,
            secure=True,
            samesite="strict",
        )
        
        logger.info(
            "User logged in",
            extra={"user_id": user_data["user_id"]},
        )
    
>>>>>>> 386f9771
        return LoginResponse(
            access_token=session_data["access_token"],
            refresh_token=session_data["refresh_token"],
            expires_in=session_data["expires_in"],
            user=user_data,
        )

    except HTTPException:
        raise
    except Exception as e:
        logger.error(
            "Login failed",
            error=str(e),
            timestamp=datetime.now(timezone.utc).isoformat(),
        )
        raise HTTPException(status_code=500, detail="Login failed")


@router.get("/me", response_model=UserResponse)
async def get_current_user_route(
    user_data: Dict[str, Any] = Depends(get_current_user),
) -> UserResponse:
    """Get current user information"""

<<<<<<< HEAD
=======
    # Get session token from cookie or header
    session_token = request.cookies.get(COOKIE_NAME)
    if not session_token:
        auth_header = request.headers.get("authorization")
        if auth_header and auth_header.startswith("Bearer "):
            session_token = auth_header.split(" ")[1]

    if not session_token:
        raise HTTPException(
            status_code=status.HTTP_401_UNAUTHORIZED,
            detail="Missing authentication token",
        )

    # Validate session
    user_data = await auth_service.validate_session(
        session_token=session_token,
        ip_address=request.client.host if request.client else "unknown",
        user_agent=request.headers.get("user-agent", ""),
    )

    if not user_data:
        raise HTTPException(
            status_code=status.HTTP_401_UNAUTHORIZED,
            detail="Invalid or expired session",
        )

>>>>>>> 386f9771
    return UserResponse(**user_data)


@router.post("/update_credentials", response_model=LoginResponse)
async def update_credentials(
<<<<<<< HEAD
    req: UpdateCredentialsRequest,
    request: Request,
    response: Response,
    user_data: Dict[str, Any] = Depends(get_current_user),
) -> LoginResponse:
    """Update user credentials"""

=======
    req: UpdateCredentialsRequest, request: Request, response: Response
) -> LoginResponse:
    """Update user credentials"""

    # Get current user
    session_token = request.cookies.get(COOKIE_NAME)
    if not session_token:
        raise HTTPException(status_code=401, detail="Missing authentication token")

    user_data = await auth_service.validate_session(
        session_token=session_token,
        ip_address=request.client.host if request.client else "unknown",
        user_agent=request.headers.get("user-agent", ""),
    )

    if not user_data:
        raise HTTPException(status_code=401, detail="Invalid session")

>>>>>>> 386f9771
    try:
        # Update password if provided
        if req.new_password:
            if not req.current_password:
                raise HTTPException(status_code=400, detail="Current password required")

            # Verify current password first
            auth_result = await auth_service.authenticate_user(
                email=user_data["email"],
                password=req.current_password,
                ip_address=request.client.host if request.client else "unknown",
                user_agent=request.headers.get("user-agent", ""),
            )

            if not auth_result:
                raise HTTPException(
                    status_code=400, detail="Current password is incorrect"
                )

            # Update password
            success = await auth_service.update_user_password(
                user_id=user_data["user_id"], new_password=req.new_password
            )

            if not success:
                raise HTTPException(status_code=500, detail="Failed to update password")

        # Update preferences if provided
        if req.preferences:
            success = await auth_service.update_user_preferences(
                user_id=user_data["user_id"], preferences=req.preferences
            )

            if not success:
                raise HTTPException(
                    status_code=500, detail="Failed to update preferences"
                )

        # Create new session (invalidates old one)
        session_data = await auth_service.create_session(
            user_id=user_data["user_id"],
            ip_address=request.client.host if request.client else "unknown",
            user_agent=request.headers.get("user-agent", ""),
            device_fingerprint=None,
        )

        # Set new cookie
<<<<<<< HEAD
        set_session_cookie(response, session_data["session_token"])
=======
        response.set_cookie(
            COOKIE_NAME,
            session_data["session_token"],
            max_age=24 * 60 * 60,
            httponly=True,
            secure=True,
            samesite="strict",
        )
>>>>>>> 386f9771

        # Get updated user data
        updated_user = await auth_service.validate_session(
            session_token=session_data["session_token"],
            ip_address=request.client.host if request.client else "unknown",
            user_agent=request.headers.get("user-agent", ""),
        )

<<<<<<< HEAD
        logger.info(f"Credentials updated for user: {user_data['email']}")

=======
        logger.info(
            "Credentials updated for user",
            email=user_data["email"],
            timestamp=datetime.now(timezone.utc).isoformat(),
        )
                
        logger.info(
            "User credentials updated",
            extra={"user_id": user_data["user_id"]},
        )
    
>>>>>>> 386f9771
        return LoginResponse(
            access_token=session_data["access_token"],
            refresh_token=session_data["refresh_token"],
            expires_in=session_data["expires_in"],
            user=updated_user,
        )

    except HTTPException:
        raise
    except Exception as e:
        logger.error(
            "Failed to update credentials",
            error=str(e),
            timestamp=datetime.now(timezone.utc).isoformat(),
        )
        raise HTTPException(status_code=500, detail="Failed to update credentials")


@router.post("/logout")
async def logout(request: Request, response: Response) -> Dict[str, str]:
    """Logout user and invalidate session"""

<<<<<<< HEAD
    session_token = get_session_token(request)
=======
    session_token = request.cookies.get(COOKIE_NAME)
>>>>>>> 386f9771
    if session_token:
        # Invalidate session
        await auth_service.invalidate_session(session_token)

    # Clear cookie
    response.delete_cookie(COOKIE_NAME)

    return {"detail": "Logged out successfully"}


@router.post("/request_password_reset")
async def request_password_reset(
    req: PasswordResetRequest, request: Request
) -> Dict[str, str]:
    """Request password reset token"""

    try:
        token = await auth_service.create_password_reset_token(
            email=req.email,
            ip_address=request.client.host if request.client else "unknown",
            user_agent=request.headers.get("user-agent", ""),
        )

        if not token:
            # Don't reveal if user exists or not
            return {"detail": "If the email exists, a reset link has been sent"}
<<<<<<< HEAD

        # In production, you would send this token via email
        # For now, log it (remove this in production!)
        logger.info(f"Password reset token for {req.email}: {token}")

=======
        # For now, log an anonymized identifier
        hashed_email = hashlib.sha256(req.email.encode()).hexdigest()
        logger.info(
            "Password reset token generated",
            extra={"hashed_email": hashed_email},
        )
>>>>>>> 386f9771
        return {"detail": "Password reset link sent"}

    except Exception as e:
        logger.error(
            "Password reset request failed",
            error=str(e),
            timestamp=datetime.now(timezone.utc).isoformat(),
        )
        raise HTTPException(status_code=500, detail="Failed to process request")


@router.post("/reset_password")
async def reset_password(req: PasswordResetConfirm) -> Dict[str, str]:
    """Reset password using token"""

    try:
        success = await auth_service.verify_password_reset_token(
            token=req.token, new_password=req.new_password
        )

        if not success:
            raise HTTPException(status_code=400, detail="Invalid or expired token")

        return {"detail": "Password updated successfully"}

    except HTTPException:
        raise
    except Exception as e:
        logger.error(
            "Password reset failed",
            error=str(e),
            timestamp=datetime.now(timezone.utc).isoformat(),
        )
        raise HTTPException(status_code=500, detail="Password reset failed")


# Health check
@router.get("/health")
async def auth_health_check():
    """Health check for authentication system"""

    try:
        # Test database connection by attempting to query
        # This is a simple check - in production you might want more comprehensive checks
        return {
            "status": "healthy",
<<<<<<< HEAD
            "timestamp": datetime.utcnow().isoformat(),
=======
            "timestamp": datetime.now(timezone.utc).isoformat(),
>>>>>>> 386f9771
            "service": "auth",
        }

    except Exception as e:
<<<<<<< HEAD
        logger.error(f"Auth health check failed: {e}")
        return {"status": "unhealthy", "error": str(e), "service": "auth"}
=======
        logger.error(
            "Auth health check failed",
            error=str(e),
            timestamp=datetime.now(timezone.utc).isoformat(),
        )
        return {
            "status": "unhealthy",
            "error": str(e),
            "service": "auth",
            "timestamp": datetime.now(timezone.utc).isoformat(),
        }
>>>>>>> 386f9771
<|MERGE_RESOLUTION|>--- conflicted
+++ resolved
@@ -2,33 +2,16 @@
 Production Authentication Routes
 Real database-backed authentication with secure session management
 """
-
-<<<<<<< HEAD
-from datetime import datetime
-from typing import Any, Dict, List, Optional
-
-from fastapi import APIRouter, Depends, HTTPException, Request, Response, status
-=======
 from datetime import datetime, timezone
 from typing import Any, Dict, List, Optional
 
 from fastapi import APIRouter, HTTPException, Request, Response, status
->>>>>>> 386f9771
 from pydantic import BaseModel, EmailStr
 import hashlib
 
 from ai_karen_engine.core.logging import get_logger
 from ai_karen_engine.security.auth_manager import verify_totp
 from ai_karen_engine.services.auth_service import auth_service
-<<<<<<< HEAD
-from ai_karen_engine.services.auth_utils import (
-    COOKIE_NAME,
-    get_current_user,
-    get_session_token,
-    set_session_cookie,
-)
-=======
->>>>>>> 386f9771
 
 logger = get_logger(__name__)
 router = APIRouter(tags=["auth"])
@@ -113,9 +96,7 @@
         )
 
         # Set secure HttpOnly cookie
-<<<<<<< HEAD
-        set_session_cookie(response, session_data["session_token"])
-=======
+        
         response.set_cookie(
             COOKIE_NAME,
             session_data["session_token"],
@@ -124,7 +105,6 @@
             secure=True,
             samesite="strict",
         )
->>>>>>> 386f9771
 
         # Convert UserData to dict format
         user_data = {
@@ -137,18 +117,11 @@
             "two_factor_enabled": user.two_factor_enabled,
             "is_verified": user.is_verified,
         }
-<<<<<<< HEAD
-
-        logger.info(f"User registered successfully: {req.email}")
-
-=======
                 
         logger.info(
             "User registered",
             extra={"user_id": user.user_id},
         )
-    
->>>>>>> 386f9771
         return LoginResponse(
             access_token=session_data["access_token"],
             refresh_token=session_data["refresh_token"],
@@ -216,12 +189,7 @@
         )
 
         # Set secure HttpOnly cookie
-<<<<<<< HEAD
-        set_session_cookie(response, session_data["session_token"])
-
-        logger.info(f"User logged in successfully: {req.email}")
-
-=======
+        
         response.set_cookie(
             COOKIE_NAME,
             session_data["session_token"],
@@ -235,8 +203,7 @@
             "User logged in",
             extra={"user_id": user_data["user_id"]},
         )
-    
->>>>>>> 386f9771
+      
         return LoginResponse(
             access_token=session_data["access_token"],
             refresh_token=session_data["refresh_token"],
@@ -260,9 +227,7 @@
     user_data: Dict[str, Any] = Depends(get_current_user),
 ) -> UserResponse:
     """Get current user information"""
-
-<<<<<<< HEAD
-=======
+    
     # Get session token from cookie or header
     session_token = request.cookies.get(COOKIE_NAME)
     if not session_token:
@@ -288,22 +253,13 @@
             status_code=status.HTTP_401_UNAUTHORIZED,
             detail="Invalid or expired session",
         )
-
->>>>>>> 386f9771
+        
     return UserResponse(**user_data)
 
 
 @router.post("/update_credentials", response_model=LoginResponse)
 async def update_credentials(
-<<<<<<< HEAD
-    req: UpdateCredentialsRequest,
-    request: Request,
-    response: Response,
-    user_data: Dict[str, Any] = Depends(get_current_user),
-) -> LoginResponse:
-    """Update user credentials"""
-
-=======
+  
     req: UpdateCredentialsRequest, request: Request, response: Response
 ) -> LoginResponse:
     """Update user credentials"""
@@ -321,8 +277,7 @@
 
     if not user_data:
         raise HTTPException(status_code=401, detail="Invalid session")
-
->>>>>>> 386f9771
+        
     try:
         # Update password if provided
         if req.new_password:
@@ -370,9 +325,7 @@
         )
 
         # Set new cookie
-<<<<<<< HEAD
-        set_session_cookie(response, session_data["session_token"])
-=======
+        
         response.set_cookie(
             COOKIE_NAME,
             session_data["session_token"],
@@ -381,7 +334,7 @@
             secure=True,
             samesite="strict",
         )
->>>>>>> 386f9771
+  
 
         # Get updated user data
         updated_user = await auth_service.validate_session(
@@ -389,11 +342,7 @@
             ip_address=request.client.host if request.client else "unknown",
             user_agent=request.headers.get("user-agent", ""),
         )
-
-<<<<<<< HEAD
-        logger.info(f"Credentials updated for user: {user_data['email']}")
-
-=======
+      
         logger.info(
             "Credentials updated for user",
             email=user_data["email"],
@@ -404,8 +353,7 @@
             "User credentials updated",
             extra={"user_id": user_data["user_id"]},
         )
-    
->>>>>>> 386f9771
+      
         return LoginResponse(
             access_token=session_data["access_token"],
             refresh_token=session_data["refresh_token"],
@@ -427,12 +375,9 @@
 @router.post("/logout")
 async def logout(request: Request, response: Response) -> Dict[str, str]:
     """Logout user and invalidate session"""
-
-<<<<<<< HEAD
-    session_token = get_session_token(request)
-=======
+    
     session_token = request.cookies.get(COOKIE_NAME)
->>>>>>> 386f9771
+  
     if session_token:
         # Invalidate session
         await auth_service.invalidate_session(session_token)
@@ -459,20 +404,14 @@
         if not token:
             # Don't reveal if user exists or not
             return {"detail": "If the email exists, a reset link has been sent"}
-<<<<<<< HEAD
-
-        # In production, you would send this token via email
-        # For now, log it (remove this in production!)
-        logger.info(f"Password reset token for {req.email}: {token}")
-
-=======
+          
         # For now, log an anonymized identifier
         hashed_email = hashlib.sha256(req.email.encode()).hexdigest()
         logger.info(
             "Password reset token generated",
             extra={"hashed_email": hashed_email},
         )
->>>>>>> 386f9771
+      
         return {"detail": "Password reset link sent"}
 
     except Exception as e:
@@ -519,19 +458,14 @@
         # This is a simple check - in production you might want more comprehensive checks
         return {
             "status": "healthy",
-<<<<<<< HEAD
-            "timestamp": datetime.utcnow().isoformat(),
-=======
+          
             "timestamp": datetime.now(timezone.utc).isoformat(),
->>>>>>> 386f9771
+          
             "service": "auth",
         }
 
     except Exception as e:
-<<<<<<< HEAD
-        logger.error(f"Auth health check failed: {e}")
-        return {"status": "unhealthy", "error": str(e), "service": "auth"}
-=======
+      
         logger.error(
             "Auth health check failed",
             error=str(e),
@@ -543,4 +477,4 @@
             "service": "auth",
             "timestamp": datetime.now(timezone.utc).isoformat(),
         }
->>>>>>> 386f9771
+  