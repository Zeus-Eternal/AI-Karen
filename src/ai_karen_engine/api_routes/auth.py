"""
Production Authentication Routes
Real database-backed authentication with secure session management
"""

from datetime import datetime, timezone
from typing import Any, Dict, List, Optional

from fastapi import APIRouter, HTTPException, Request, Response, status
from pydantic import BaseModel, EmailStr
import hashlib

from ai_karen_engine.core.logging import get_logger
from ai_karen_engine.security.auth_manager import verify_totp
from ai_karen_engine.services.auth_service import auth_service

logger = get_logger(__name__)
router = APIRouter(tags=["auth"])

# Session cookie configuration
COOKIE_NAME = "kari_session"


# Request/Response Models
class LoginRequest(BaseModel):
    email: EmailStr
    password: str
    totp_code: Optional[str] = None


class RegisterRequest(BaseModel):
    email: EmailStr
    password: str
    full_name: Optional[str] = None
    roles: Optional[List[str]] = None
    tenant_id: str = "default"
    preferences: Dict[str, Any] = {}


class LoginResponse(BaseModel):
    access_token: str
    refresh_token: str
    token_type: str = "bearer"
    expires_in: int
    user: Dict[str, Any]


class UserResponse(BaseModel):
    user_id: str
    email: str
    full_name: Optional[str]
    roles: List[str]
    tenant_id: str
    preferences: Dict[str, Any]
    two_factor_enabled: bool
    is_verified: bool


class UpdateCredentialsRequest(BaseModel):
    current_password: Optional[str] = None
    new_password: Optional[str] = None
    preferences: Optional[Dict[str, Any]] = None


class PasswordResetRequest(BaseModel):
    email: EmailStr


class PasswordResetConfirm(BaseModel):
    token: str
    new_password: str


# Authentication Routes


@router.post("/register", response_model=LoginResponse)
async def register(
    req: RegisterRequest, request: Request, response: Response
) -> LoginResponse:
    """Register a new user with production database"""

    try:
        # Create user
        user = await auth_service.create_user(
            email=req.email,
            password=req.password,
            full_name=req.full_name,
            roles=req.roles,
            tenant_id=req.tenant_id,
            preferences=req.preferences,
        )

        # Create session
        session_data = await auth_service.create_session(
            user_id=user.user_id,
            ip_address=request.client.host if request.client else "unknown",
            user_agent=request.headers.get("user-agent", ""),
            device_fingerprint=None,  # Could be implemented later
        )

        # Set secure HttpOnly cookie
        response.set_cookie(
            COOKIE_NAME,
            session_data["session_token"],
            max_age=24 * 60 * 60,  # 24 hours
            httponly=True,
            secure=True,
            samesite="strict",
        )

        # Convert UserData to dict format
        user_data = {
            "user_id": user.user_id,
            "email": user.email,
            "full_name": user.full_name,
            "roles": user.roles,
            "tenant_id": user.tenant_id,
            "preferences": user.preferences,
            "two_factor_enabled": user.two_factor_enabled,
            "is_verified": user.is_verified,
        }
<<<<<<< HEAD

        logger.info(
            "User registered successfully",
            email=req.email,
            timestamp=datetime.now(timezone.utc).isoformat(),
        )

=======
        
        logger.info(
            "User registered",
            extra={"user_id": user.user_id},
        )
        
>>>>>>> c67026b7
        return LoginResponse(
            access_token=session_data["access_token"],
            refresh_token=session_data["refresh_token"],
            expires_in=session_data["expires_in"],
            user=user_data,
        )

    except ValueError as e:
        raise HTTPException(status_code=400, detail=str(e))
    except Exception as e:
        logger.error(
            "Registration failed",
            error=str(e),
            timestamp=datetime.now(timezone.utc).isoformat(),
        )
        raise HTTPException(status_code=500, detail="Registration failed")


@router.post("/login", response_model=LoginResponse)
async def login(
    req: LoginRequest, request: Request, response: Response
) -> LoginResponse:
    """Authenticate user with production database"""

    try:
        # Authenticate user
        user_data = await auth_service.authenticate_user(
            email=req.email,
            password=req.password,
            ip_address=request.client.host if request.client else "unknown",
            user_agent=request.headers.get("user-agent", ""),
        )

        if not user_data:
            raise HTTPException(
                status_code=status.HTTP_401_UNAUTHORIZED, detail="Invalid credentials"
            )

        # Check if email is verified
        if not user_data["is_verified"]:
            raise HTTPException(
                status_code=status.HTTP_403_FORBIDDEN, detail="Email not verified"
            )

        # Handle 2FA if enabled
        if user_data["two_factor_enabled"] and not req.totp_code:
            raise HTTPException(
                status_code=status.HTTP_401_UNAUTHORIZED,
                detail="Two-factor authentication required",
            )

        if user_data["two_factor_enabled"]:
            if not verify_totp(user_data["user_id"], req.totp_code or ""):
                raise HTTPException(
                    status_code=status.HTTP_401_UNAUTHORIZED,
                    detail="Invalid two-factor code",
                )

        # Create session
        session_data = await auth_service.create_session(
            user_id=user_data["user_id"],
            ip_address=request.client.host if request.client else "unknown",
            user_agent=request.headers.get("user-agent", ""),
            device_fingerprint=None,
        )

        # Set secure HttpOnly cookie
        response.set_cookie(
            COOKIE_NAME,
            session_data["session_token"],
            max_age=24 * 60 * 60,  # 24 hours
            httponly=True,
            secure=True,
            samesite="strict",
        )
<<<<<<< HEAD

        logger.info(
            "User logged in successfully",
            email=req.email,
            timestamp=datetime.now(timezone.utc).isoformat(),
        )

=======
        
        logger.info(
            "User logged in",
            extra={"user_id": user_data["user_id"]},
        )
        
>>>>>>> c67026b7
        return LoginResponse(
            access_token=session_data["access_token"],
            refresh_token=session_data["refresh_token"],
            expires_in=session_data["expires_in"],
            user=user_data,
        )

    except HTTPException:
        raise
    except Exception as e:
        logger.error(
            "Login failed",
            error=str(e),
            timestamp=datetime.now(timezone.utc).isoformat(),
        )
        raise HTTPException(status_code=500, detail="Login failed")


@router.get("/me", response_model=UserResponse)
async def get_current_user(request: Request) -> UserResponse:
    """Get current user information"""

    # Get session token from cookie or header
    session_token = request.cookies.get(COOKIE_NAME)
    if not session_token:
        auth_header = request.headers.get("authorization")
        if auth_header and auth_header.startswith("Bearer "):
            session_token = auth_header.split(" ")[1]

    if not session_token:
        raise HTTPException(
            status_code=status.HTTP_401_UNAUTHORIZED,
            detail="Missing authentication token",
        )

    # Validate session
    user_data = await auth_service.validate_session(
        session_token=session_token,
        ip_address=request.client.host if request.client else "unknown",
        user_agent=request.headers.get("user-agent", ""),
    )

    if not user_data:
        raise HTTPException(
            status_code=status.HTTP_401_UNAUTHORIZED,
            detail="Invalid or expired session",
        )

    return UserResponse(**user_data)


@router.post("/update_credentials", response_model=LoginResponse)
async def update_credentials(
    req: UpdateCredentialsRequest, request: Request, response: Response
) -> LoginResponse:
    """Update user credentials"""

    # Get current user
    session_token = request.cookies.get(COOKIE_NAME)
    if not session_token:
        raise HTTPException(status_code=401, detail="Missing authentication token")

    user_data = await auth_service.validate_session(
        session_token=session_token,
        ip_address=request.client.host if request.client else "unknown",
        user_agent=request.headers.get("user-agent", ""),
    )

    if not user_data:
        raise HTTPException(status_code=401, detail="Invalid session")

    try:
        # Update password if provided
        if req.new_password:
            if not req.current_password:
                raise HTTPException(status_code=400, detail="Current password required")

            # Verify current password first
            auth_result = await auth_service.authenticate_user(
                email=user_data["email"],
                password=req.current_password,
                ip_address=request.client.host if request.client else "unknown",
                user_agent=request.headers.get("user-agent", ""),
            )

            if not auth_result:
                raise HTTPException(
                    status_code=400, detail="Current password is incorrect"
                )

            # Update password
            success = await auth_service.update_user_password(
                user_id=user_data["user_id"], new_password=req.new_password
            )

            if not success:
                raise HTTPException(status_code=500, detail="Failed to update password")

        # Update preferences if provided
        if req.preferences:
            success = await auth_service.update_user_preferences(
                user_id=user_data["user_id"], preferences=req.preferences
            )

            if not success:
                raise HTTPException(
                    status_code=500, detail="Failed to update preferences"
                )

        # Create new session (invalidates old one)
        session_data = await auth_service.create_session(
            user_id=user_data["user_id"],
            ip_address=request.client.host if request.client else "unknown",
            user_agent=request.headers.get("user-agent", ""),
            device_fingerprint=None,
        )

        # Set new cookie
        response.set_cookie(
            COOKIE_NAME,
            session_data["session_token"],
            max_age=24 * 60 * 60,
            httponly=True,
            secure=True,
            samesite="strict",
        )

        # Get updated user data
        updated_user = await auth_service.validate_session(
            session_token=session_data["session_token"],
            ip_address=request.client.host if request.client else "unknown",
            user_agent=request.headers.get("user-agent", ""),
        )

        logger.info(
            "Credentials updated for user",
            email=user_data["email"],
            timestamp=datetime.now(timezone.utc).isoformat(),
        )
<<<<<<< HEAD

=======
        
        logger.info(
            "User credentials updated",
            extra={"user_id": user_data["user_id"]},
        )
        
>>>>>>> c67026b7
        return LoginResponse(
            access_token=session_data["access_token"],
            refresh_token=session_data["refresh_token"],
            expires_in=session_data["expires_in"],
            user=updated_user,
        )

    except HTTPException:
        raise
    except Exception as e:
        logger.error(
            "Failed to update credentials",
            error=str(e),
            timestamp=datetime.now(timezone.utc).isoformat(),
        )
        raise HTTPException(status_code=500, detail="Failed to update credentials")


@router.post("/logout")
async def logout(request: Request, response: Response) -> Dict[str, str]:
    """Logout user and invalidate session"""

    session_token = request.cookies.get(COOKIE_NAME)
    if session_token:
        # Invalidate session
        await auth_service.invalidate_session(session_token)

    # Clear cookie
    response.delete_cookie(COOKIE_NAME)

    return {"detail": "Logged out successfully"}


@router.post("/request_password_reset")
async def request_password_reset(
    req: PasswordResetRequest, request: Request
) -> Dict[str, str]:
    """Request password reset token"""

    try:
        token = await auth_service.create_password_reset_token(
            email=req.email,
            ip_address=request.client.host if request.client else "unknown",
            user_agent=request.headers.get("user-agent", ""),
        )

        if not token:
            # Don't reveal if user exists or not
            return {"detail": "If the email exists, a reset link has been sent"}

        # In production, you would send this token via email
<<<<<<< HEAD
        # For now, log it (remove this in production!)
        logger.info(
            "Password reset token generated",
            email=req.email,
            token=token,
            timestamp=datetime.now(timezone.utc).isoformat(),
        )

=======
        # For now, log an anonymized identifier
        hashed_email = hashlib.sha256(req.email.encode()).hexdigest()
        logger.info(
            "Password reset token generated",
            extra={"hashed_email": hashed_email},
        )
        
>>>>>>> c67026b7
        return {"detail": "Password reset link sent"}

    except Exception as e:
        logger.error(
            "Password reset request failed",
            error=str(e),
            timestamp=datetime.now(timezone.utc).isoformat(),
        )
        raise HTTPException(status_code=500, detail="Failed to process request")


@router.post("/reset_password")
async def reset_password(req: PasswordResetConfirm) -> Dict[str, str]:
    """Reset password using token"""

    try:
        success = await auth_service.verify_password_reset_token(
            token=req.token, new_password=req.new_password
        )

        if not success:
            raise HTTPException(status_code=400, detail="Invalid or expired token")

        return {"detail": "Password updated successfully"}

    except HTTPException:
        raise
    except Exception as e:
        logger.error(
            "Password reset failed",
            error=str(e),
            timestamp=datetime.now(timezone.utc).isoformat(),
        )
        raise HTTPException(status_code=500, detail="Password reset failed")


# Health check
@router.get("/health")
async def auth_health_check():
    """Health check for authentication system"""

    try:
        # Test database connection by attempting to query
        # This is a simple check - in production you might want more comprehensive checks
        return {
            "status": "healthy",
            "timestamp": datetime.now(timezone.utc).isoformat(),
            "service": "auth",
        }

    except Exception as e:
        logger.error(
            "Auth health check failed",
            error=str(e),
            timestamp=datetime.now(timezone.utc).isoformat(),
        )
        return {
            "status": "unhealthy",
            "error": str(e),
            "service": "auth",
            "timestamp": datetime.now(timezone.utc).isoformat(),
        }<|MERGE_RESOLUTION|>--- conflicted
+++ resolved
@@ -120,22 +120,12 @@
             "two_factor_enabled": user.two_factor_enabled,
             "is_verified": user.is_verified,
         }
-<<<<<<< HEAD
-
-        logger.info(
-            "User registered successfully",
-            email=req.email,
-            timestamp=datetime.now(timezone.utc).isoformat(),
-        )
-
-=======
-        
+                
         logger.info(
             "User registered",
             extra={"user_id": user.user_id},
         )
-        
->>>>>>> c67026b7
+    
         return LoginResponse(
             access_token=session_data["access_token"],
             refresh_token=session_data["refresh_token"],
@@ -211,22 +201,12 @@
             secure=True,
             samesite="strict",
         )
-<<<<<<< HEAD
-
-        logger.info(
-            "User logged in successfully",
-            email=req.email,
-            timestamp=datetime.now(timezone.utc).isoformat(),
-        )
-
-=======
         
         logger.info(
             "User logged in",
             extra={"user_id": user_data["user_id"]},
         )
-        
->>>>>>> c67026b7
+    
         return LoginResponse(
             access_token=session_data["access_token"],
             refresh_token=session_data["refresh_token"],
@@ -366,16 +346,12 @@
             email=user_data["email"],
             timestamp=datetime.now(timezone.utc).isoformat(),
         )
-<<<<<<< HEAD
-
-=======
-        
+                
         logger.info(
             "User credentials updated",
             extra={"user_id": user_data["user_id"]},
         )
-        
->>>>>>> c67026b7
+    
         return LoginResponse(
             access_token=session_data["access_token"],
             refresh_token=session_data["refresh_token"],
@@ -425,26 +401,14 @@
         if not token:
             # Don't reveal if user exists or not
             return {"detail": "If the email exists, a reset link has been sent"}
-
-        # In production, you would send this token via email
-<<<<<<< HEAD
-        # For now, log it (remove this in production!)
-        logger.info(
-            "Password reset token generated",
-            email=req.email,
-            token=token,
-            timestamp=datetime.now(timezone.utc).isoformat(),
-        )
-
-=======
+        
         # For now, log an anonymized identifier
         hashed_email = hashlib.sha256(req.email.encode()).hexdigest()
         logger.info(
             "Password reset token generated",
             extra={"hashed_email": hashed_email},
         )
-        
->>>>>>> c67026b7
+      
         return {"detail": "Password reset link sent"}
 
     except Exception as e:
