"""
Production Authentication Routes
Real database-backed authentication with secure session management
"""
<<<<<<< HEAD

from fastapi import APIRouter, HTTPException, Request, Response, status, Depends
from datetime import datetime
=======
from datetime import datetime, timezone
>>>>>>> 79d64644
from typing import Any, Dict, List, Optional

from fastapi import APIRouter, HTTPException, Request, Response, status
from pydantic import BaseModel, EmailStr
import hashlib

from ai_karen_engine.core.logging import get_logger
from ai_karen_engine.security.auth_manager import verify_totp
from ai_karen_engine.services.auth_service import auth_service

logger = get_logger(__name__)
router = APIRouter(tags=["auth"])


# Request/Response Models
class LoginRequest(BaseModel):
    email: EmailStr
    password: str
    totp_code: Optional[str] = None


class RegisterRequest(BaseModel):
    email: EmailStr
    password: str
    full_name: Optional[str] = None
    roles: Optional[List[str]] = None
    tenant_id: str = "default"
    preferences: Dict[str, Any] = {}


class LoginResponse(BaseModel):
    access_token: str
    refresh_token: str
    token_type: str = "bearer"
    expires_in: int
    user: Dict[str, Any]


class UserResponse(BaseModel):
    user_id: str
    email: str
    full_name: Optional[str]
    roles: List[str]
    tenant_id: str
    preferences: Dict[str, Any]
    two_factor_enabled: bool
    is_verified: bool


class UpdateCredentialsRequest(BaseModel):
    current_password: Optional[str] = None
    new_password: Optional[str] = None
    preferences: Optional[Dict[str, Any]] = None


class PasswordResetRequest(BaseModel):
    email: EmailStr


class PasswordResetConfirm(BaseModel):
    token: str
    new_password: str


# Authentication Routes


@router.post("/register", response_model=LoginResponse)
async def register(
    req: RegisterRequest, request: Request, response: Response
) -> LoginResponse:
    """Register a new user with production database"""

    try:
        # Create user
        user = await auth_service.create_user(
            email=req.email,
            password=req.password,
            full_name=req.full_name,
            roles=req.roles,
            tenant_id=req.tenant_id,
            preferences=req.preferences,
        )

        # Create session
        session_data = await auth_service.create_session(
            user_id=user.user_id,
            ip_address=request.client.host if request.client else "unknown",
            user_agent=request.headers.get("user-agent", ""),
            device_fingerprint=None,  # Could be implemented later
        )

        # Set secure HttpOnly cookie
        
        response.set_cookie(
            COOKIE_NAME,
            session_data["session_token"],
            max_age=24 * 60 * 60,  # 24 hours
            httponly=True,
            secure=True,
            samesite="strict",
        )

        # Convert UserData to dict format
        user_data = {
            "user_id": user.user_id,
            "email": user.email,
            "full_name": user.full_name,
            "roles": user.roles,
            "tenant_id": user.tenant_id,
            "preferences": user.preferences,
            "two_factor_enabled": user.two_factor_enabled,
            "is_verified": user.is_verified,
        }
                
        logger.info(
            "User registered",
            extra={"user_id": user.user_id},
        )
        return LoginResponse(
            access_token=session_data["access_token"],
            refresh_token=session_data["refresh_token"],
            expires_in=session_data["expires_in"],
            user=user_data,
        )

    except ValueError as e:
        raise HTTPException(status_code=400, detail=str(e))
    except Exception as e:
        logger.error(
            "Registration failed",
            error=str(e),
            timestamp=datetime.now(timezone.utc).isoformat(),
        )
        raise HTTPException(status_code=500, detail="Registration failed")


@router.post("/login", response_model=LoginResponse)
async def login(
    req: LoginRequest, request: Request, response: Response
) -> LoginResponse:
    """Authenticate user with production database"""

    try:
        # Authenticate user
        user_data = await auth_service.authenticate_user(
            email=req.email,
            password=req.password,
            ip_address=request.client.host if request.client else "unknown",
            user_agent=request.headers.get("user-agent", ""),
        )

        if not user_data:
            raise HTTPException(
                status_code=status.HTTP_401_UNAUTHORIZED, detail="Invalid credentials"
            )

        # Check if email is verified
        if not user_data["is_verified"]:
            raise HTTPException(
                status_code=status.HTTP_403_FORBIDDEN, detail="Email not verified"
            )

        # Handle 2FA if enabled
        if user_data["two_factor_enabled"] and not req.totp_code:
            raise HTTPException(
                status_code=status.HTTP_401_UNAUTHORIZED,
                detail="Two-factor authentication required",
            )

        if user_data["two_factor_enabled"]:
            if not verify_totp(user_data["user_id"], req.totp_code or ""):
                raise HTTPException(
                    status_code=status.HTTP_401_UNAUTHORIZED,
                    detail="Invalid two-factor code",
                )

        # Create session
        session_data = await auth_service.create_session(
            user_id=user_data["user_id"],
            ip_address=request.client.host if request.client else "unknown",
            user_agent=request.headers.get("user-agent", ""),
            device_fingerprint=None,
        )

        # Set secure HttpOnly cookie
        
        response.set_cookie(
            COOKIE_NAME,
            session_data["session_token"],
            max_age=24 * 60 * 60,  # 24 hours
            httponly=True,
            secure=True,
            samesite="strict",
        )
        
        logger.info(
            "User logged in",
            extra={"user_id": user_data["user_id"]},
        )
      
        return LoginResponse(
            access_token=session_data["access_token"],
            refresh_token=session_data["refresh_token"],
            expires_in=session_data["expires_in"],
            user=user_data,
        )

    except HTTPException:
        raise
    except Exception as e:
        logger.error(
            "Login failed",
            error=str(e),
            timestamp=datetime.now(timezone.utc).isoformat(),
        )
        raise HTTPException(status_code=500, detail="Login failed")


@router.get("/me", response_model=UserResponse)
async def get_current_user_route(
    user_data: Dict[str, Any] = Depends(get_current_user),
) -> UserResponse:
    """Get current user information"""
    
    # Get session token from cookie or header
    session_token = request.cookies.get(COOKIE_NAME)
    if not session_token:
        auth_header = request.headers.get("authorization")
        if auth_header and auth_header.startswith("Bearer "):
            session_token = auth_header.split(" ")[1]

    if not session_token:
        raise HTTPException(
            status_code=status.HTTP_401_UNAUTHORIZED,
            detail="Missing authentication token",
        )

    # Validate session
    user_data = await auth_service.validate_session(
        session_token=session_token,
        ip_address=request.client.host if request.client else "unknown",
        user_agent=request.headers.get("user-agent", ""),
    )

    if not user_data:
        raise HTTPException(
            status_code=status.HTTP_401_UNAUTHORIZED,
            detail="Invalid or expired session",
        )
<<<<<<< HEAD

=======
        
>>>>>>> 79d64644
    return UserResponse(**user_data)


async def get_current_tenant(
    current_user: UserResponse = Depends(get_current_user),
) -> str:
    """Dependency to retrieve the current tenant ID."""
    return current_user.tenant_id


@router.post("/update_credentials", response_model=LoginResponse)
async def update_credentials(
  
    req: UpdateCredentialsRequest, request: Request, response: Response
) -> LoginResponse:
    """Update user credentials"""

    # Get current user
    session_token = request.cookies.get(COOKIE_NAME)
    if not session_token:
        raise HTTPException(status_code=401, detail="Missing authentication token")

    user_data = await auth_service.validate_session(
        session_token=session_token,
        ip_address=request.client.host if request.client else "unknown",
        user_agent=request.headers.get("user-agent", ""),
    )

    if not user_data:
        raise HTTPException(status_code=401, detail="Invalid session")
        
    try:
        # Update password if provided
        if req.new_password:
            if not req.current_password:
                raise HTTPException(status_code=400, detail="Current password required")

            # Verify current password first
            auth_result = await auth_service.authenticate_user(
                email=user_data["email"],
                password=req.current_password,
                ip_address=request.client.host if request.client else "unknown",
                user_agent=request.headers.get("user-agent", ""),
            )

            if not auth_result:
                raise HTTPException(
                    status_code=400, detail="Current password is incorrect"
                )

            # Update password
            success = await auth_service.update_user_password(
                user_id=user_data["user_id"], new_password=req.new_password
            )

            if not success:
                raise HTTPException(status_code=500, detail="Failed to update password")

        # Update preferences if provided
        if req.preferences:
            success = await auth_service.update_user_preferences(
                user_id=user_data["user_id"], preferences=req.preferences
            )

            if not success:
                raise HTTPException(
                    status_code=500, detail="Failed to update preferences"
                )

        # Create new session (invalidates old one)
        session_data = await auth_service.create_session(
            user_id=user_data["user_id"],
            ip_address=request.client.host if request.client else "unknown",
            user_agent=request.headers.get("user-agent", ""),
            device_fingerprint=None,
        )

        # Set new cookie
        
        response.set_cookie(
            COOKIE_NAME,
            session_data["session_token"],
            max_age=24 * 60 * 60,
            httponly=True,
            secure=True,
            samesite="strict",
        )
  

        # Get updated user data
        updated_user = await auth_service.validate_session(
            session_token=session_data["session_token"],
            ip_address=request.client.host if request.client else "unknown",
            user_agent=request.headers.get("user-agent", ""),
        )
      
        logger.info(
            "Credentials updated for user",
            email=user_data["email"],
            timestamp=datetime.now(timezone.utc).isoformat(),
        )
                
        logger.info(
            "User credentials updated",
            extra={"user_id": user_data["user_id"]},
        )
      
        return LoginResponse(
            access_token=session_data["access_token"],
            refresh_token=session_data["refresh_token"],
            expires_in=session_data["expires_in"],
            user=updated_user,
        )

    except HTTPException:
        raise
    except Exception as e:
        logger.error(
            "Failed to update credentials",
            error=str(e),
            timestamp=datetime.now(timezone.utc).isoformat(),
        )
        raise HTTPException(status_code=500, detail="Failed to update credentials")


@router.post("/logout")
async def logout(request: Request, response: Response) -> Dict[str, str]:
    """Logout user and invalidate session"""
    
    session_token = request.cookies.get(COOKIE_NAME)
  
    if session_token:
        # Invalidate session
        await auth_service.invalidate_session(session_token)

    # Clear cookie
    response.delete_cookie(COOKIE_NAME)

    return {"detail": "Logged out successfully"}


@router.post("/request_password_reset")
async def request_password_reset(
    req: PasswordResetRequest, request: Request
) -> Dict[str, str]:
    """Request password reset token"""

    try:
        token = await auth_service.create_password_reset_token(
            email=req.email,
            ip_address=request.client.host if request.client else "unknown",
            user_agent=request.headers.get("user-agent", ""),
        )

        if not token:
            # Don't reveal if user exists or not
            return {"detail": "If the email exists, a reset link has been sent"}
          
        # For now, log an anonymized identifier
        hashed_email = hashlib.sha256(req.email.encode()).hexdigest()
        logger.info(
            "Password reset token generated",
            extra={"hashed_email": hashed_email},
        )
      
        return {"detail": "Password reset link sent"}

    except Exception as e:
        logger.error(
            "Password reset request failed",
            error=str(e),
            timestamp=datetime.now(timezone.utc).isoformat(),
        )
        raise HTTPException(status_code=500, detail="Failed to process request")


@router.post("/reset_password")
async def reset_password(req: PasswordResetConfirm) -> Dict[str, str]:
    """Reset password using token"""

    try:
        success = await auth_service.verify_password_reset_token(
            token=req.token, new_password=req.new_password
        )

        if not success:
            raise HTTPException(status_code=400, detail="Invalid or expired token")

        return {"detail": "Password updated successfully"}

    except HTTPException:
        raise
    except Exception as e:
        logger.error(
            "Password reset failed",
            error=str(e),
            timestamp=datetime.now(timezone.utc).isoformat(),
        )
        raise HTTPException(status_code=500, detail="Password reset failed")


# Health check
@router.get("/health")
async def auth_health_check():
    """Health check for authentication system"""

    try:
        # Test database connection by attempting to query
        # This is a simple check - in production you might want more comprehensive checks
        return {
            "status": "healthy",
          
            "timestamp": datetime.now(timezone.utc).isoformat(),
          
            "service": "auth",
        }

    except Exception as e:
      
        logger.error(
            "Auth health check failed",
            error=str(e),
            timestamp=datetime.now(timezone.utc).isoformat(),
        )
        return {
            "status": "unhealthy",
            "error": str(e),
            "service": "auth",
            "timestamp": datetime.now(timezone.utc).isoformat(),
        }
  <|MERGE_RESOLUTION|>--- conflicted
+++ resolved
@@ -2,13 +2,7 @@
 Production Authentication Routes
 Real database-backed authentication with secure session management
 """
-<<<<<<< HEAD
-
-from fastapi import APIRouter, HTTPException, Request, Response, status, Depends
-from datetime import datetime
-=======
 from datetime import datetime, timezone
->>>>>>> 79d64644
 from typing import Any, Dict, List, Optional
 
 from fastapi import APIRouter, HTTPException, Request, Response, status
@@ -259,11 +253,7 @@
             status_code=status.HTTP_401_UNAUTHORIZED,
             detail="Invalid or expired session",
         )
-<<<<<<< HEAD
-
-=======
-        
->>>>>>> 79d64644
+        
     return UserResponse(**user_data)
 
 
@@ -493,5 +483,4 @@
             "error": str(e),
             "service": "auth",
             "timestamp": datetime.now(timezone.utc).isoformat(),
-        }
-  +        }