"""
Production Authentication Routes
Real database-backed authentication with secure session management
"""

from datetime import datetime, timezone
from typing import Any, Dict, List, Optional

from fastapi import APIRouter, HTTPException, Request, Response, status
from pydantic import BaseModel, EmailStr
import hashlib

from ai_karen_engine.core.logging import get_logger
from ai_karen_engine.security.auth_manager import verify_totp
from ai_karen_engine.services.auth_service import auth_service

logger = get_logger(__name__)
router = APIRouter(tags=["auth"])

# Session cookie configuration
COOKIE_NAME = "kari_session"


# Request/Response Models
class LoginRequest(BaseModel):
    email: EmailStr
    password: str
    totp_code: Optional[str] = None


class RegisterRequest(BaseModel):
    email: EmailStr
    password: str
    full_name: Optional[str] = None
    roles: Optional[List[str]] = None
    tenant_id: str = "default"
    preferences: Dict[str, Any] = {}


class LoginResponse(BaseModel):
    access_token: str
    refresh_token: str
    token_type: str = "bearer"
    expires_in: int
    user: Dict[str, Any]


class UserResponse(BaseModel):
    user_id: str
    email: str
    full_name: Optional[str]
    roles: List[str]
    tenant_id: str
    preferences: Dict[str, Any]
    two_factor_enabled: bool
    is_verified: bool


class UpdateCredentialsRequest(BaseModel):
    current_password: Optional[str] = None
    new_password: Optional[str] = None
    preferences: Optional[Dict[str, Any]] = None


class PasswordResetRequest(BaseModel):
    email: EmailStr


class PasswordResetConfirm(BaseModel):
    token: str
    new_password: str


# Authentication Routes


@router.post("/register", response_model=LoginResponse)
async def register(
    req: RegisterRequest, request: Request, response: Response
) -> LoginResponse:
    """Register a new user with production database"""

    try:
        # Create user
        user = await auth_service.create_user(
            email=req.email,
            password=req.password,
            full_name=req.full_name,
            roles=req.roles,
            tenant_id=req.tenant_id,
            preferences=req.preferences,
        )

        # Create session
        session_data = await auth_service.create_session(
            user_id=user.user_id,
            ip_address=request.client.host if request.client else "unknown",
            user_agent=request.headers.get("user-agent", ""),
            device_fingerprint=None,  # Could be implemented later
        )

        # Set secure HttpOnly cookie
        response.set_cookie(
            COOKIE_NAME,
            session_data["session_token"],
            max_age=24 * 60 * 60,  # 24 hours
            httponly=True,
            secure=True,
            samesite="strict",
        )

        # Convert UserData to dict format
        user_data = {
            "user_id": user.user_id,
            "email": user.email,
            "full_name": user.full_name,
            "roles": user.roles,
            "tenant_id": user.tenant_id,
            "preferences": user.preferences,
            "two_factor_enabled": user.two_factor_enabled,
            "is_verified": user.is_verified,
        }
                
        logger.info(
            "User registered",
            extra={"user_id": user.user_id},
        )
    
        return LoginResponse(
            access_token=session_data["access_token"],
            refresh_token=session_data["refresh_token"],
            expires_in=session_data["expires_in"],
            user=user_data,
        )

    except ValueError as e:
        raise HTTPException(status_code=400, detail=str(e))
    except Exception as e:
        logger.error(
            "Registration failed",
            error=str(e),
            timestamp=datetime.now(timezone.utc).isoformat(),
        )
        raise HTTPException(status_code=500, detail="Registration failed")


@router.post("/login", response_model=LoginResponse)
async def login(
    req: LoginRequest, request: Request, response: Response
) -> LoginResponse:
    """Authenticate user with production database"""

    try:
        # Authenticate user
        user_data = await auth_service.authenticate_user(
            email=req.email,
            password=req.password,
            ip_address=request.client.host if request.client else "unknown",
            user_agent=request.headers.get("user-agent", ""),
        )

        if not user_data:
            raise HTTPException(
                status_code=status.HTTP_401_UNAUTHORIZED, detail="Invalid credentials"
            )

        # Check if email is verified
        if not user_data["is_verified"]:
            raise HTTPException(
                status_code=status.HTTP_403_FORBIDDEN, detail="Email not verified"
            )

        # Handle 2FA if enabled
        if user_data["two_factor_enabled"] and not req.totp_code:
            raise HTTPException(
                status_code=status.HTTP_401_UNAUTHORIZED,
                detail="Two-factor authentication required",
            )

        if user_data["two_factor_enabled"]:
            if not verify_totp(user_data["user_id"], req.totp_code or ""):
                raise HTTPException(
                    status_code=status.HTTP_401_UNAUTHORIZED,
                    detail="Invalid two-factor code",
                )

        # Create session
        session_data = await auth_service.create_session(
            user_id=user_data["user_id"],
            ip_address=request.client.host if request.client else "unknown",
            user_agent=request.headers.get("user-agent", ""),
            device_fingerprint=None,
        )

        # Set secure HttpOnly cookie
        response.set_cookie(
            COOKIE_NAME,
            session_data["session_token"],
            max_age=24 * 60 * 60,  # 24 hours
            httponly=True,
            secure=True,
            samesite="strict",
        )
        
        logger.info(
            "User logged in",
            extra={"user_id": user_data["user_id"]},
        )
    
        return LoginResponse(
            access_token=session_data["access_token"],
            refresh_token=session_data["refresh_token"],
            expires_in=session_data["expires_in"],
            user=user_data,
        )

    except HTTPException:
        raise
    except Exception as e:
        logger.error(
            "Login failed",
            error=str(e),
            timestamp=datetime.now(timezone.utc).isoformat(),
        )
        raise HTTPException(status_code=500, detail="Login failed")


@router.get("/me", response_model=UserResponse)
async def get_current_user(request: Request) -> UserResponse:
    """Get current user information"""

    # Get session token from cookie or header
    session_token = request.cookies.get(COOKIE_NAME)
    if not session_token:
        auth_header = request.headers.get("authorization")
        if auth_header and auth_header.startswith("Bearer "):
            session_token = auth_header.split(" ")[1]

    if not session_token:
        raise HTTPException(
            status_code=status.HTTP_401_UNAUTHORIZED,
            detail="Missing authentication token",
        )

    # Validate session
    user_data = await auth_service.validate_session(
        session_token=session_token,
        ip_address=request.client.host if request.client else "unknown",
        user_agent=request.headers.get("user-agent", ""),
    )

    if not user_data:
        raise HTTPException(
            status_code=status.HTTP_401_UNAUTHORIZED,
            detail="Invalid or expired session",
        )

    return UserResponse(**user_data)


@router.post("/update_credentials", response_model=LoginResponse)
async def update_credentials(
    req: UpdateCredentialsRequest, request: Request, response: Response
) -> LoginResponse:
    """Update user credentials"""

    # Get current user
    session_token = request.cookies.get(COOKIE_NAME)
    if not session_token:
        raise HTTPException(status_code=401, detail="Missing authentication token")

    user_data = await auth_service.validate_session(
        session_token=session_token,
        ip_address=request.client.host if request.client else "unknown",
        user_agent=request.headers.get("user-agent", ""),
    )

    if not user_data:
        raise HTTPException(status_code=401, detail="Invalid session")

    try:
        # Update password if provided
        if req.new_password:
            if not req.current_password:
                raise HTTPException(status_code=400, detail="Current password required")

            # Verify current password first
            auth_result = await auth_service.authenticate_user(
                email=user_data["email"],
                password=req.current_password,
                ip_address=request.client.host if request.client else "unknown",
                user_agent=request.headers.get("user-agent", ""),
            )

            if not auth_result:
                raise HTTPException(
                    status_code=400, detail="Current password is incorrect"
                )

            # Update password
            success = await auth_service.update_user_password(
                user_id=user_data["user_id"], new_password=req.new_password
            )

            if not success:
                raise HTTPException(status_code=500, detail="Failed to update password")

        # Update preferences if provided
        if req.preferences:
            success = await auth_service.update_user_preferences(
                user_id=user_data["user_id"], preferences=req.preferences
            )

            if not success:
                raise HTTPException(
                    status_code=500, detail="Failed to update preferences"
                )

        # Create new session (invalidates old one)
        session_data = await auth_service.create_session(
            user_id=user_data["user_id"],
            ip_address=request.client.host if request.client else "unknown",
            user_agent=request.headers.get("user-agent", ""),
            device_fingerprint=None,
        )

        # Set new cookie
        response.set_cookie(
            COOKIE_NAME,
            session_data["session_token"],
            max_age=24 * 60 * 60,
            httponly=True,
            secure=True,
            samesite="strict",
        )

        # Get updated user data
        updated_user = await auth_service.validate_session(
            session_token=session_data["session_token"],
            ip_address=request.client.host if request.client else "unknown",
            user_agent=request.headers.get("user-agent", ""),
        )

        logger.info(
            "Credentials updated for user",
            email=user_data["email"],
            timestamp=datetime.now(timezone.utc).isoformat(),
        )
                
        logger.info(
            "User credentials updated",
            extra={"user_id": user_data["user_id"]},
        )
    
        return LoginResponse(
            access_token=session_data["access_token"],
            refresh_token=session_data["refresh_token"],
            expires_in=session_data["expires_in"],
            user=updated_user,
        )

    except HTTPException:
        raise
    except Exception as e:
        logger.error(
            "Failed to update credentials",
            error=str(e),
            timestamp=datetime.now(timezone.utc).isoformat(),
        )
        raise HTTPException(status_code=500, detail="Failed to update credentials")


@router.post("/logout")
async def logout(request: Request, response: Response) -> Dict[str, str]:
    """Logout user and invalidate session"""

    session_token = request.cookies.get(COOKIE_NAME)
    if session_token:
        # Invalidate session
        await auth_service.invalidate_session(session_token)

    # Clear cookie
    response.delete_cookie(COOKIE_NAME)

    return {"detail": "Logged out successfully"}


@router.post("/request_password_reset")
async def request_password_reset(
    req: PasswordResetRequest, request: Request
) -> Dict[str, str]:
    """Request password reset token"""

    try:
        token = await auth_service.create_password_reset_token(
            email=req.email,
            ip_address=request.client.host if request.client else "unknown",
            user_agent=request.headers.get("user-agent", ""),
        )

        if not token:
            # Don't reveal if user exists or not
            return {"detail": "If the email exists, a reset link has been sent"}
        
<<<<<<< HEAD
        # Send token through a secure channel (e.g., email) without logging
        # Example implementation:
        # await email_service.send_password_reset_email(req.email, token)

=======
        # For now, log an anonymized identifier
        hashed_email = hashlib.sha256(req.email.encode()).hexdigest()
        logger.info(
            "Password reset token generated",
            extra={"hashed_email": hashed_email},
        )
      
>>>>>>> 9aeb86ae
        return {"detail": "Password reset link sent"}

    except Exception as e:
        logger.error(
            "Password reset request failed",
            error=str(e),
            timestamp=datetime.now(timezone.utc).isoformat(),
        )
        raise HTTPException(status_code=500, detail="Failed to process request")


@router.post("/reset_password")
async def reset_password(req: PasswordResetConfirm) -> Dict[str, str]:
    """Reset password using token"""

    try:
        success = await auth_service.verify_password_reset_token(
            token=req.token, new_password=req.new_password
        )

        if not success:
            raise HTTPException(status_code=400, detail="Invalid or expired token")

        return {"detail": "Password updated successfully"}

    except HTTPException:
        raise
    except Exception as e:
        logger.error(
            "Password reset failed",
            error=str(e),
            timestamp=datetime.now(timezone.utc).isoformat(),
        )
        raise HTTPException(status_code=500, detail="Password reset failed")


# Health check
@router.get("/health")
async def auth_health_check():
    """Health check for authentication system"""

    try:
        # Test database connection by attempting to query
        # This is a simple check - in production you might want more comprehensive checks
        return {
            "status": "healthy",
            "timestamp": datetime.now(timezone.utc).isoformat(),
            "service": "auth",
        }

    except Exception as e:
        logger.error(
            "Auth health check failed",
            error=str(e),
            timestamp=datetime.now(timezone.utc).isoformat(),
        )
        return {
            "status": "unhealthy",
            "error": str(e),
            "service": "auth",
            "timestamp": datetime.now(timezone.utc).isoformat(),
        }<|MERGE_RESOLUTION|>--- conflicted
+++ resolved
@@ -401,21 +401,12 @@
         if not token:
             # Don't reveal if user exists or not
             return {"detail": "If the email exists, a reset link has been sent"}
-        
-<<<<<<< HEAD
-        # Send token through a secure channel (e.g., email) without logging
-        # Example implementation:
-        # await email_service.send_password_reset_email(req.email, token)
-
-=======
         # For now, log an anonymized identifier
         hashed_email = hashlib.sha256(req.email.encode()).hexdigest()
         logger.info(
             "Password reset token generated",
             extra={"hashed_email": hashed_email},
         )
-      
->>>>>>> 9aeb86ae
         return {"detail": "Password reset link sent"}
 
     except Exception as e:
