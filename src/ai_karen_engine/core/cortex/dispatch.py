"""
Kari CORTEX Dispatch Core
- Central intent/command dispatcher for Kari AI
- Local-first, plugin/routing/intent aware
- Handles: prediction, memory, action, plugins, error capture
- 100% backend: no UI, no Streamlit, no mercy
"""

from typing import Any, Dict, Optional, List
from ai_karen_engine.core.cortex.intent import resolve_intent
from ai_karen_engine.core.plugin_registry import plugin_registry
from ai_karen_engine.core.memory.manager import recall_context, update_memory
<<<<<<< HEAD
from ai_karen_engine.plugin_manager import get_plugin_manager
=======
from ai_karen_engine.core.plugin_metrics import (
    record_plugin_call,
    record_memory_write,
)
>>>>>>> 1ef76e2f
from ai_karen_engine.core.cortex.errors import CortexDispatchError, UnsupportedIntentError
from ai_karen_engine.core.predictors import predictor_registry, run_predictor

async def dispatch(
    user_ctx: Dict[str, Any],
    query: str,
    mode: str = "auto",
    context: Optional[Dict[str, Any]] = None,
    memory_enabled: bool = True,
    plugin_enabled: bool = True,
    predictor_enabled: bool = True,
    trace: Optional[List[Dict[str, Any]]] = None
) -> Dict[str, Any]:
    """
    CORTEX unified entrypoint: routes query to correct module (plugin, ML, memory, etc).
    Args:
        user_ctx: User/session context.
        query: User's raw request or message.
        mode: 'auto' | 'plugin' | 'predictor' | 'memory' | 'manual'
        context: Optional preloaded context for dispatch.
        memory_enabled: If True, recalls context and writes to memory.
        plugin_enabled: If True, allows plugin execution.
        predictor_enabled: If True, allows ML/LLM predictors.
        trace: Optional trace/debug output (appends steps).
    Returns:
        Dict with result, intent, and metadata.
    Raises:
        CortexDispatchError for any system error.
    """
    trace = trace or []
    try:
        # 1. Resolve intent
        intent, intent_meta = resolve_intent(query, user_ctx)
        trace.append({"stage": "intent_resolved", "intent": intent, "meta": intent_meta})

        # 2. Recall recent context (if enabled)
        memory_ctx = None
        if memory_enabled:
            memory_ctx = recall_context(user_ctx, query, limit=10)
            trace.append({"stage": "memory_recalled", "context_len": len(memory_ctx or [])})

        # 3. Dispatch by mode or plugin/predictor logic
        result = None
        handler = None

        # Prefer explicit mode if set
        if mode == "plugin" or (plugin_enabled and intent in plugin_registry):
            handler = plugin_registry.get(intent)
            if handler is None:
<<<<<<< HEAD
                raise UnsupportedIntentError(f"No plugin registered for intent '{intent}'")
            result = await get_plugin_manager().run_plugin(
                intent,
                {"prompt": query, "context": context or memory_ctx},
                user_ctx,
            )
=======
                raise UnsupportedIntentError(
                    f"No plugin registered for intent '{intent}'"
                )
            try:
                result = execute_plugin(
                    handler, user_ctx, query, context or memory_ctx
                )
                success = True
            except Exception as ex:  # pragma: no cover - plugin error path
                result = {"error": str(ex)}
                trace.append({"stage": "plugin_error", "error": str(ex)})
                success = False
            record_plugin_call(intent, success)
>>>>>>> 1ef76e2f
            trace.append({"stage": "plugin_executed", "plugin": intent})

        elif mode == "predictor" or (predictor_enabled and intent in predictor_registry):
            handler = predictor_registry.get(intent)
            if handler is None:
                raise UnsupportedIntentError(f"No predictor registered for intent '{intent}'")
            result = run_predictor(handler, user_ctx, query, context or memory_ctx)
            trace.append({"stage": "predictor_executed", "predictor": intent})

        elif mode == "memory" or memory_ctx:
            # Fallback to memory/contextual recall
            result = {
                "type": "memory",
                "context": memory_ctx,
                "message": "Result sourced from memory/context recall.",
            }
            trace.append({"stage": "memory_fallback"})

        else:
            raise UnsupportedIntentError(f"No handler for intent: {intent}")

<<<<<<< HEAD
        # 4. Optionally update memory for non-plugin paths
        if memory_enabled and result and not (
            mode == "plugin" or (plugin_enabled and intent in plugin_registry)
        ):
            update_memory(user_ctx, query, result)
=======
        # 4. Optionally update memory
        if memory_enabled and result:
            mem_ok = update_memory(user_ctx, query, result)
            record_memory_write(intent, mem_ok)
>>>>>>> 1ef76e2f
            trace.append({"stage": "memory_updated"})

        return {
            "result": result,
            "intent": intent,
            "intent_meta": intent_meta,
            "trace": trace,
        }

    except Exception as ex:
        trace.append({"stage": "dispatch_error", "error": str(ex)})
        raise CortexDispatchError(f"CORTEX dispatch failed: {ex}") from ex

__all__ = ["dispatch", "CortexDispatchError"]<|MERGE_RESOLUTION|>--- conflicted
+++ resolved
@@ -10,14 +10,10 @@
 from ai_karen_engine.core.cortex.intent import resolve_intent
 from ai_karen_engine.core.plugin_registry import plugin_registry
 from ai_karen_engine.core.memory.manager import recall_context, update_memory
-<<<<<<< HEAD
-from ai_karen_engine.plugin_manager import get_plugin_manager
-=======
 from ai_karen_engine.core.plugin_metrics import (
     record_plugin_call,
     record_memory_write,
 )
->>>>>>> 1ef76e2f
 from ai_karen_engine.core.cortex.errors import CortexDispatchError, UnsupportedIntentError
 from ai_karen_engine.core.predictors import predictor_registry, run_predictor
 
@@ -67,14 +63,12 @@
         if mode == "plugin" or (plugin_enabled and intent in plugin_registry):
             handler = plugin_registry.get(intent)
             if handler is None:
-<<<<<<< HEAD
                 raise UnsupportedIntentError(f"No plugin registered for intent '{intent}'")
             result = await get_plugin_manager().run_plugin(
                 intent,
                 {"prompt": query, "context": context or memory_ctx},
                 user_ctx,
             )
-=======
                 raise UnsupportedIntentError(
                     f"No plugin registered for intent '{intent}'"
                 )
@@ -88,7 +82,6 @@
                 trace.append({"stage": "plugin_error", "error": str(ex)})
                 success = False
             record_plugin_call(intent, success)
->>>>>>> 1ef76e2f
             trace.append({"stage": "plugin_executed", "plugin": intent})
 
         elif mode == "predictor" or (predictor_enabled and intent in predictor_registry):
@@ -110,18 +103,15 @@
         else:
             raise UnsupportedIntentError(f"No handler for intent: {intent}")
 
-<<<<<<< HEAD
         # 4. Optionally update memory for non-plugin paths
         if memory_enabled and result and not (
             mode == "plugin" or (plugin_enabled and intent in plugin_registry)
         ):
             update_memory(user_ctx, query, result)
-=======
         # 4. Optionally update memory
         if memory_enabled and result:
             mem_ok = update_memory(user_ctx, query, result)
             record_memory_write(intent, mem_ok)
->>>>>>> 1ef76e2f
             trace.append({"stage": "memory_updated"})
 
         return {
