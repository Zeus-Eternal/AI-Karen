--- conflicted
+++ resolved
@@ -411,14 +411,4 @@
             f"[MemoryManager] FAILED to store memory for user {user_id} on all backends"
         )
     return ok
-
-<<<<<<< HEAD
-__all__ = [
-    "init_memory",
-    "recall_context",
-    "update_memory",
-    "flush_duckdb_to_postgres",
-]
-=======
-__all__ = ["recall_context", "update_memory", "flush_duckdb_to_postgres", "_METRICS"]
->>>>>>> bf03f0d7
+__all__ = ["recall_context", "update_memory", "flush_duckdb_to_postgres", "_METRICS"]