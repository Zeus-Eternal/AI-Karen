--- conflicted
+++ resolved
@@ -1,14 +1,6 @@
-<<<<<<< HEAD
 """Core utilities and mesh reasoning primitives."""
 
 from .mesh_planner import MeshPlanner
 from .reasoning import ReasoningGraph
 
-__all__ = ["MeshPlanner", "ReasoningGraph"]
-=======
-"""Core utilities for AI Karen engine."""
-
-from .workflow_engine_client import WorkflowEngineClient
-
-__all__ = ["WorkflowEngineClient"]
->>>>>>> b84de920
+__all__ = ["MeshPlanner", "ReasoningGraph"]