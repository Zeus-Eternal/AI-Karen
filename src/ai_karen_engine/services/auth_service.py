"""
Unified Authentication Service

This service consolidates authentication functionality using the regular auth_manager
instead of having a separate "production" auth service. It provides:
- User authentication and session management
- Password reset functionality
- Two-factor authentication
- JWT token management
- Session validation
"""

from __future__ import annotations

import asyncio
import jwt
import json
import secrets
import time
from datetime import datetime, timedelta
from typing import Dict, Any, List, Optional

from ai_karen_engine.security import auth_manager
from ai_karen_engine.security.models import SessionData, UserData
from ai_karen_engine.core.logging import get_logger

logger = get_logger(__name__)


class AuthService:
    """Unified authentication service using the regular auth_manager"""
    
    def __init__(self):
        # JWT configuration
        self.secret_key = "your-secret-key-change-in-production"  # Should come from config
        self.algorithm = "HS256"
        self.access_token_expire_minutes = 30
        self.refresh_token_expire_days = 7
        
        # Session storage (in production, this should use Redis)
        self._active_sessions: Dict[str, Dict[str, Any]] = {}
        


    async def authenticate_user(
        self,
        email: str,
        password: str,
        ip_address: str = "unknown",
<<<<<<< HEAD
        user_agent: str = ""
    ) -> Optional[Dict[str, Any]]:
        """Authenticate user with database"""
        
        try:
            # Import database dependencies
            import os
            import bcrypt
            from sqlalchemy import create_engine, text
            
            # Get database URL from environment
            database_url = os.environ.get('POSTGRES_URL', 'postgresql://karen_user:karen_secure_pass_change_me@localhost:5432/ai_karen')
            
            engine = create_engine(database_url)
            with engine.connect() as connection:
                # Query user from database
                result = connection.execute(
                    text('''
                        SELECT u.id, u.email, u.password_hash, u.roles, u.preferences, 
                               u.is_active, u.is_verified, u.tenant_id, t.slug as tenant_slug
                        FROM users u 
                        LEFT JOIN tenants t ON u.tenant_id = t.id 
                        WHERE u.email = :email AND u.is_active = true
                    '''),
                    {'email': email}
                )
                user_row = result.fetchone()
                
                if not user_row:
                    logger.warning(f"User not found or inactive: {email}")
                    return None
                
                user_id, user_email, password_hash, roles, preferences, is_active, is_verified, tenant_id, tenant_slug = user_row
                
                # Verify password
                if not password_hash or not bcrypt.checkpw(password.encode('utf-8'), password_hash.encode('utf-8')):
                    logger.warning(f"Invalid password for user: {email}")
                    return None
                
                # Convert to our expected format
                return {
                    "user_id": str(user_id),
                    "email": user_email,
                    "full_name": None,  # Not stored in current schema
                    "roles": roles or ["user"],
                    "tenant_id": str(tenant_id),
                    "preferences": preferences or {},
                    "two_factor_enabled": False,  # Not implemented yet
                    "is_verified": is_verified
                }
            
=======
        user_agent: str = "",
    ) -> Optional[UserData]:
        """Authenticate user with email and password."""

        try:
            user_data = auth_manager.authenticate(email, password)
            if not user_data:
                return None

            return UserData(
                user_id=email,
                email=email,
                full_name=user_data.get("full_name"),
                roles=user_data.get("roles", ["user"]),
                tenant_id=user_data.get("tenant_id", "default"),
                preferences=user_data.get("preferences", {}),
                two_factor_enabled=user_data.get("two_factor_enabled", False),
                is_verified=user_data.get("is_verified", True),
            )
>>>>>>> 88278057
        except Exception as e:
            logger.error(f"Database authentication failed for {email}: {e}")
            return None
    async def create_user(
        self,
        email: str,
        password: str,
        full_name: Optional[str] = None,
        roles: Optional[List[str]] = None,
        tenant_id: str = "default",
        preferences: Optional[Dict[str, Any]] = None
    ) -> UserData:
        """Create a new user"""
        
        try:
            # Create user using auth_manager
            auth_manager.create_user(
                username=email,
                password=password,
                roles=roles or ["user"],
                tenant_id=tenant_id,
                preferences=preferences or {}
            )
            
            # Return user data
            return UserData(
                user_id=email,
                email=email,
                full_name=full_name,
                roles=roles or ["user"],
                tenant_id=tenant_id,
                preferences=preferences or {},
                two_factor_enabled=False,
                is_verified=True  # Auto-verify for now
            )
            
        except Exception as e:
            logger.error(f"User creation failed for {email}: {e}")
            raise ValueError(f"Failed to create user: {str(e)}")
    
    async def create_session(
        self,
        user_id: str,
        ip_address: str = "unknown",
        user_agent: str = "",
        device_fingerprint: Optional[str] = None,
    ) -> SessionData:
        """Create a new session for authenticated user."""

        try:
            access_token = self._generate_access_token(user_id)
            refresh_token = self._generate_refresh_token(user_id)
            session_token = secrets.token_urlsafe(32)

            session_data = {
                "user_id": user_id,
                "ip_address": ip_address,
                "user_agent": user_agent,
                "device_fingerprint": device_fingerprint,
                "created_at": datetime.utcnow().isoformat(),
                "last_accessed": datetime.utcnow().isoformat(),
            }

            self._active_sessions[session_token] = session_data

            return SessionData(
                access_token=access_token,
                refresh_token=refresh_token,
                session_token=session_token,
                expires_in=self.access_token_expire_minutes * 60,
                user_data=None,
            )
        except Exception as e:
            logger.error(f"Session creation failed for user {user_id}: {e}")
            raise
    async def validate_session(
        self,
        session_token: str,
        ip_address: str = "unknown",
        user_agent: str = "",
    ) -> Optional[UserData]:
        """Validate session token (either session token or JWT) and return user data."""

        try:
            try:
                payload = jwt.decode(session_token, self.secret_key, algorithms=[self.algorithm])
                user_id = payload.get("user_id")
                token_type = payload.get("type")
                if user_id and token_type == "access":
                    user_data = auth_manager._USERS.get(user_id)
                    if user_data:
                        return UserData(
                            user_id=user_id,
                            email=user_id,
                            full_name=user_data.get("full_name"),
                            roles=user_data.get("roles", ["user"]),
                            tenant_id=user_data.get("tenant_id", "default"),
                            preferences=user_data.get("preferences", {}),
                            two_factor_enabled=user_data.get("two_factor_enabled", False),
                            is_verified=user_data.get("is_verified", True),

                        )
            except jwt.PyJWTError:
                pass

            session_data = self._active_sessions.get(session_token)
            if session_data:
                user_id = session_data["user_id"]
                user_data = auth_manager._USERS.get(user_id)
                if user_data:
                    return UserData(
                        user_id=user_id,
                        email=user_id,
                        full_name=user_data.get("full_name"),
                        roles=user_data.get("roles", ["user"]),
                        tenant_id=user_data.get("tenant_id", "default"),
                        preferences=user_data.get("preferences", {}),
                        two_factor_enabled=user_data.get("two_factor_enabled", False),
                        is_verified=user_data.get("is_verified", True),
                    )

            return None
        except Exception as e:
            logger.error(f"Session validation failed: {e}")
            return None
    async def invalidate_session(self, session_token: str) -> bool:
        """Invalidate a session"""
        
        try:
            if session_token in self._active_sessions:
                del self._active_sessions[session_token]
                return True
            return False
            
        except Exception as e:
            logger.error(f"Session invalidation failed: {e}")
            return False
    
    async def update_user_password(
        self,
        user_id: str,
        new_password: str
    ) -> bool:
        """Update user password"""
        
        try:
            auth_manager.update_password(user_id, new_password)
            return True
            
        except Exception as e:
            logger.error(f"Password update failed for user {user_id}: {e}")
            return False
    
    async def update_user_preferences(
        self,
        user_id: str,
        preferences: Dict[str, Any]
    ) -> bool:
        """Update user preferences"""
        
        try:
            if user_id in auth_manager._USERS:
                auth_manager._USERS[user_id]["preferences"] = preferences
                auth_manager.save_users()
                return True
            return False
            
        except Exception as e:
            logger.error(f"Preferences update failed for user {user_id}: {e}")
            return False
    
    async def create_password_reset_token(
        self,
        email: str,
        ip_address: str = "unknown",
        user_agent: str = ""
    ) -> Optional[str]:
        """Create password reset token"""
        
        try:
            # Check if user exists
            if email not in auth_manager._USERS:
                return None
            
            token = auth_manager.create_password_reset_token(email)
            logger.info(f"Password reset token created for {email}")
            return token
            
        except Exception as e:
            logger.error(f"Password reset token creation failed: {e}")
            return None
    
    async def verify_password_reset_token(
        self,
        token: str,
        new_password: str
    ) -> bool:
        """Verify password reset token and update password"""
        
        try:
            email = auth_manager.verify_password_reset_token(token)
            if not email:
                return False
            
            auth_manager.update_password(email, new_password)
            logger.info(f"Password reset successful for {email}")
            return True
            
        except Exception as e:
            logger.error(f"Password reset failed: {e}")
            return False
    
    def _generate_access_token(self, user_id: str) -> str:
        """Generate JWT access token"""
        
        payload = {
            "user_id": user_id,
            "exp": datetime.utcnow() + timedelta(minutes=self.access_token_expire_minutes),
            "iat": datetime.utcnow(),
            "type": "access"
        }
        
        return jwt.encode(payload, self.secret_key, algorithm=self.algorithm)
    
    def _generate_refresh_token(self, user_id: str) -> str:
        """Generate JWT refresh token"""
        
        payload = {
            "user_id": user_id,
            "exp": datetime.utcnow() + timedelta(days=self.refresh_token_expire_days),
            "iat": datetime.utcnow(),
            "type": "refresh"
        }
        
        return jwt.encode(payload, self.secret_key, algorithm=self.algorithm)
    
    def get_active_sessions_count(self) -> int:
        """Get number of active sessions"""
        return len(self._active_sessions)
    
    def get_session_info(self, session_token: str) -> Optional[Dict[str, Any]]:
        """Get session information"""
        return self._active_sessions.get(session_token)


# Global service instance
auth_service = AuthService()<|MERGE_RESOLUTION|>--- conflicted
+++ resolved
@@ -47,59 +47,6 @@
         email: str,
         password: str,
         ip_address: str = "unknown",
-<<<<<<< HEAD
-        user_agent: str = ""
-    ) -> Optional[Dict[str, Any]]:
-        """Authenticate user with database"""
-        
-        try:
-            # Import database dependencies
-            import os
-            import bcrypt
-            from sqlalchemy import create_engine, text
-            
-            # Get database URL from environment
-            database_url = os.environ.get('POSTGRES_URL', 'postgresql://karen_user:karen_secure_pass_change_me@localhost:5432/ai_karen')
-            
-            engine = create_engine(database_url)
-            with engine.connect() as connection:
-                # Query user from database
-                result = connection.execute(
-                    text('''
-                        SELECT u.id, u.email, u.password_hash, u.roles, u.preferences, 
-                               u.is_active, u.is_verified, u.tenant_id, t.slug as tenant_slug
-                        FROM users u 
-                        LEFT JOIN tenants t ON u.tenant_id = t.id 
-                        WHERE u.email = :email AND u.is_active = true
-                    '''),
-                    {'email': email}
-                )
-                user_row = result.fetchone()
-                
-                if not user_row:
-                    logger.warning(f"User not found or inactive: {email}")
-                    return None
-                
-                user_id, user_email, password_hash, roles, preferences, is_active, is_verified, tenant_id, tenant_slug = user_row
-                
-                # Verify password
-                if not password_hash or not bcrypt.checkpw(password.encode('utf-8'), password_hash.encode('utf-8')):
-                    logger.warning(f"Invalid password for user: {email}")
-                    return None
-                
-                # Convert to our expected format
-                return {
-                    "user_id": str(user_id),
-                    "email": user_email,
-                    "full_name": None,  # Not stored in current schema
-                    "roles": roles or ["user"],
-                    "tenant_id": str(tenant_id),
-                    "preferences": preferences or {},
-                    "two_factor_enabled": False,  # Not implemented yet
-                    "is_verified": is_verified
-                }
-            
-=======
         user_agent: str = "",
     ) -> Optional[UserData]:
         """Authenticate user with email and password."""
@@ -119,9 +66,8 @@
                 two_factor_enabled=user_data.get("two_factor_enabled", False),
                 is_verified=user_data.get("is_verified", True),
             )
->>>>>>> 88278057
-        except Exception as e:
-            logger.error(f"Database authentication failed for {email}: {e}")
+        except Exception as e:
+            logger.error(f"Authentication failed for {email}: {e}")
             return None
     async def create_user(
         self,
