# Gmail Plugin

<<<<<<< HEAD
This core plugin provides basic Gmail functionality. When the environment
variable `GMAIL_API_TOKEN` is set with a valid OAuth access token, the plugin
will call the Gmail REST API to list unread messages and create email drafts.
If the token is absent or an error occurs, the plugin falls back to mocked
responses so tests remain deterministic.

Supported actions via parameters:

- `check_unread` – returns unread emails (real or mocked)
- `compose_email` – creates a draft (real or mocked)
=======
This plugin provides Gmail functionality for Karen AI.
It supports two actions via parameters:

- `check_unread` – return a summary of unread emails.
- `compose_email` – send an email via Gmail.

For production use the plugin expects Gmail credentials to be supplied via the
``GMAIL_USERNAME`` and ``GMAIL_APP_PASSWORD`` environment variables. When these
variables are not set, the plugin falls back to a mocked behaviour so automated
tests can still run without external dependencies.
>>>>>>> 84908760
<|MERGE_RESOLUTION|>--- conflicted
+++ resolved
@@ -1,17 +1,4 @@
 # Gmail Plugin
-
-<<<<<<< HEAD
-This core plugin provides basic Gmail functionality. When the environment
-variable `GMAIL_API_TOKEN` is set with a valid OAuth access token, the plugin
-will call the Gmail REST API to list unread messages and create email drafts.
-If the token is absent or an error occurs, the plugin falls back to mocked
-responses so tests remain deterministic.
-
-Supported actions via parameters:
-
-- `check_unread` – returns unread emails (real or mocked)
-- `compose_email` – creates a draft (real or mocked)
-=======
 This plugin provides Gmail functionality for Karen AI.
 It supports two actions via parameters:
 
@@ -21,5 +8,4 @@
 For production use the plugin expects Gmail credentials to be supplied via the
 ``GMAIL_USERNAME`` and ``GMAIL_APP_PASSWORD`` environment variables. When these
 variables are not set, the plugin falls back to a mocked behaviour so automated
-tests can still run without external dependencies.
->>>>>>> 84908760
+tests can still run without external dependencies.