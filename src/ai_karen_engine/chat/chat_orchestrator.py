"""
Production-ready ChatOrchestrator with spaCy and DistilBERT integration.

This module implements the core chat orchestrator that coordinates message processing
with NLP services, retry logic, error handling, and context management.
"""

from __future__ import annotations

import asyncio
import logging
import time
import uuid
from dataclasses import dataclass, field
from datetime import datetime
from typing import Any, Dict, List, Optional, Union, AsyncGenerator
from enum import Enum
import json

try:
    from pydantic import BaseModel, Field
except ImportError:
    from ai_karen_engine.pydantic_stub import BaseModel, Field

from ai_karen_engine.services.nlp_service_manager import nlp_service_manager
from ai_karen_engine.services.spacy_service import ParsedMessage
from ai_karen_engine.models.shared_types import ChatMessage, MessageRole
from ai_karen_engine.chat.memory_processor import MemoryProcessor, MemoryContext
from ai_karen_engine.chat.file_attachment_service import FileAttachmentService
from ai_karen_engine.chat.multimedia_service import MultimediaService
from ai_karen_engine.chat.code_execution_service import CodeExecutionService
from ai_karen_engine.chat.tool_integration_service import ToolIntegrationService
from ai_karen_engine.chat.instruction_processor import InstructionProcessor, InstructionContext, InstructionScope
from ai_karen_engine.chat.context_integrator import ContextIntegrator
from ai_karen_engine.hooks import get_hook_manager, HookTypes, HookContext, HookExecutionSummary
# Note: LLM orchestrator import moved to method level to avoid circular dependency

logger = logging.getLogger(__name__)


class ProcessingStatus(str, Enum):
    """Status of message processing."""
    PENDING = "pending"
    PROCESSING = "processing"
    COMPLETED = "completed"
    FAILED = "failed"
    RETRYING = "retrying"


class ErrorType(str, Enum):
    """Types of processing errors."""
    NLP_PARSING_ERROR = "nlp_parsing_error"
    EMBEDDING_ERROR = "embedding_error"
    CONTEXT_RETRIEVAL_ERROR = "context_retrieval_error"
    AI_MODEL_ERROR = "ai_model_error"
    TIMEOUT_ERROR = "timeout_error"
    NETWORK_ERROR = "network_error"
    UNKNOWN_ERROR = "unknown_error"


@dataclass
class RetryConfig:
    """Configuration for retry logic."""
    max_attempts: int = 3
    backoff_factor: float = 2.0
    initial_delay: float = 1.0
    max_delay: float = 60.0
    exponential_backoff: bool = True


@dataclass
class ProcessingContext:
    """Context for message processing."""
    correlation_id: str = field(default_factory=lambda: str(uuid.uuid4()))
    user_id: str = ""
    conversation_id: str = ""
    session_id: Optional[str] = None
    request_timestamp: datetime = field(default_factory=datetime.utcnow)
    processing_start: Optional[datetime] = None
    processing_end: Optional[datetime] = None
    retry_count: int = 0
    status: ProcessingStatus = ProcessingStatus.PENDING
    metadata: Dict[str, Any] = field(default_factory=dict)


@dataclass
class ProcessingResult:
    """Result of message processing."""
    success: bool
    response: Optional[str] = None
    parsed_message: Optional[ParsedMessage] = None
    embeddings: Optional[List[float]] = None
    context: Optional[Dict[str, Any]] = None
    error: Optional[str] = None
    error_type: Optional[ErrorType] = None
    processing_time: float = 0.0
    used_fallback: bool = False
    correlation_id: str = ""


class ChatRequest(BaseModel):
    """Request for chat processing."""
    message: str = Field(..., description="User message to process")
    user_id: str = Field(..., description="ID of the user")
    conversation_id: str = Field(..., description="ID of the conversation")
    session_id: Optional[str] = Field(None, description="Session ID for correlation")
    stream: bool = Field(True, description="Whether to stream the response")
    include_context: bool = Field(True, description="Whether to include memory context")
    attachments: List[str] = Field(default_factory=list, description="List of file attachment IDs")
    metadata: Dict[str, Any] = Field(default_factory=dict, description="Additional metadata")


class ChatResponse(BaseModel):
    """Response from chat processing."""
    response: str = Field(..., description="AI response")
    correlation_id: str = Field(..., description="Request correlation ID")
    processing_time: float = Field(..., description="Total processing time in seconds")
    used_fallback: bool = Field(False, description="Whether fallback processing was used")
    context_used: bool = Field(False, description="Whether memory context was used")
    metadata: Dict[str, Any] = Field(default_factory=dict, description="Response metadata")


class ChatStreamChunk(BaseModel):
    """Chunk of streaming chat response."""
    type: str = Field(..., description="Type of chunk: content, metadata, complete, error")
    content: str = Field("", description="Content of the chunk")
    correlation_id: str = Field(..., description="Request correlation ID")
    timestamp: datetime = Field(default_factory=datetime.utcnow, description="Chunk timestamp")
    metadata: Dict[str, Any] = Field(default_factory=dict, description="Chunk metadata")


class ChatOrchestrator:
    """
    Production-ready chat orchestrator with spaCy and DistilBERT integration.
    
    Features:
    - Message processing pipeline with spaCy parsing and DistilBERT embeddings
    - Retry logic with exponential backoff for failed processing
    - Comprehensive error handling with graceful degradation
    - Request correlation and context management
    """
    
    def __init__(
        self,
        memory_processor: Optional[MemoryProcessor] = None,
        file_attachment_service: Optional[FileAttachmentService] = None,
        multimedia_service: Optional[MultimediaService] = None,
        code_execution_service: Optional[CodeExecutionService] = None,
        tool_integration_service: Optional[ToolIntegrationService] = None,
        instruction_processor: Optional[InstructionProcessor] = None,
        context_integrator: Optional[ContextIntegrator] = None,
        retry_config: Optional[RetryConfig] = None,
        timeout_seconds: float = 30.0,
        enable_monitoring: bool = True
    ):
        self.memory_processor = memory_processor
        self.file_attachment_service = file_attachment_service
        self.multimedia_service = multimedia_service
        self.code_execution_service = code_execution_service
        self.tool_integration_service = tool_integration_service
        self.instruction_processor = instruction_processor or InstructionProcessor()
        self.context_integrator = context_integrator or ContextIntegrator()
        self.retry_config = retry_config or RetryConfig()
        self.timeout_seconds = timeout_seconds
        self.enable_monitoring = enable_monitoring
        
        # Processing metrics
        self._total_requests = 0
        self._successful_requests = 0
        self._failed_requests = 0
        self._retry_attempts = 0
        self._fallback_usage = 0
        self._processing_times: List[float] = []
        
        # Active processing contexts
        self._active_contexts: Dict[str, ProcessingContext] = {}
        
        logger.info("ChatOrchestrator initialized with enhanced instruction processing and context integration")
    
    async def process_message(
        self,
        request: ChatRequest
    ) -> Union[ChatResponse, AsyncGenerator[ChatStreamChunk, None]]:
        """
        Process a chat message with full NLP integration and error handling.
        
        Args:
            request: Chat request containing message and metadata
            
        Returns:
            ChatResponse for non-streaming or AsyncGenerator for streaming
        """
        # Create processing context
        context = ProcessingContext(
            user_id=request.user_id,
            conversation_id=request.conversation_id,
            session_id=request.session_id,
            metadata=request.metadata
        )
        
        self._active_contexts[context.correlation_id] = context
        self._total_requests += 1
        
        try:
            if request.stream:
                return self._process_streaming(request, context)
            else:
                return await self._process_traditional(request, context)
        finally:
            # Clean up context
            if context.correlation_id in self._active_contexts:
                del self._active_contexts[context.correlation_id]
    
    async def _process_traditional(
        self,
        request: ChatRequest,
        context: ProcessingContext
    ) -> ChatResponse:
        """Process message with traditional request-response pattern."""
        context.processing_start = datetime.utcnow()
        context.status = ProcessingStatus.PROCESSING
        
        start_time = time.time()
        hook_manager = get_hook_manager()
        
        # Trigger pre-message hooks
        pre_message_context = HookContext(
            hook_type=HookTypes.PRE_MESSAGE,
            data={
                "message": request.message,
                "user_id": request.user_id,
                "conversation_id": request.conversation_id,
                "session_id": request.session_id,
                "timestamp": context.request_timestamp.isoformat(),
                "correlation_id": context.correlation_id,
                "attachments": request.attachments,
                "metadata": request.metadata
            },
            user_context={
                "user_id": request.user_id,
                "conversation_id": request.conversation_id,
                "session_id": request.session_id
            }
        )
        
        try:
            pre_hook_summary = await hook_manager.trigger_hooks(pre_message_context)
            logger.debug(f"Pre-message hooks executed: {pre_hook_summary.successful_hooks}/{pre_hook_summary.total_hooks}")
        except Exception as e:
            logger.warning(f"Pre-message hooks failed: {e}")
            # Create empty summary for failed hooks
            from ai_karen_engine.hooks.models import HookExecutionSummary
            pre_hook_summary = HookExecutionSummary(
                hook_type=HookTypes.PRE_MESSAGE,
                total_hooks=0,
                successful_hooks=0,
                failed_hooks=0,
                total_execution_time_ms=0.0,
                results=[]
            )
        
        try:
            # Process with retry logic
            result = await self._process_with_retry(request, context)
            
            processing_time = time.time() - start_time
            self._processing_times.append(processing_time)
            
            if result.success:
                self._successful_requests += 1
                context.status = ProcessingStatus.COMPLETED
                
                # Trigger message processed hooks
                message_processed_context = HookContext(
                    hook_type=HookTypes.MESSAGE_PROCESSED,
                    data={
                        "message": request.message,
                        "response": result.response,
                        "user_id": request.user_id,
                        "conversation_id": request.conversation_id,
                        "session_id": request.session_id,
                        "correlation_id": context.correlation_id,
                        "processing_time": processing_time,
                        "parsed_message": result.parsed_message.__dict__ if result.parsed_message else None,
                        "embeddings_count": len(result.embeddings) if result.embeddings else 0,
                        "context_used": bool(result.context),
                        "used_fallback": result.used_fallback,
                        "retry_count": context.retry_count
                    },
                    user_context={
                        "user_id": request.user_id,
                        "conversation_id": request.conversation_id,
                        "session_id": request.session_id
                    }
                )
                
                try:
                    processed_hook_summary = await hook_manager.trigger_hooks(message_processed_context)
                    logger.debug(f"Message processed hooks executed: {processed_hook_summary.successful_hooks}/{processed_hook_summary.total_hooks}")
                except Exception as e:
                    logger.warning(f"Message processed hooks failed: {e}")
                    from ai_karen_engine.hooks.models import HookExecutionSummary
                    processed_hook_summary = HookExecutionSummary(
                        hook_type=HookTypes.MESSAGE_PROCESSED,
                        total_hooks=0,
                        successful_hooks=0,
                        failed_hooks=0,
                        total_execution_time_ms=0.0,
                        results=[]
                    )
                
                # Build metadata with context information
                metadata = {
                    "parsed_entities": len(result.parsed_message.entities) if result.parsed_message else 0,
                    "embedding_dimension": len(result.embeddings) if result.embeddings else 0,
                    "retry_count": context.retry_count,
                    "pre_hooks_executed": pre_hook_summary.successful_hooks,
                    "processed_hooks_executed": processed_hook_summary.successful_hooks,
                    **context.metadata
                }
                
                # Add context summary if available
                if result.context:
                    metadata["context_summary"] = result.context.get("context_summary", "Context retrieved")
                    metadata["memories_used"] = len(result.context.get("memories", []))
                    metadata["retrieval_time"] = result.context.get("retrieval_time", 0.0)
                    metadata["total_memories_considered"] = result.context.get("total_memories_considered", 0)
                
                # Trigger post-message hooks
                post_message_context = HookContext(
                    hook_type=HookTypes.POST_MESSAGE,
                    data={
                        "message": request.message,
                        "response": result.response,
                        "user_id": request.user_id,
                        "conversation_id": request.conversation_id,
                        "session_id": request.session_id,
                        "correlation_id": context.correlation_id,
                        "processing_time": processing_time,
                        "metadata": metadata,
                        "hook_results": {
                            "pre_message": [r.__dict__ for r in pre_hook_summary.results],
                            "message_processed": [r.__dict__ for r in processed_hook_summary.results]
                        }
                    },
                    user_context={
                        "user_id": request.user_id,
                        "conversation_id": request.conversation_id,
                        "session_id": request.session_id
                    }
                )
                
                try:
                    post_hook_summary = await hook_manager.trigger_hooks(post_message_context)
                    logger.debug(f"Post-message hooks executed: {post_hook_summary.successful_hooks}/{post_hook_summary.total_hooks}")
                except Exception as e:
                    logger.warning(f"Post-message hooks failed: {e}")
                    from ai_karen_engine.hooks.models import HookExecutionSummary
                    post_hook_summary = HookExecutionSummary(
                        hook_type=HookTypes.POST_MESSAGE,
                        total_hooks=0,
                        successful_hooks=0,
                        failed_hooks=0,
                        total_execution_time_ms=0.0,
                        results=[]
                    )
                
                # Add hook execution summary to metadata
                metadata["post_hooks_executed"] = post_hook_summary.successful_hooks
                metadata["total_hooks_executed"] = (
                    pre_hook_summary.successful_hooks + 
                    processed_hook_summary.successful_hooks + 
                    post_hook_summary.successful_hooks
                )
                
                return ChatResponse(
                    response=result.response or "",
                    correlation_id=context.correlation_id,
                    processing_time=processing_time,
                    used_fallback=result.used_fallback,
                    context_used=bool(result.context),
                    metadata=metadata
                )
            else:
                self._failed_requests += 1
                context.status = ProcessingStatus.FAILED
                
                # Trigger message failed hooks
                message_failed_context = HookContext(
                    hook_type=HookTypes.MESSAGE_FAILED,
                    data={
                        "message": request.message,
                        "user_id": request.user_id,
                        "conversation_id": request.conversation_id,
                        "session_id": request.session_id,
                        "correlation_id": context.correlation_id,
                        "processing_time": processing_time,
                        "error": result.error,
                        "error_type": result.error_type.value if result.error_type else "unknown",
                        "retry_count": context.retry_count,
                        "used_fallback": result.used_fallback
                    },
                    user_context={
                        "user_id": request.user_id,
                        "conversation_id": request.conversation_id,
                        "session_id": request.session_id
                    }
                )
                
                try:
                    failed_hook_summary = await hook_manager.trigger_hooks(message_failed_context)
                    logger.debug(f"Message failed hooks executed: {failed_hook_summary.successful_hooks}/{failed_hook_summary.total_hooks}")
                except Exception as e:
                    logger.warning(f"Message failed hooks failed: {e}")
                    from ai_karen_engine.hooks.models import HookExecutionSummary
                    failed_hook_summary = HookExecutionSummary(
                        hook_type=HookTypes.MESSAGE_FAILED,
                        total_hooks=0,
                        successful_hooks=0,
                        failed_hooks=0,
                        total_execution_time_ms=0.0,
                        results=[]
                    )
                
                # Return error response
                return ChatResponse(
                    response=f"I apologize, but I encountered an error processing your message: {result.error}",
                    correlation_id=context.correlation_id,
                    processing_time=processing_time,
                    used_fallback=True,
                    context_used=False,
                    metadata={
                        "error": result.error,
                        "error_type": result.error_type.value if result.error_type else "unknown",
                        "retry_count": context.retry_count,
                        "pre_hooks_executed": pre_hook_summary.successful_hooks,
                        "failed_hooks_executed": failed_hook_summary.successful_hooks
                    }
                )
                
        except Exception as e:
            processing_time = time.time() - start_time
            self._failed_requests += 1
            context.status = ProcessingStatus.FAILED
            
            logger.error(f"Unexpected error in chat processing: {e}", exc_info=True)
            
            return ChatResponse(
                response="I apologize, but I encountered an unexpected error. Please try again.",
                correlation_id=context.correlation_id,
                processing_time=processing_time,
                used_fallback=True,
                context_used=False,
                metadata={
                    "error": str(e),
                    "error_type": ErrorType.UNKNOWN_ERROR.value
                }
            )
        finally:
            context.processing_end = datetime.utcnow()
    
    async def _process_streaming(
        self,
        request: ChatRequest,
        context: ProcessingContext
    ) -> AsyncGenerator[ChatStreamChunk, None]:
        """Process message with streaming response."""
        context.processing_start = datetime.utcnow()
        context.status = ProcessingStatus.PROCESSING
        hook_manager = get_hook_manager()
        
        # Trigger pre-message hooks for streaming
        pre_message_context = HookContext(
            hook_type=HookTypes.PRE_MESSAGE,
            data={
                "message": request.message,
                "user_id": request.user_id,
                "conversation_id": request.conversation_id,
                "session_id": request.session_id,
                "timestamp": context.request_timestamp.isoformat(),
                "correlation_id": context.correlation_id,
                "attachments": request.attachments,
                "metadata": request.metadata,
                "streaming": True
            },
            user_context={
                "user_id": request.user_id,
                "conversation_id": request.conversation_id,
                "session_id": request.session_id
            }
        )
        
        pre_hook_summary = await hook_manager.trigger_hooks(pre_message_context)
        logger.debug(f"Pre-message hooks executed (streaming): {pre_hook_summary.successful_hooks}/{pre_hook_summary.total_hooks}")
        
        try:
            # Send initial metadata chunk
            yield ChatStreamChunk(
                type="metadata",
                content="",
                correlation_id=context.correlation_id,
                metadata={
                    "status": "processing",
                    "user_id": context.user_id,
                    "conversation_id": context.conversation_id,
                    "pre_hooks_executed": pre_hook_summary.successful_hooks
                }
            )
            
            # Process with retry logic
            result = await self._process_with_retry(request, context)
            
            if result.success and result.response:
                # Stream the response content
                words = result.response.split()
                for i, word in enumerate(words):
                    content = word + (" " if i < len(words) - 1 else "")
                    yield ChatStreamChunk(
                        type="content",
                        content=content,
                        correlation_id=context.correlation_id
                    )
                    # Small delay to simulate streaming
                    await asyncio.sleep(0.05)
                
                # Send completion chunk
                yield ChatStreamChunk(
                    type="complete",
                    content="",
                    correlation_id=context.correlation_id,
                    metadata={
                        "processing_time": result.processing_time,
                        "used_fallback": result.used_fallback,
                        "context_used": bool(result.context),
                        "retry_count": context.retry_count
                    }
                )
                
                self._successful_requests += 1
                context.status = ProcessingStatus.COMPLETED
                
            else:
                # Send error chunk
                yield ChatStreamChunk(
                    type="error",
                    content=result.error or "Processing failed",
                    correlation_id=context.correlation_id,
                    metadata={
                        "error_type": result.error_type.value if result.error_type else "unknown",
                        "retry_count": context.retry_count
                    }
                )
                
                self._failed_requests += 1
                context.status = ProcessingStatus.FAILED
                
        except Exception as e:
            logger.error(f"Streaming error: {e}", exc_info=True)
            
            yield ChatStreamChunk(
                type="error",
                content=f"Streaming error: {str(e)}",
                correlation_id=context.correlation_id,
                metadata={"error_type": ErrorType.UNKNOWN_ERROR.value}
            )
            
            self._failed_requests += 1
            context.status = ProcessingStatus.FAILED
        finally:
            context.processing_end = datetime.utcnow()
    
    async def _process_with_retry(
        self,
        request: ChatRequest,
        context: ProcessingContext
    ) -> ProcessingResult:
        """Process message with retry logic and exponential backoff."""
        last_error = None
        last_error_type = ErrorType.UNKNOWN_ERROR
        
        for attempt in range(self.retry_config.max_attempts):
            context.retry_count = attempt
            
            if attempt > 0:
                context.status = ProcessingStatus.RETRYING
                self._retry_attempts += 1
                
                # Calculate delay with exponential backoff
                if self.retry_config.exponential_backoff:
                    delay = min(
                        self.retry_config.initial_delay * (self.retry_config.backoff_factor ** (attempt - 1)),
                        self.retry_config.max_delay
                    )
                else:
                    delay = self.retry_config.initial_delay
                
                logger.info(f"Retrying request {context.correlation_id}, attempt {attempt + 1}, delay: {delay}s")
                await asyncio.sleep(delay)
            
            try:
                # Process the message
                result = await self._process_message_core(request, context)
                
                if result.success:
                    return result
                else:
                    last_error = result.error
                    last_error_type = result.error_type or ErrorType.UNKNOWN_ERROR
                    
            except asyncio.TimeoutError:
                last_error = f"Processing timeout after {self.timeout_seconds}s"
                last_error_type = ErrorType.TIMEOUT_ERROR
                logger.warning(f"Timeout on attempt {attempt + 1} for {context.correlation_id}")
                
            except Exception as e:
                last_error = str(e)
                last_error_type = ErrorType.UNKNOWN_ERROR
                logger.error(f"Error on attempt {attempt + 1} for {context.correlation_id}: {e}")
        
        # All retries failed
        return ProcessingResult(
            success=False,
            error=last_error,
            error_type=last_error_type,
            correlation_id=context.correlation_id
        )
    
    async def _process_message_core(
        self,
        request: ChatRequest,
        context: ProcessingContext
    ) -> ProcessingResult:
        """Core message processing with NLP integration."""
        start_time = time.time()
        
        try:
            # Apply timeout to the entire processing
            return await asyncio.wait_for(
                self._process_message_internal(request, context),
                timeout=self.timeout_seconds
            )
        except asyncio.TimeoutError:
            return ProcessingResult(
                success=False,
                error=f"Processing timeout after {self.timeout_seconds}s",
                error_type=ErrorType.TIMEOUT_ERROR,
                processing_time=time.time() - start_time,
                correlation_id=context.correlation_id
            )
    
    async def _process_message_internal(
        self,
        request: ChatRequest,
        context: ProcessingContext
    ) -> ProcessingResult:
        """Internal message processing with enhanced instruction processing and context integration."""
        start_time = time.time()
        parsed_message = None
        embeddings = None
        retrieved_context = None
        used_fallback = False
        extracted_instructions = []
        
        try:
            # Step 1: Parse message with spaCy
            try:
                parsed_message = await nlp_service_manager.parse_message(request.message)
                if parsed_message.used_fallback:
                    used_fallback = True
                    self._fallback_usage += 1
                    
                logger.debug(f"Parsed message: {len(parsed_message.tokens)} tokens, "
                           f"{len(parsed_message.entities)} entities")
                           
            except Exception as e:
                logger.error(f"spaCy parsing failed: {e}")
                return ProcessingResult(
                    success=False,
                    error=f"Message parsing failed: {str(e)}",
                    error_type=ErrorType.NLP_PARSING_ERROR,
                    processing_time=time.time() - start_time,
                    correlation_id=context.correlation_id
                )
            
            # Step 2: Extract and process instructions
            try:
                instruction_context = InstructionContext(
                    user_id=request.user_id,
                    conversation_id=request.conversation_id,
                    session_id=request.session_id,
                    message_history=[request.message],
                    metadata=request.metadata
                )
                
                # Extract instructions from current message
                extracted_instructions = await self.instruction_processor.extract_instructions(
                    request.message, instruction_context
                )
                
                # Store instructions for persistence
                if extracted_instructions:
                    await self.instruction_processor.store_instructions(
                        extracted_instructions, instruction_context
                    )
                    logger.debug(f"Extracted and stored {len(extracted_instructions)} instructions")
                
                # Get active instructions for context
                active_instructions = await self.instruction_processor.get_active_instructions(
                    instruction_context
                )
                
                logger.debug(f"Found {len(active_instructions)} active instructions")
                
            except Exception as e:
                logger.warning(f"Instruction processing failed: {e}")
                # Don't fail the entire request for instruction processing errors
                extracted_instructions = []
                active_instructions = []
            
            # Step 3: Generate embeddings with DistilBERT
            try:
                embeddings = await nlp_service_manager.get_embeddings(request.message)
                logger.debug(f"Generated embeddings: {len(embeddings)} dimensions")
                
            except Exception as e:
                logger.error(f"Embedding generation failed: {e}")
                return ProcessingResult(
                    success=False,
                    error=f"Embedding generation failed: {str(e)}",
                    error_type=ErrorType.EMBEDDING_ERROR,
                    processing_time=time.time() - start_time,
                    correlation_id=context.correlation_id
                )
            
            # Step 4: Extract and store memories (if memory processor available)
            extracted_memories = []
            if self.memory_processor:
                try:
                    extracted_memories = await self.memory_processor.extract_memories(
                        request.message,
                        parsed_message,
                        embeddings,
                        request.user_id,
                        request.conversation_id
                    )
                    logger.debug(f"Extracted {len(extracted_memories)} memories")
                    
                except Exception as e:
                    logger.warning(f"Memory extraction failed: {e}")
                    # Don't fail the entire request for memory extraction errors
            
            # Step 4: Process file attachments (if any)
            attachment_context = {}
            if request.attachments and self.file_attachment_service:
                try:
                    attachment_context = await self._process_attachments(
                        request.attachments,
                        request.user_id,
                        request.conversation_id
                    )
                    logger.debug(f"Processed {len(request.attachments)} attachments")
                    
                except Exception as e:
                    logger.warning(f"Attachment processing failed: {e}")
                    # Don't fail the entire request for attachment processing errors
                    attachment_context = {"error": str(e)}
            
            # Step 5: Retrieve and integrate context (if enabled)
            integrated_context = None
            if request.include_context:
                try:
                    # Get raw context from memory processor
                    raw_context = await self._retrieve_context(
                        embeddings,
                        parsed_message,
                        request.user_id,
                        request.conversation_id
                    )
                    
                    # Merge attachment context into raw context
                    if attachment_context:
                        raw_context["attachments"] = attachment_context
                    
                    # Add instructions to raw context
                    if active_instructions:
                        raw_context["instructions"] = [
                            {
                                "type": inst.type.value,
                                "content": inst.content,
                                "priority": inst.priority.value,
                                "scope": inst.scope.value,
                                "confidence": inst.confidence
                            }
                            for inst in active_instructions
                        ]
                    
                    # Use context integrator for enhanced context processing
                    integrated_context = await self.context_integrator.integrate_context(
                        raw_context,
                        request.message,
                        request.user_id,
                        request.conversation_id
                    )
                    
                    logger.debug(f"Integrated context: {integrated_context.context_summary}")
                    
                except Exception as e:
                    logger.warning(f"Context integration failed: {e}")
                    # Don't fail the entire request for context integration errors
                    integrated_context = None
            
            # Step 6: Generate AI response with enhanced context and instructions
            try:
                ai_response = await self._generate_ai_response_enhanced(
                    request.message,
                    parsed_message,
                    embeddings,
                    integrated_context,
                    active_instructions,
                    context
                )
                
                return ProcessingResult(
                    success=True,
                    response=ai_response,
                    parsed_message=parsed_message,
                    embeddings=embeddings,
                    context=integrated_context.to_dict() if integrated_context else {},
                    processing_time=time.time() - start_time,
                    used_fallback=used_fallback,
                    correlation_id=context.correlation_id
                )
                
            except Exception as e:
                logger.error(f"AI response generation failed: {e}")
                return ProcessingResult(
                    success=False,
                    error=f"AI response generation failed: {str(e)}",
                    error_type=ErrorType.AI_MODEL_ERROR,
                    processing_time=time.time() - start_time,
                    correlation_id=context.correlation_id
                )
                
        except Exception as e:
            logger.error(f"Unexpected error in message processing: {e}", exc_info=True)
            return ProcessingResult(
                success=False,
                error=f"Unexpected processing error: {str(e)}",
                error_type=ErrorType.UNKNOWN_ERROR,
                processing_time=time.time() - start_time,
                correlation_id=context.correlation_id
            )
    
    async def _retrieve_context(
        self,
        embeddings: List[float],
        parsed_message: ParsedMessage,
        user_id: str,
        conversation_id: str
    ) -> Dict[str, Any]:
        """Retrieve relevant context for the message using MemoryProcessor."""
        if not self.memory_processor:
            # Fallback context when memory processor is not available
            return {
                "memories": [],
                "conversation_history": [],
                "user_preferences": {},
                "entities": [{"text": ent[0], "label": ent[1]} for ent in parsed_message.entities],
                "embedding_similarity_threshold": 0.7,
                "context_summary": "Memory processor not available"
            }
        
        try:
            # Use MemoryProcessor to get relevant context
            memory_context = await self.memory_processor.get_relevant_context(
                embeddings,
                parsed_message,
                user_id,
                conversation_id
            )
            
            # Convert MemoryContext to dictionary format
            context = {
                "memories": [
                    {
                        "id": mem.id,
                        "content": mem.content,
                        "type": mem.memory_type.value,
                        "similarity_score": mem.similarity_score,
                        "recency_score": mem.recency_score,
                        "combined_score": mem.combined_score,
                        "created_at": mem.created_at.isoformat(),
                        "metadata": mem.metadata
                    }
                    for mem in memory_context.memories
                ],
                "entities": memory_context.entities,
                "preferences": memory_context.preferences,
                "facts": memory_context.facts,
                "relationships": memory_context.relationships,
                "context_summary": memory_context.context_summary,
                "retrieval_time": memory_context.retrieval_time,
                "total_memories_considered": memory_context.total_memories_considered,
                "embedding_similarity_threshold": self.memory_processor.similarity_threshold
            }
            
            return context
            
        except Exception as e:
            logger.error(f"Memory context retrieval failed: {e}")
            # Return fallback context on error
            return {
                "memories": [],
                "entities": [{"text": ent[0], "label": ent[1]} for ent in parsed_message.entities],
                "preferences": [],
                "facts": [],
                "relationships": [],
                "context_summary": f"Context retrieval failed: {str(e)}",
                "retrieval_time": 0.0,
                "total_memories_considered": 0,
                "embedding_similarity_threshold": 0.7
            }
    
    async def _generate_ai_response_enhanced(
        self,
        message: str,
        parsed_message: ParsedMessage,
        embeddings: List[float],
        integrated_context: Optional[Any],  # IntegratedContext object
        active_instructions: List[Any],     # List of ExtractedInstruction objects
        processing_context: ProcessingContext
    ) -> str:
        """Generate AI response using enhanced context integration and instruction following with proper LLM fallback hierarchy."""
        # Check for code execution requests
        code_execution_result = await self._handle_code_execution_request(
            message, processing_context
        )
        if code_execution_result:
            return code_execution_result
        
        # Check for tool execution requests
        tool_execution_result = await self._handle_tool_execution_request(
            message, processing_context
        )
        if tool_execution_result:
            return tool_execution_result
        
        # Build enhanced prompt with instructions and context
        enhanced_prompt = await self._build_enhanced_prompt(
            message, integrated_context, active_instructions
        )
        
        # Implement proper LLM response hierarchy:
        # 1. User's chosen LLM (like Llama)
        # 2. System default LLMs if user choice fails  
        # 3. Hardcoded responses as final fallback
        
        # Get user preferences from processing context
        user_llm_choice = processing_context.metadata.get('preferred_llm_provider', 'ollama')
        user_model_choice = processing_context.metadata.get('preferred_model', 'llama3.2:latest')
        
        logger.info(f"Attempting LLM response with user choice: {user_llm_choice}:{user_model_choice}")
        
        # Step 1: Try user's chosen LLM
        try:
            response = await self._try_user_chosen_llm(
                enhanced_prompt, message, parsed_message, integrated_context, active_instructions, 
                user_llm_choice, user_model_choice
            )
            if response:
                logger.info(f"Successfully generated response using user's chosen LLM: {user_llm_choice}")
                return response
        except Exception as e:
            logger.warning(f"User's chosen LLM ({user_llm_choice}) failed: {e}")
        
        # Step 2: Try system default LLMs
        try:
            response = await self._try_system_default_llms(
                enhanced_prompt, message, parsed_message, integrated_context, active_instructions
            )
            if response:
                logger.info("Successfully generated response using system default LLM")
                return response
        except Exception as e:
            logger.warning(f"System default LLMs failed: {e}")
        
        # Step 3: Use hardcoded fallback response
        logger.info("Using hardcoded fallback response")
        return await self._generate_enhanced_fallback_response(
            message, parsed_message, integrated_context, active_instructions
        )
    
    async def _try_user_chosen_llm(
        self,
        enhanced_prompt: str,
        message: str,
        parsed_message: ParsedMessage,
        integrated_context: Optional[Any],
        active_instructions: List[Any],
        provider: str,
        model: str
    ) -> Optional[str]:
        """Try to generate response using user's chosen LLM provider and model."""
        try:
            from ai_karen_engine.llm_orchestrator import get_orchestrator
            orchestrator = get_orchestrator()
            
            # Try to get the specific provider/model combination
            model_id = f"{provider}:{model}"
            model_info = orchestrator.registry.get(model_id)
            
            if not model_info:
                logger.debug(f"User's chosen model {model_id} not available in registry")
                return None
            
            # Check if this is a code-related request for enhanced assistance
            if self._is_code_related_message(message):
<<<<<<< HEAD
                # Get code suggestions from CopilotKit if available
                code_suggestions = await orchestrator.get_code_suggestions(
                    enhanced_prompt,
=======
                # Get code suggestions if available
                code_suggestions = await orchestrator.get_code_suggestions(
                    message, 
>>>>>>> 510da436
                    language=self._detect_programming_language(message)
                )

                if code_suggestions:
                    # Use CopilotKit for code-related responses
                    copilot_response = orchestrator.route_with_copilotkit(
                        enhanced_prompt, 
                        context=integrated_context.to_dict() if integrated_context else {}
                    )
                    
                    # Add code suggestions to the response
                    suggestions_text = "\n\nCode suggestions:\n"
                    for i, suggestion in enumerate(code_suggestions[:3], 1):  # Limit to top 3
                        suggestions_text += f"{i}. {suggestion.get('explanation', 'Code suggestion')}\n"
                        suggestions_text += f"   ```{suggestion.get('language', 'python')}\n"
                        suggestions_text += f"   {suggestion.get('content', '')}\n"
                        suggestions_text += f"   ```\n"
                    copilot_response += suggestions_text
                    
                    return copilot_response
            
<<<<<<< HEAD
            # Get contextual suggestions from CopilotKit
            contextual_suggestions = await orchestrator.get_contextual_suggestions(
                enhanced_prompt, 
                integrated_context.to_dict() if integrated_context else {}
            )
=======
            # Use the user's chosen LLM for response generation
            response = orchestrator.route(enhanced_prompt, skill="conversation")
>>>>>>> 510da436
            
            # Get contextual suggestions if available
            try:
                contextual_suggestions = await orchestrator.get_contextual_suggestions(
                    message, 
                    integrated_context.to_dict() if integrated_context else {}
                )
                
                # Add contextual suggestions if available
                if contextual_suggestions:
                    suggestions_text = "\n\nSuggestions:\n"
                    for i, suggestion in enumerate(contextual_suggestions[:2], 1):  # Limit to top 2
                        if suggestion.get('actionable', True):
                            suggestions_text += f"• {suggestion.get('content', 'AI suggestion')}\n"
                    response += suggestions_text
            except Exception as e:
                logger.debug(f"Failed to get contextual suggestions: {e}")
            
            return response
            
        except Exception as e:
            logger.error(f"User's chosen LLM ({provider}:{model}) failed: {e}")
            return None
    
    async def _try_system_default_llms(
        self,
        enhanced_prompt: str,
        message: str,
        parsed_message: ParsedMessage,
        integrated_context: Optional[Any],
        active_instructions: List[Any]
    ) -> Optional[str]:
        """Try to generate response using system default LLMs in priority order."""
        try:
            from ai_karen_engine.llm_orchestrator import get_orchestrator
            orchestrator = get_orchestrator()
            
            # Define system default LLMs in priority order
            default_providers = [
                "ollama:llama3.2:latest",
                "openai:gpt-3.5-turbo", 
                "copilotkit:copilot-assist",
                "huggingface:distilbert-base-uncased"
            ]
            
            for provider_model in default_providers:
                try:
                    provider, model = provider_model.split(":", 1)
                    model_id = f"{provider}:{model}"
                    model_info = orchestrator.registry.get(model_id)
                    
                    if not model_info:
                        logger.debug(f"System default model {model_id} not available")
                        continue
                    
                    logger.info(f"Trying system default LLM: {model_id}")
                    
                    # Use enhanced routing for response generation
                    response = await orchestrator.enhanced_route(
                        enhanced_prompt,
                        skill="conversation"
                    )
                    
                    if response:
                        logger.info(f"Successfully used system default LLM: {model_id}")
                        return response
                        
                except Exception as e:
                    logger.debug(f"System default LLM {provider_model} failed: {e}")
                    continue
            
            # If no specific models work, try generic routing
            logger.info("Trying generic LLM routing as final system default")
            response = orchestrator.route(enhanced_prompt, skill="conversation")
            return response
            
        except Exception as e:
            logger.error(f"All system default LLMs failed: {e}")
            return None
    
    async def _build_enhanced_prompt(
        self,
        message: str,
        integrated_context: Optional[Any],
        active_instructions: List[Any]
    ) -> str:
        """Build enhanced prompt with instructions and context."""
        prompt_parts = []
        
        # Add active instructions to prompt
        if active_instructions:
            # Create instruction context for prompt enhancement
            instruction_context = InstructionContext(
                user_id="",  # Will be filled by caller
                conversation_id="",  # Will be filled by caller
                active_instructions=active_instructions
            )
            
            enhanced_prompt = await self.instruction_processor.apply_instructions_to_prompt(
                message, active_instructions, instruction_context
            )
            prompt_parts.append(enhanced_prompt)
        else:
            prompt_parts.append(message)
        
        # Add integrated context if available
        if integrated_context:
            if integrated_context.primary_context:
                prompt_parts.insert(-1, f"CONTEXT:\n{integrated_context.primary_context}")
            
            if integrated_context.supporting_context:
                prompt_parts.insert(-1, f"ADDITIONAL INFO:\n{integrated_context.supporting_context}")
        
        return "\n\n".join(prompt_parts)
    
    async def _generate_enhanced_fallback_response(
        self,
        message: str,
        parsed_message: ParsedMessage,
        integrated_context: Optional[Any],
        active_instructions: List[Any]
    ) -> str:
        """Generate enhanced fallback response with instruction awareness."""
        # Simulate AI processing delay
        await asyncio.sleep(0.5)
        
        response_parts = []
        
        # Acknowledge instructions if present
        if active_instructions:
            high_priority_instructions = [
                inst for inst in active_instructions 
                if inst.priority.value == "high"
            ]
            
            if high_priority_instructions:
                response_parts.append("I'll keep your instructions in mind:")
                for inst in high_priority_instructions[:2]:  # Limit to top 2
                    response_parts.append(f"- {inst.content}")
                response_parts.append("")  # Empty line
        
        # Build contextual response
        context_info = ""
        if integrated_context and integrated_context.items_included:
            context_types = set(item.type.value for item in integrated_context.items_included)
            if context_types:
                context_info = f" (Using context: {', '.join(context_types)})"
        
        # Add entity information
        entity_info = ""
        if parsed_message.entities:
            entity_info = f" I noticed {len(parsed_message.entities)} important entities in your message."
        
        # Add attachment information
        attachment_info = ""
        if (integrated_context and 
            any(item.type.value == "attachments" for item in integrated_context.items_included)):
            attachment_info = " I've also processed your file attachments."
        
        # Main response
        main_response = f"I understand your message: '{message}'{context_info}.{entity_info}{attachment_info}"
        response_parts.append(main_response)
        
        # Add fallback notice if needed
        if parsed_message.used_fallback:
            response_parts.append("(Note: I processed your message using fallback parsing.)")
        
        # Add context summary if available
        if integrated_context and integrated_context.context_summary:
            response_parts.append(f"Context: {integrated_context.context_summary}")
        
        response_parts.append("How can I help you further?")
        
        return " ".join(response_parts)

    async def _generate_ai_response(
        self,
        message: str,
        parsed_message: ParsedMessage,
        embeddings: List[float],
        context: Optional[Dict[str, Any]],
        processing_context: ProcessingContext
    ) -> str:
        """Generate AI response using the processed information with CopilotKit integration."""
        # Check for code execution requests
        code_execution_result = await self._handle_code_execution_request(
            message, processing_context
        )
        if code_execution_result:
            return code_execution_result
        
        # Check for tool execution requests
        tool_execution_result = await self._handle_tool_execution_request(
            message, processing_context
        )
        if tool_execution_result:
            return tool_execution_result
        
        # Try to use CopilotKit for enhanced AI response generation
        try:
            from ai_karen_engine.llm_orchestrator import get_orchestrator
            orchestrator = get_orchestrator()
            
            # Check if this is a code-related request for CopilotKit code assistance
            if self._is_code_related_message(message):
                # Get code suggestions from CopilotKit if available
                code_suggestions = await orchestrator.get_code_suggestions(
                    message, 
                    language=self._detect_programming_language(message)
                )
                
                if code_suggestions:
                    # Use CopilotKit for code-related responses
                    copilot_response = orchestrator.route_with_copilotkit(
                        message, 
                        context=context
                    )
                    
                    # Add code suggestions to the response
                    if code_suggestions:
                        suggestions_text = "\n\nCode suggestions:\n"
                        for i, suggestion in enumerate(code_suggestions[:3], 1):  # Limit to top 3
                            suggestions_text += f"{i}. {suggestion.get('explanation', 'Code suggestion')}\n"
                            suggestions_text += f"   ```{suggestion.get('language', 'python')}\n"
                            suggestions_text += f"   {suggestion.get('content', '')}\n"
                            suggestions_text += f"   ```\n"
                        copilot_response += suggestions_text
                    
                    return copilot_response
            
            # Get contextual suggestions from CopilotKit
            contextual_suggestions = await orchestrator.get_contextual_suggestions(
                message, 
                context or {}
            )
            
            # Use CopilotKit for enhanced response generation
            copilot_response = orchestrator.route_with_copilotkit(
                message, 
                context=context
            )
            
            # Add contextual suggestions if available
            if contextual_suggestions:
                suggestions_text = "\n\nSuggestions:\n"
                for i, suggestion in enumerate(contextual_suggestions[:2], 1):  # Limit to top 2
                    if suggestion.get('actionable', True):
                        suggestions_text += f"• {suggestion.get('content', 'AI suggestion')}\n"
                copilot_response += suggestions_text
            
            return copilot_response
            
        except Exception as e:
            logger.warning(f"CopilotKit integration failed, falling back to standard response: {e}")
            # Fall back to standard response generation
            pass
        
        # Standard response generation (fallback)
        # Build context string
        context_info = ""
        if context and context.get("entities"):
            entities = []
            for ent in context["entities"]:
                if isinstance(ent, dict):
                    entities.append(f"{ent.get('label', 'UNKNOWN')}: {ent.get('text', '')}")
                elif isinstance(ent, (list, tuple)) and len(ent) >= 2:
                    entities.append(f"{ent[1]}: {ent[0]}")
            if entities:
                context_info = f" (Entities detected: {', '.join(entities)})"
        
        # Add attachment information if available
        attachment_info = ""
        if context and context.get("attachments"):
            attachments = context["attachments"]
            if attachments.get("total_files", 0) > 0:
                attachment_info = f" I also processed {attachments['total_files']} file attachment(s)."
                
                # Add extracted content summary
                if attachments.get("extracted_content"):
                    content_count = len(attachments["extracted_content"])
                    attachment_info += f" I extracted content from {content_count} file(s)."
                
                # Add multimedia analysis summary
                if attachments.get("multimedia_analysis"):
                    media_count = len(attachments["multimedia_analysis"])
                    attachment_info += f" I analyzed {media_count} multimedia file(s)."
        
        # Simulate AI processing delay
        await asyncio.sleep(0.5)
        
        # Generate a contextual response
        response = f"I understand your message: '{message}'{context_info}.{attachment_info} "
        
        if parsed_message.entities:
            response += f"I noticed {len(parsed_message.entities)} important entities in your message. "
        
        if parsed_message.used_fallback:
            response += "I processed your message using fallback parsing. "
        
        response += "How can I help you further?"
        
        return response
    
    def _is_code_related_message(self, message: str) -> bool:
        """Determine if a message is code-related."""
        code_indicators = [
            "code", "function", "class", "method", "variable", "debug", "error",
            "syntax", "compile", "import", "export", "def ", "class ", "function ",
            "```", "python", "javascript", "typescript", "java", "c++", "rust",
            "go", "php", "ruby", "swift", "kotlin", "scala", "html", "css", "sql",
            "algorithm", "programming", "coding", "script", "api", "library",
            "framework", "database", "query", "regex", "json", "xml", "yaml"
        ]
        
        message_lower = message.lower()
        return any(indicator in message_lower for indicator in code_indicators)
    
    def _detect_programming_language(self, message: str) -> str:
        """Detect the programming language mentioned in the message."""
        language_patterns = {
            "python": ["python", "py", "django", "flask", "pandas", "numpy"],
            "javascript": ["javascript", "js", "node", "react", "vue", "angular"],
            "typescript": ["typescript", "ts"],
            "java": ["java", "spring", "maven", "gradle"],
            "cpp": ["c++", "cpp", "cxx"],
            "c": ["c language", " c "],
            "rust": ["rust", "cargo"],
            "go": ["golang", "go lang"],
            "php": ["php", "laravel", "symfony"],
            "ruby": ["ruby", "rails"],
            "swift": ["swift", "ios"],
            "kotlin": ["kotlin", "android"],
            "scala": ["scala"],
            "html": ["html", "markup"],
            "css": ["css", "scss", "sass"],
            "sql": ["sql", "mysql", "postgresql", "sqlite"],
            "bash": ["bash", "shell", "sh"],
            "powershell": ["powershell", "ps1"]
        }
        
        message_lower = message.lower()
        
        for language, patterns in language_patterns.items():
            if any(pattern in message_lower for pattern in patterns):
                return language
        
        # Default to Python if no specific language detected
        return "python"
    
    async def _handle_code_execution_request(
        self,
        message: str,
        processing_context: ProcessingContext
    ) -> Optional[str]:
        """Handle code execution requests detected in the message."""
        if not self.code_execution_service:
            return None
        
        # Simple pattern matching for code execution requests
        import re
        
        # Look for code blocks
        code_block_pattern = r'```(\w+)?\n(.*?)\n```'
        code_matches = re.findall(code_block_pattern, message, re.DOTALL)
        
        if not code_matches:
            # Look for inline code execution requests
            execution_patterns = [
                r'execute\s+(?:this\s+)?(\w+)\s+code[:\s]+(.*)',
                r'run\s+(?:this\s+)?(\w+)[:\s]+(.*)',
                r'calculate[:\s]+(.*)',
                r'eval(?:uate)?[:\s]+(.*)'
            ]
            
            for pattern in execution_patterns:
                match = re.search(pattern, message, re.IGNORECASE)
                if match:
                    if len(match.groups()) == 2:
                        language, code = match.groups()
                        code_matches = [(language.lower(), code.strip())]
                    else:
                        # Default to Python for calculations
                        code_matches = [('python', match.group(1).strip())]
                    break
        
        if not code_matches:
            return None
        
        try:
            # Execute the first code block found
            language_str, code = code_matches[0]
            
            # Map language strings to CodeLanguage enum
            language_mapping = {
                'python': 'python',
                'py': 'python',
                'javascript': 'javascript',
                'js': 'javascript',
                'bash': 'bash',
                'sh': 'bash',
                'sql': 'sql',
                '': 'python'  # Default to Python
            }
            
            language = language_mapping.get(language_str.lower(), 'python')
            
            # Import required classes
            from ai_karen_engine.chat.code_execution_service import (
                CodeExecutionRequest, CodeLanguage, SecurityLevel
            )
            
            # Create execution request
            exec_request = CodeExecutionRequest(
                code=code,
                language=CodeLanguage(language),
                user_id=processing_context.user_id,
                conversation_id=processing_context.conversation_id,
                security_level=SecurityLevel.STRICT,
                metadata={"triggered_by_chat": True}
            )
            
            # Execute code
            result = await self.code_execution_service.execute_code(exec_request)
            
            if result.success and result.result:
                execution_result = result.result
                response = f"I executed your {language} code:\n\n"
                
                if execution_result.stdout:
                    response += f"**Output:**\n```\n{execution_result.stdout}\n```\n\n"
                
                if execution_result.stderr:
                    response += f"**Errors:**\n```\n{execution_result.stderr}\n```\n\n"
                
                response += f"**Execution completed in {execution_result.execution_time:.2f} seconds**"
                
                if execution_result.visualization_data:
                    response += "\n\n*Visualization data available*"
                
                return response
            else:
                return f"I attempted to execute your {language} code, but encountered an error: {result.message}"
                
        except Exception as e:
            logger.error(f"Code execution handling failed: {e}")
            return f"I detected a code execution request, but encountered an error: {str(e)}"
    
    async def _handle_tool_execution_request(
        self,
        message: str,
        processing_context: ProcessingContext
    ) -> Optional[str]:
        """Handle tool execution requests detected in the message."""
        if not self.tool_integration_service:
            return None
        
        # Simple pattern matching for tool execution requests
        import re
        
        # Look for tool execution patterns
        tool_patterns = [
            r'use\s+(?:the\s+)?(\w+)\s+tool\s+(?:with\s+|to\s+)?(.*)',
            r'run\s+(?:the\s+)?(\w+)\s+tool\s+(?:with\s+|on\s+)?(.*)',
            r'execute\s+(?:the\s+)?(\w+)\s+tool\s+(?:with\s+)?(.*)',
            r'calculate\s+(.*)',  # For calculator tool
            r'analyze\s+(?:this\s+)?text[:\s]+(.*)',  # For text analyzer
        ]
        
        tool_name = None
        tool_params = {}
        
        for pattern in tool_patterns:
            match = re.search(pattern, message, re.IGNORECASE)
            if match:
                if pattern.endswith(r'calculate\s+(.*)'):
                    tool_name = "calculator"
                    tool_params = {"expression": match.group(1).strip()}
                elif pattern.endswith(r'analyze\s+(?:this\s+)?text[:\s]+(.*)'):
                    tool_name = "text_analyzer"
                    tool_params = {"text": match.group(1).strip(), "analysis_type": "basic"}
                else:
                    tool_name = match.group(1).lower()
                    param_text = match.group(2).strip() if len(match.groups()) > 1 else ""
                    
                    # Simple parameter parsing
                    if tool_name == "calculator" and param_text:
                        tool_params = {"expression": param_text}
                    elif tool_name == "text_analyzer" and param_text:
                        tool_params = {"text": param_text, "analysis_type": "basic"}
                
                break
        
        if not tool_name:
            return None
        
        try:
            # Import required classes
            from ai_karen_engine.chat.tool_integration_service import ToolExecutionContext
            
            # Create execution context
            context = ToolExecutionContext(
                user_id=processing_context.user_id,
                conversation_id=processing_context.conversation_id,
                metadata={"triggered_by_chat": True}
            )
            
            # Execute tool
            result = await self.tool_integration_service.execute_tool(
                tool_name, tool_params, context
            )
            
            if result.success:
                response = f"I used the **{tool_name}** tool:\n\n"
                
                # Format result based on tool type
                if tool_name == "calculator":
                    calc_result = result.result
                    response += f"**Expression:** {calc_result.get('expression', 'N/A')}\n"
                    response += f"**Result:** {calc_result.get('result', 'N/A')}\n"
                    response += f"**Type:** {calc_result.get('type', 'N/A')}"
                
                elif tool_name == "text_analyzer":
                    analysis = result.result
                    response += f"**Text Length:** {analysis.get('text_length', 0)} characters\n"
                    response += f"**Word Count:** {analysis.get('word_count', 0)} words\n"
                    response += f"**Sentence Count:** {analysis.get('sentence_count', 0)} sentences"
                    
                    if 'sentiment' in analysis:
                        response += f"\n**Sentiment:** {analysis['sentiment']}"
                    
                    if 'keywords' in analysis:
                        keywords = analysis['keywords'][:5]  # Top 5 keywords
                        keyword_list = [f"{kw['word']} ({kw['frequency']})" for kw in keywords]
                        response += f"\n**Top Keywords:** {', '.join(keyword_list)}"
                
                else:
                    # Generic result formatting
                    response += f"**Result:** {result.result}"
                
                response += f"\n\n*Execution completed in {result.execution_time:.2f} seconds*"
                
                return response
            else:
                return f"I attempted to use the **{tool_name}** tool, but encountered an error: {result.error_message}"
                
        except Exception as e:
            logger.error(f"Tool execution handling failed: {e}")
            return f"I detected a tool execution request, but encountered an error: {str(e)}"
    
    async def _process_attachments(
        self,
        attachment_ids: List[str],
        user_id: str,
        conversation_id: str
    ) -> Dict[str, Any]:
        """Process file attachments and extract relevant information."""
        if not self.file_attachment_service:
            return {"error": "File attachment service not available"}
        
        attachment_context = {
            "files": [],
            "extracted_content": [],
            "multimedia_analysis": [],
            "total_files": len(attachment_ids),
            "processing_errors": []
        }
        
        for attachment_id in attachment_ids:
            try:
                # Get file information
                file_info = await self.file_attachment_service.get_file_info(attachment_id)
                if not file_info:
                    attachment_context["processing_errors"].append(
                        f"File {attachment_id} not found"
                    )
                    continue
                
                # Add basic file info
                file_data = {
                    "file_id": attachment_id,
                    "processing_status": file_info.processing_status.value,
                    "extracted_content": file_info.extracted_content,
                    "analysis_results": file_info.analysis_results
                }
                
                attachment_context["files"].append(file_data)
                
                # Add extracted content if available
                if file_info.extracted_content:
                    attachment_context["extracted_content"].append({
                        "file_id": attachment_id,
                        "content": file_info.extracted_content[:1000]  # Limit content size
                    })
                
                # Process multimedia if service is available and file is multimedia
                if (self.multimedia_service and 
                    file_info.analysis_results and 
                    attachment_id in self.file_attachment_service._file_metadata):
                    
                    metadata = self.file_attachment_service._file_metadata[attachment_id]
                    if metadata.file_type.value in ["image", "audio", "video"]:
                        try:
                            # Get basic multimedia analysis
                            multimedia_info = {
                                "file_id": attachment_id,
                                "media_type": metadata.file_type.value,
                                "basic_analysis": file_info.analysis_results
                            }
                            attachment_context["multimedia_analysis"].append(multimedia_info)
                            
                        except Exception as e:
                            logger.warning(f"Multimedia analysis failed for {attachment_id}: {e}")
                            attachment_context["processing_errors"].append(
                                f"Multimedia analysis failed for {attachment_id}: {str(e)}"
                            )
                
            except Exception as e:
                logger.error(f"Failed to process attachment {attachment_id}: {e}")
                attachment_context["processing_errors"].append(
                    f"Failed to process {attachment_id}: {str(e)}"
                )
        
        return attachment_context
    
    def get_processing_stats(self) -> Dict[str, Any]:
        """Get processing statistics."""
        avg_processing_time = (
            sum(self._processing_times) / len(self._processing_times)
            if self._processing_times else 0.0
        )
        
        success_rate = (
            self._successful_requests / self._total_requests
            if self._total_requests > 0 else 0.0
        )
        
        return {
            "total_requests": self._total_requests,
            "successful_requests": self._successful_requests,
            "failed_requests": self._failed_requests,
            "success_rate": success_rate,
            "retry_attempts": self._retry_attempts,
            "fallback_usage": self._fallback_usage,
            "avg_processing_time": avg_processing_time,
            "active_contexts": len(self._active_contexts),
            "recent_processing_times": self._processing_times[-10:] if self._processing_times else []
        }
    
    def get_active_contexts(self) -> Dict[str, Dict[str, Any]]:
        """Get information about active processing contexts."""
        return {
            correlation_id: {
                "user_id": ctx.user_id,
                "conversation_id": ctx.conversation_id,
                "status": ctx.status.value,
                "retry_count": ctx.retry_count,
                "processing_start": ctx.processing_start.isoformat() if ctx.processing_start else None,
                "duration": (
                    (datetime.utcnow() - ctx.processing_start).total_seconds()
                    if ctx.processing_start else 0
                )
            }
            for correlation_id, ctx in self._active_contexts.items()
        }
    
    def reset_stats(self):
        """Reset processing statistics."""
        self._total_requests = 0
        self._successful_requests = 0
        self._failed_requests = 0
        self._retry_attempts = 0
        self._fallback_usage = 0
        self._processing_times.clear()
        logger.info("ChatOrchestrator statistics reset")<|MERGE_RESOLUTION|>--- conflicted
+++ resolved
@@ -1015,15 +1015,9 @@
             
             # Check if this is a code-related request for enhanced assistance
             if self._is_code_related_message(message):
-<<<<<<< HEAD
-                # Get code suggestions from CopilotKit if available
-                code_suggestions = await orchestrator.get_code_suggestions(
-                    enhanced_prompt,
-=======
                 # Get code suggestions if available
                 code_suggestions = await orchestrator.get_code_suggestions(
                     message, 
->>>>>>> 510da436
                     language=self._detect_programming_language(message)
                 )
 
@@ -1044,17 +1038,8 @@
                     copilot_response += suggestions_text
                     
                     return copilot_response
-            
-<<<<<<< HEAD
-            # Get contextual suggestions from CopilotKit
-            contextual_suggestions = await orchestrator.get_contextual_suggestions(
-                enhanced_prompt, 
-                integrated_context.to_dict() if integrated_context else {}
-            )
-=======
             # Use the user's chosen LLM for response generation
             response = orchestrator.route(enhanced_prompt, skill="conversation")
->>>>>>> 510da436
             
             # Get contextual suggestions if available
             try:
