--- conflicted
+++ resolved
@@ -995,11 +995,6 @@
             raise ValueError("unsupported expression")
 
         try:
-<<<<<<< HEAD
-            tree = ast.parse(resolved_condition, mode="eval")
-            return bool(eval_node(tree))
-        except Exception:
-=======
             # Handle simple comparisons
             if " == " in resolved_condition:
                 left, right = resolved_condition.split(" == ", 1)
@@ -1018,7 +1013,6 @@
                 return bool(eval(resolved_condition))
         except Exception:
             # Default to False if evaluation fails
->>>>>>> efbb034a
             return False
 
 
