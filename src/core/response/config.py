"""Configuration for the response pipeline."""

from __future__ import annotations

from dataclasses import dataclass, field
from pathlib import Path
<<<<<<< HEAD
from typing import List
=======
from typing import List, Optional
>>>>>>> 5fa4f260


@dataclass
class PipelineConfig:
    """Settings that control response generation."""

    model: str = "default"
    fallback_model: Optional[str] = None
    max_history: int = 5
    system_prompts: List[str] = field(default_factory=list)
    template_dir: Path = field(
        default_factory=lambda: Path(__file__).parent / "templates"
    )<|MERGE_RESOLUTION|>--- conflicted
+++ resolved
@@ -4,11 +4,7 @@
 
 from dataclasses import dataclass, field
 from pathlib import Path
-<<<<<<< HEAD
 from typing import List
-=======
-from typing import List, Optional
->>>>>>> 5fa4f260
 
 
 @dataclass
