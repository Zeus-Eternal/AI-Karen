from __future__ import annotations

"""Simple chat memory implementation for the response pipeline.

This module provides a lightweight in-memory storage backend that satisfies the
:class:`~core.response.protocols.Memory` protocol. It stores conversational
exchanges with basic relevance scoring based on recency and access frequency.
Frequently accessed memories are promoted through an access count heuristic.
Metadata for each record is persisted to a local JSON file to provide a minimal
audit trail and to enable basic data-retention policies.
"""

import json
import logging
import math
import time
import hashlib
import logging
from contextvars import ContextVar
from dataclasses import dataclass, asdict
from pathlib import Path
from typing import Any, Dict, List, DefaultDict
from collections import defaultdict

try:  # pragma: no cover - optional dependency
    from ai_karen_engine.services.correlation_service import get_request_id
except Exception:  # pragma: no cover - fallback when service unavailable
    import uuid

    def get_request_id() -> str:
        return str(uuid.uuid4())
from .protocols import Memory

<<<<<<< HEAD
logger = logging.getLogger(__name__)
=======
# ---------------------------------------------------------------------------
# Optional Prometheus metrics and correlation tracking
# ---------------------------------------------------------------------------
logger = logging.getLogger(__name__)
_CORRELATION_ID: ContextVar[str] = ContextVar("correlation_id", default="unknown")
>>>>>>> f41715fd

try:  # pragma: no cover - optional dependency
    from prometheus_client import Counter

    _FETCH_COUNTER = Counter(
<<<<<<< HEAD
        "chat_memory_fetch_total", "Total chat memory fetches", ["status"]
    )
    _STORE_COUNTER = Counter(
        "chat_memory_store_total", "Total chat memory stores", ["status"]
    )
except Exception:  # pragma: no cover - metrics optional
    class _DummyMetric:
        def labels(self, **_kwargs):  # type: ignore[override]
            return self

        def inc(self, *_args, **_kwargs):  # type: ignore[override]
            pass

    _FETCH_COUNTER = _DummyMetric()
    _STORE_COUNTER = _DummyMetric()
=======
        "chat_memory_fetch_total",
        "Total number of memory fetch operations",
    )
    _STORE_COUNTER = Counter(
        "chat_memory_store_total",
        "Total number of memory store operations",
    )
except Exception:  # pragma: no cover - prometheus optional

    class _DummyCounter:
        def inc(self, *_args, **_kwargs):  # type: ignore[override]
            pass

    _FETCH_COUNTER = _DummyCounter()
    _STORE_COUNTER = _DummyCounter()


def set_correlation_id(correlation_id: str) -> None:
    """Set the correlation ID for subsequent operations."""
    _CORRELATION_ID.set(correlation_id)
>>>>>>> f41715fd


@dataclass
class MemoryRecord:
    """Represents a stored conversational exchange."""

    user_input: str
    response: str
    embedding: List[float]
    timestamp: float
    access_count: int = 0
    metadata: Dict[str, Any] | None = None


class ChatMemory(Memory):
    """Memory backend using DistilBERT embeddings and simple scoring."""

    def __init__(
        self,
        retention_seconds: int = 7 * 24 * 3600,
        metadata_path: str | Path = ".chat_memory_meta.json",
    ) -> None:
        self.retention_seconds = retention_seconds
        self.metadata_path = Path(metadata_path)
        self._store: DefaultDict[str, List[MemoryRecord]] = defaultdict(list)
        self._cache: Dict[str, List[str]] = {}
        self._load_metadata()

    # ------------------------------------------------------------------
    # Public protocol methods
    # ------------------------------------------------------------------
    def fetch_context(self, conversation_id: str, correlation_id: str | None = None) -> List[str]:
        """Return relevant context strings for *conversation_id*."""
<<<<<<< HEAD
        correlation_id = correlation_id or get_request_id()
        try:
            if conversation_id in self._cache:
                _FETCH_COUNTER.labels(status="cache").inc()
                return self._cache[conversation_id]

            self._purge_expired(conversation_id)
            records = self._store.get(conversation_id, [])
            if not records:
                self._cache[conversation_id] = []
                _FETCH_COUNTER.labels(status="miss").inc()
                return []

            now = time.time()
            scored: List[tuple[float, MemoryRecord]] = []
            for rec in records:
                recency = 1 / (1 + (now - rec.timestamp))
                score = recency + math.log1p(rec.access_count)
                scored.append((score, rec))

            scored.sort(key=lambda x: x[0], reverse=True)
            top_records = [f"{r.user_input}\n{r.response}" for _, r in scored[:5]]
            for _, rec in scored[:5]:
                rec.access_count += 1
            self._cache[conversation_id] = top_records
            self._save_metadata()
            _FETCH_COUNTER.labels(status="hit").inc()
            logger.info("Memory fetch", extra={"correlation_id": correlation_id})
            return top_records
        except Exception as exc:
            _FETCH_COUNTER.labels(status="error").inc()
            logger.exception("Memory fetch failed", extra={"correlation_id": correlation_id})
=======
        logger.debug(
            "fetch_context called",
            extra={
                "correlation_id": _CORRELATION_ID.get(),
                "conversation_id": conversation_id,
            },
        )
        _FETCH_COUNTER.inc()
        if conversation_id in self._cache:
            return self._cache[conversation_id]

        self._purge_expired(conversation_id)
        records = self._store.get(conversation_id, [])
        if not records:
            self._cache[conversation_id] = []
>>>>>>> f41715fd
            return []

    def store(
        self,
        conversation_id: str,
        user_input: str,
        response: str,
        correlation_id: str | None = None,
    ) -> None:
        """Persist the exchange for future retrieval."""
<<<<<<< HEAD
        correlation_id = correlation_id or get_request_id()
        try:
            embedding = self._embed(user_input)
            record = MemoryRecord(
                user_input=user_input,
                response=response,
                embedding=embedding,
                timestamp=time.time(),
                metadata={"length": len(user_input)},
            )
            self._store[conversation_id].append(record)
            self._cache.pop(conversation_id, None)
            self._save_metadata()
            _STORE_COUNTER.labels(status="ok").inc()
            logger.info("Memory store", extra={"correlation_id": correlation_id})
        except Exception:
            _STORE_COUNTER.labels(status="error").inc()
            logger.exception("Memory store failed", extra={"correlation_id": correlation_id})

    def diagnostics(self) -> Dict[str, int]:
        """Return basic diagnostic information."""
        return {
            "conversations": len(self._store),
            "cache_entries": len(self._cache),
        }
=======
        logger.debug(
            "store called",
            extra={
                "correlation_id": _CORRELATION_ID.get(),
                "conversation_id": conversation_id,
            },
        )
        _STORE_COUNTER.inc()
        embedding = self._embed(user_input)
        record = MemoryRecord(
            user_input=user_input,
            response=response,
            embedding=embedding,
            timestamp=time.time(),
            metadata={"length": len(user_input)},
        )
        self._store[conversation_id].append(record)
        self._cache.pop(conversation_id, None)
        self._save_metadata()
>>>>>>> f41715fd

    # ------------------------------------------------------------------
    # Observability helpers
    # ------------------------------------------------------------------
    def health_status(self) -> Dict[str, int]:
        """Return basic health information for diagnostics."""
        return {
            "conversations": len(self._store),
            "records": sum(len(v) for v in self._store.values()),
        }

    # ------------------------------------------------------------------
    # Internal helpers
    # ------------------------------------------------------------------
    def _purge_expired(self, conversation_id: str) -> None:
        cutoff = time.time() - self.retention_seconds
        records = self._store.get(conversation_id, [])
        self._store[conversation_id] = [r for r in records if r.timestamp >= cutoff]

    def _embed(self, text: str) -> List[float]:
        digest = hashlib.sha256(text.encode("utf-8")).digest()
        return [b / 255 for b in digest[:32]]

    def _save_metadata(self) -> None:
        data: Dict[str, List[Dict[str, Any]]] = {}
        for conv_id, records in self._store.items():
            data[conv_id] = [asdict(r) for r in records]
        with self.metadata_path.open("w", encoding="utf-8") as f:
            json.dump(data, f)

    def _load_metadata(self) -> None:
        if not self.metadata_path.exists():
            return
        try:
            with self.metadata_path.open("r", encoding="utf-8") as f:
                data = json.load(f)
            for conv_id, records in data.items():
                self._store[conv_id] = [
                    MemoryRecord(
                        user_input=r["user_input"],
                        response=r["response"],
                        embedding=r.get("embedding", []),
                        timestamp=r.get("timestamp", time.time()),
                        access_count=r.get("access_count", 0),
                        metadata=r.get("metadata"),
                    )
                    for r in records
                ]
        except Exception:
            # If metadata is corrupted, start fresh
            self._store.clear()
            self.metadata_path.unlink(missing_ok=True)<|MERGE_RESOLUTION|>--- conflicted
+++ resolved
@@ -31,21 +31,12 @@
         return str(uuid.uuid4())
 from .protocols import Memory
 
-<<<<<<< HEAD
 logger = logging.getLogger(__name__)
-=======
-# ---------------------------------------------------------------------------
-# Optional Prometheus metrics and correlation tracking
-# ---------------------------------------------------------------------------
-logger = logging.getLogger(__name__)
-_CORRELATION_ID: ContextVar[str] = ContextVar("correlation_id", default="unknown")
->>>>>>> f41715fd
 
 try:  # pragma: no cover - optional dependency
     from prometheus_client import Counter
 
     _FETCH_COUNTER = Counter(
-<<<<<<< HEAD
         "chat_memory_fetch_total", "Total chat memory fetches", ["status"]
     )
     _STORE_COUNTER = Counter(
@@ -61,28 +52,6 @@
 
     _FETCH_COUNTER = _DummyMetric()
     _STORE_COUNTER = _DummyMetric()
-=======
-        "chat_memory_fetch_total",
-        "Total number of memory fetch operations",
-    )
-    _STORE_COUNTER = Counter(
-        "chat_memory_store_total",
-        "Total number of memory store operations",
-    )
-except Exception:  # pragma: no cover - prometheus optional
-
-    class _DummyCounter:
-        def inc(self, *_args, **_kwargs):  # type: ignore[override]
-            pass
-
-    _FETCH_COUNTER = _DummyCounter()
-    _STORE_COUNTER = _DummyCounter()
-
-
-def set_correlation_id(correlation_id: str) -> None:
-    """Set the correlation ID for subsequent operations."""
-    _CORRELATION_ID.set(correlation_id)
->>>>>>> f41715fd
 
 
 @dataclass
@@ -116,7 +85,6 @@
     # ------------------------------------------------------------------
     def fetch_context(self, conversation_id: str, correlation_id: str | None = None) -> List[str]:
         """Return relevant context strings for *conversation_id*."""
-<<<<<<< HEAD
         correlation_id = correlation_id or get_request_id()
         try:
             if conversation_id in self._cache:
@@ -149,23 +117,6 @@
         except Exception as exc:
             _FETCH_COUNTER.labels(status="error").inc()
             logger.exception("Memory fetch failed", extra={"correlation_id": correlation_id})
-=======
-        logger.debug(
-            "fetch_context called",
-            extra={
-                "correlation_id": _CORRELATION_ID.get(),
-                "conversation_id": conversation_id,
-            },
-        )
-        _FETCH_COUNTER.inc()
-        if conversation_id in self._cache:
-            return self._cache[conversation_id]
-
-        self._purge_expired(conversation_id)
-        records = self._store.get(conversation_id, [])
-        if not records:
-            self._cache[conversation_id] = []
->>>>>>> f41715fd
             return []
 
     def store(
@@ -176,7 +127,6 @@
         correlation_id: str | None = None,
     ) -> None:
         """Persist the exchange for future retrieval."""
-<<<<<<< HEAD
         correlation_id = correlation_id or get_request_id()
         try:
             embedding = self._embed(user_input)
@@ -202,27 +152,6 @@
             "conversations": len(self._store),
             "cache_entries": len(self._cache),
         }
-=======
-        logger.debug(
-            "store called",
-            extra={
-                "correlation_id": _CORRELATION_ID.get(),
-                "conversation_id": conversation_id,
-            },
-        )
-        _STORE_COUNTER.inc()
-        embedding = self._embed(user_input)
-        record = MemoryRecord(
-            user_input=user_input,
-            response=response,
-            embedding=embedding,
-            timestamp=time.time(),
-            metadata={"length": len(user_input)},
-        )
-        self._store[conversation_id].append(record)
-        self._cache.pop(conversation_id, None)
-        self._save_metadata()
->>>>>>> f41715fd
 
     # ------------------------------------------------------------------
     # Observability helpers
