import time
import pytest

<<<<<<< HEAD
from ai_karen_engine.core.milvus_client import MilvusClient
=======
from ..src.core.milvus_client import MilvusClient
>>>>>>> 90750862


def test_upsert_and_search():
    client = MilvusClient()
    vec1 = [0.0, 1.0]
    vec2 = [1.0, 0.0]
    client.upsert(vec1, {"text": "first", "label": "a"})
    client.upsert(vec2, {"text": "second", "label": "b"})
    results = client.search([0.0, 0.9], top_k=1)
    assert results[0]["payload"]["text"] == "first"


def test_metadata_filter_and_dimension_check():
    client = MilvusClient(dim=2)
    client.upsert([0.1, 0.2], {"tag": "keep"})
    client.upsert([0.9, 0.1], {"tag": "skip"})
    with pytest.raises(ValueError):
        client.upsert([0.1, 0.2, 0.3], {})
    results = client.search([0.1, 0.2], metadata_filter={"tag": "keep"})
    assert len(results) == 1
    assert results[0]["payload"]["tag"] == "keep"


def test_ttl_pruning():
    client = MilvusClient(ttl_seconds=0.1)
    client.upsert([0.0, 1.0], {"text": "old"})
    time.sleep(0.2)
    client.upsert([1.0, 0.0], {"text": "new"})
    results = client.search([1.0, 0.0], top_k=3)
    texts = [r["payload"]["text"] for r in results]
    assert "new" in texts
    assert "old" not in texts


def test_delete_removes_ids_and_preserves_dict():
    client = MilvusClient()
    id1 = client.upsert([0.1, 0.2], {"text": "a"})
    id2 = client.upsert([0.2, 0.1], {"text": "b"})
    id3 = client.upsert([0.3, 0.3], {"text": "c"})
    client.delete([id1, id3])
    assert isinstance(client._data, dict)
    assert id1 not in client._data
    assert id3 not in client._data
    assert id2 in client._data


def test_delete_nonexistent_id_no_error():
    client = MilvusClient()
    kept = client.upsert([1.0, 0.0], {"text": "keep"})
    client.delete([9999])
    assert kept in client._data<|MERGE_RESOLUTION|>--- conflicted
+++ resolved
@@ -1,11 +1,6 @@
 import time
 import pytest
-
-<<<<<<< HEAD
 from ai_karen_engine.core.milvus_client import MilvusClient
-=======
-from ..src.core.milvus_client import MilvusClient
->>>>>>> 90750862
 
 
 def test_upsert_and_search():
