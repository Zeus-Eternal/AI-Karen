import os

<<<<<<< HEAD
from ai_karen_engine.self_refactor import SREScheduler, SelfRefactorEngine
=======
from ..src.self_refactor import SREScheduler, SelfRefactorEngine
>>>>>>> 90750862


class DummyEngine(SelfRefactorEngine):
    def __init__(self):
        # bypass parent __init__
        pass

    def static_analysis(self):
        return []

    def propose_patches(self, issues):
        return {}

    def test_patches(self, patches):
        return {}

    def reinforce(self, report):
        pass


def test_default_interval(monkeypatch):
    monkeypatch.delenv("SRE_INTERVAL", raising=False)
    sched = SREScheduler(DummyEngine())
    assert sched.interval == 7 * 24 * 3600


def test_interval_override(monkeypatch):
    monkeypatch.setenv("SRE_INTERVAL", "42")
    sched = SREScheduler(DummyEngine())
    assert sched.interval == 42.0
    sched.set_interval(10)
    assert sched.interval == 10<|MERGE_RESOLUTION|>--- conflicted
+++ resolved
@@ -1,11 +1,5 @@
 import os
-
-<<<<<<< HEAD
 from ai_karen_engine.self_refactor import SREScheduler, SelfRefactorEngine
-=======
-from ..src.self_refactor import SREScheduler, SelfRefactorEngine
->>>>>>> 90750862
-
 
 class DummyEngine(SelfRefactorEngine):
     def __init__(self):
