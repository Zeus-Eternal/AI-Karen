--- conflicted
+++ resolved
@@ -1,11 +1,6 @@
 import pytest
 import importlib
-
-<<<<<<< HEAD
 from ai_karen_engine.core import gpu_training
-=======
-from ..src.core import gpu_training
->>>>>>> 90750862
 
 
 def test_gpu_training_requires_torch():
