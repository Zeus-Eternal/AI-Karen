--- conflicted
+++ resolved
@@ -1,9 +1,4 @@
-<<<<<<< HEAD
 from ai_karen_engine.core.embedding_manager import EmbeddingManager, _METRICS
-=======
-from ..src.core.embedding_manager import EmbeddingManager, _METRICS
->>>>>>> 90750862
-
 
 def test_embed_shape():
     manager = EmbeddingManager()
