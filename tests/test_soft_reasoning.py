--- conflicted
+++ resolved
@@ -1,12 +1,12 @@
 import time
-<<<<<<< HEAD
-import asyncio
-=======
  
 import asyncio
 
  
->>>>>>> e09a600f
+import asyncio
+
+ 
+ 
 from core.soft_reasoning_engine import SoftReasoningEngine
 
 
@@ -27,10 +27,6 @@
     texts = [r["payload"]["text"] for r in results]
     assert "new memory" in texts
     assert "old memory" not in texts
-<<<<<<< HEAD
-=======
- 
->>>>>>> e09a600f
 
 
 def test_recency_weighting():
@@ -46,10 +42,4 @@
     engine = SoftReasoningEngine(ttl_seconds=0.1)
     engine.ingest("hello async")
     out = asyncio.run(engine.aquery("hello", top_k=1))
-<<<<<<< HEAD
-    assert out and out[0]["payload"]["text"] == "hello async"
-=======
-    assert out and out[0]["payload"]["text"] == "hello async"
-
- 
->>>>>>> e09a600f
+    assert out and out[0]["payload"]["text"] == "hello async"