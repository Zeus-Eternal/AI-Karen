--- conflicted
+++ resolved
@@ -1,11 +1,5 @@
 from pathlib import Path
-
-<<<<<<< HEAD
 from ai_karen_engine.self_refactor import SelfRefactorEngine
-=======
-from ..src.self_refactor import SelfRefactorEngine
->>>>>>> 90750862
-
 
 class DummyLLM:
     def generate_text(self, prompt: str, max_tokens: int = 128) -> str:
