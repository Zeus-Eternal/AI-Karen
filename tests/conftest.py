"""Shared pytest configuration for unit tests."""

import os
import sys
import types

# Ensure src/ and ui/ are importable
BASE_DIR = os.path.abspath(os.path.join(os.path.dirname(__file__), ".."))
for path in [BASE_DIR, os.path.join(BASE_DIR, "src")]:
    if path not in sys.path:
        sys.path.insert(0, path)

# Provide a minimal streamlit stub for UI tests
if "streamlit" not in sys.modules:
    stub = types.SimpleNamespace(session_state={}, error=lambda *a, **k: None)
    sys.modules["streamlit"] = stub

if "duckdb" not in sys.modules:
    class _Conn:
        def execute(self, *_args, **_kwargs):
            return self

        def fetchone(self):
            return (1,)

        def fetchall(self):
            return []

        def close(self):
            pass

    class _DuckDB:
        def connect(self, *_args, **_kwargs):
            return _Conn()

    sys.modules["duckdb"] = _DuckDB()

if "pymilvus" not in sys.modules:
    class _Connections:
        def connect(self, **_kwargs):
            pass

        def get_connection(self, *_args, **_kwargs):
            return self

        def list_collections(self):
            return []

        def disconnect(self, *_args, **_kwargs):
            pass

    sys.modules["pymilvus"] = types.SimpleNamespace(connections=_Connections())

# FastAPI and Pydantic stubs
import src.fastapi_stub as fastapi_stub
import src.pydantic_stub as pydantic_stub
sys.modules.setdefault("fastapi", fastapi_stub)
sys.modules.setdefault("fastapi.responses", fastapi_stub.responses)
sys.modules.setdefault("fastapi.testclient", fastapi_stub)
sys.modules.setdefault("pydantic", pydantic_stub)

if "cryptography" not in sys.modules:
    class _Fernet:
        @staticmethod
        def generate_key() -> bytes:
            return b"0" * 32

        def __init__(self, *_a, **_k):
            pass

        def encrypt(self, b: bytes) -> bytes:
            return b

        def decrypt(self, b: bytes) -> bytes:
            return b

<<<<<<< HEAD
BASE_DIR = os.path.dirname(os.path.dirname(__file__))
if BASE_DIR not in sys.path:
    sys.path.insert(0, BASE_DIR)

SRC_DIR = os.path.join(BASE_DIR, "src")
if SRC_DIR not in sys.path:
    sys.path.insert(0, SRC_DIR)
=======
    fernet_mod = types.ModuleType("cryptography.fernet")
    fernet_mod.Fernet = _Fernet
    crypto_mod = types.ModuleType("cryptography")
    crypto_mod.fernet = fernet_mod
    sys.modules["cryptography"] = crypto_mod
    sys.modules["cryptography.fernet"] = fernet_mod
>>>>>>> 2b479916
<|MERGE_RESOLUTION|>--- conflicted
+++ resolved
@@ -74,19 +74,17 @@
         def decrypt(self, b: bytes) -> bytes:
             return b
 
-<<<<<<< HEAD
+    fernet_mod = types.ModuleType("cryptography.fernet")
+    fernet_mod.Fernet = _Fernet
+    crypto_mod = types.ModuleType("cryptography")
+    crypto_mod.fernet = fernet_mod
+    sys.modules["cryptography"] = crypto_mod
+    sys.modules["cryptography.fernet"] = fernet_mod
+    
 BASE_DIR = os.path.dirname(os.path.dirname(__file__))
 if BASE_DIR not in sys.path:
     sys.path.insert(0, BASE_DIR)
 
 SRC_DIR = os.path.join(BASE_DIR, "src")
 if SRC_DIR not in sys.path:
-    sys.path.insert(0, SRC_DIR)
-=======
-    fernet_mod = types.ModuleType("cryptography.fernet")
-    fernet_mod.Fernet = _Fernet
-    crypto_mod = types.ModuleType("cryptography")
-    crypto_mod.fernet = fernet_mod
-    sys.modules["cryptography"] = crypto_mod
-    sys.modules["cryptography.fernet"] = fernet_mod
->>>>>>> 2b479916
+    sys.path.insert(0, SRC_DIR)