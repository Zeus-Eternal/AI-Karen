--- conflicted
+++ resolved
@@ -1,10 +1,5 @@
 import pathlib
-<<<<<<< HEAD
 from ai_karen_engine.self_refactor import SelfRefactorEngine
-=======
-from ..src.self_refactor import SelfRefactorEngine
->>>>>>> 90750862
-
 
 class DummyLLM:
     def __init__(self):
