--- conflicted
+++ resolved
@@ -1,4 +1,3 @@
-<<<<<<< HEAD
 """Streamlit placeholder for workflow builder page."""
 
 import streamlit as st
@@ -12,9 +11,4 @@
     )
 
 
-__all__ = ["render_workflow_builder"]
-=======
-import streamlit as st
-
-st.info("Page under construction.")
->>>>>>> bc28cad2
+__all__ = ["render_workflow_builder"]