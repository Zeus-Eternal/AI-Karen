--- conflicted
+++ resolved
@@ -149,7 +149,6 @@
     [searchHistory]
   );
 
-<<<<<<< HEAD
   /* ----------------------------- Suggestions UX ---------------------------- */
 
   useEffect(() => {
@@ -240,10 +239,7 @@
     }, DEBOUNCE_MS);
   }, [performSearch]);
 
-  /* -------------------------------- Facets -------------------------------- */
-=======
   /* ----------------------- Derived Data Generators ----------------------- */
->>>>>>> db4eb177
 
   const generateFacets = useCallback((memories: MemoryEntry[]): SearchFacets => {
     const types: Record<string, number> = {};
