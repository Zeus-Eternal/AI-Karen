/**
 * AppShell Component
 *
 * Main application shell with responsive sidebar, header, and main content areas.
 * Enhanced with improved accessibility, keyboard navigation, and responsive behavior.
 * Based on requirements: 2.1, 2.2, 2.3, 2.4, 11.1, 11.2
 */

"use client";

import React, {
  createContext,
  useContext,
  useState,
  useEffect,
  useCallback,
} from "react";
import { cva, type VariantProps } from "class-variance-authority";
import { cn } from "@/lib/utils";

// -------------------- Context --------------------

export interface AppShellContextType {
  sidebarOpen: boolean;
  setSidebarOpen: (open: boolean | ((prev: boolean) => boolean)) => void;
  sidebarCollapsed: boolean;
  setSidebarCollapsed: (
    collapsed: boolean | ((prev: boolean) => boolean)
  ) => void;
  isMobile: boolean;
  isTablet: boolean;
  toggleSidebar: () => void;
  closeSidebar: () => void;
  openSidebar: () => void;
}

const AppShellContext = createContext<AppShellContextType | undefined>(
  undefined
);

export function useAppShell() {
  const context = useContext(AppShellContext);
  if (!context) throw new Error("useAppShell must be used within an AppShell");
  return context;
}

// -------------------- Variants --------------------

export const appShellVariants = cva(
  [
    "min-h-screen",
    "bg-[var(--color-neutral-50)] dark:bg-[var(--color-neutral-950)]",
    "transition-colors [transition-duration:var(--duration-normal)] [transition-timing-function:var(--ease-standard)]",
  ],
  {
    variants: {
      layout: {
        default: "flex",
        grid: "grid grid-cols-[auto_1fr] grid-rows-[auto_1fr]",
      },
    },
    defaultVariants: {
      layout: "default",
    },
  }
);

export interface AppShellProps
  extends React.HTMLAttributes<HTMLDivElement>,
    VariantProps<typeof appShellVariants> {
  children: React.ReactNode;
  sidebar?: React.ReactNode;
  header?: React.ReactNode;
  footer?: React.ReactNode;
  defaultSidebarOpen?: boolean;
  defaultSidebarCollapsed?: boolean;
  sidebarBreakpoint?: number; // <lg
  tabletBreakpoint?: number; // <xl
  persistSidebarState?: boolean;
  enableKeyboardShortcuts?: boolean;
}

// -------------------- AppShell --------------------

export const AppShell = React.forwardRef<HTMLDivElement, AppShellProps>(
  (
    {
      className,
      layout,
      children,
      sidebar,
      header,
      footer,
      defaultSidebarOpen = true,
      defaultSidebarCollapsed = false,
      sidebarBreakpoint = 768,
      tabletBreakpoint = 1024,
      persistSidebarState = true,
      enableKeyboardShortcuts = true,
      ...props
    },
    ref
  ) => {
    // SSR guard
    const hasWindow = typeof window !== "undefined";

    // Persisted state
    const [sidebarOpen, setSidebarOpenState] = useState<boolean>(() => {
      if (!persistSidebarState || !hasWindow) return defaultSidebarOpen;
      try {
        const stored = window.localStorage.getItem("appshell-sidebar-open");
        return stored ? JSON.parse(stored) : defaultSidebarOpen;
      } catch {
        return defaultSidebarOpen;
      }
    });

    const [sidebarCollapsed, setSidebarCollapsedState] = useState<boolean>(() => {
      if (!persistSidebarState || !hasWindow) return defaultSidebarCollapsed;
      try {
        const stored = window.localStorage.getItem("appshell-sidebar-collapsed");
        return stored ? JSON.parse(stored) : defaultSidebarCollapsed;
      } catch {
        return defaultSidebarCollapsed;
      }
    });

    const [isMobile, setIsMobile] = useState(false);
    const [isTablet, setIsTablet] = useState(false);

    // Persist helpers
    const setSidebarOpen = useCallback(
      (open: boolean | ((prev: boolean) => boolean)) => {
        const newValue = typeof open === "function" ? open(sidebarOpen) : open;
        setSidebarOpenState(newValue);
        if (persistSidebarState && hasWindow) {
          try {
            window.localStorage.setItem(
              "appshell-sidebar-open",
              JSON.stringify(newValue)
            );
<<<<<<< HEAD
          } catch {
            // Ignore persistence failures (e.g. private browsing)
=======
          } catch (error) {
            if (process.env.NODE_ENV !== "production") {
              console.warn("Failed to persist sidebar open state", error);
            }
>>>>>>> aa566cab
          }
        }
      },
      [sidebarOpen, persistSidebarState, hasWindow]
    );

    const setSidebarCollapsed = useCallback(
      (collapsed: boolean | ((prev: boolean) => boolean)) => {
        const newValue =
          typeof collapsed === "function" ? collapsed(sidebarCollapsed) : collapsed;
        setSidebarCollapsedState(newValue);
        if (persistSidebarState && hasWindow) {
          try {
            window.localStorage.setItem(
              "appshell-sidebar-collapsed",
              JSON.stringify(newValue)
            );
<<<<<<< HEAD
          } catch {
            // Ignore persistence failures (e.g. private browsing)
=======
          } catch (error) {
            if (process.env.NODE_ENV !== "production") {
              console.warn("Failed to persist sidebar collapsed state", error);
            }
>>>>>>> aa566cab
          }
        }
      },
      [sidebarCollapsed, persistSidebarState, hasWindow]
    );

    // Utilities
    const toggleSidebar = useCallback(() => {
      if (isMobile) {
        setSidebarOpen((prev) => !prev);
      } else {
        setSidebarCollapsed((prev) => !prev);
      }
    }, [isMobile, setSidebarOpen, setSidebarCollapsed]);

    const closeSidebar = useCallback(() => {
      if (isMobile) setSidebarOpen(false);
    }, [isMobile, setSidebarOpen]);

    const openSidebar = useCallback(() => {
      if (isMobile) setSidebarOpen(true);
      else setSidebarCollapsed(false);
    }, [isMobile, setSidebarOpen, setSidebarCollapsed]);

    // Responsive behavior
    useEffect(() => {
      if (!hasWindow) return;

      let timeoutId: ReturnType<typeof setTimeout>;

      const handleResize = () => {
        clearTimeout(timeoutId);
        timeoutId = setTimeout(() => {
          const width = window.innerWidth;
          const mobile = width < sidebarBreakpoint;
          const tablet = width >= sidebarBreakpoint && width < tabletBreakpoint;

          setIsMobile(mobile);
          setIsTablet(tablet);

          // Auto-close sidebar on mobile when switching from desktop
          if (mobile && sidebarOpen) {
            setSidebarOpen(false);
          }
        }, 100);
      };

      handleResize();
      window.addEventListener("resize", handleResize);
      return () => {
        clearTimeout(timeoutId);
        window.removeEventListener("resize", handleResize);
      };
    }, [
      hasWindow,
      sidebarBreakpoint,
      tabletBreakpoint,
      sidebarOpen,
      setSidebarOpen,
    ]);

    // Keyboard navigation
    useEffect(() => {
      if (!enableKeyboardShortcuts || !hasWindow) return;

      const handleKeyDown = (event: KeyboardEvent) => {
        const target = event.target as HTMLElement | null;
        const isTyping =
          target instanceof HTMLInputElement ||
          target instanceof HTMLTextAreaElement ||
          target?.isContentEditable;

        if (isTyping) return;

        // Ctrl/Cmd + B => toggle sidebar
        if ((event.ctrlKey || event.metaKey) && event.key.toLowerCase() === "b") {
          event.preventDefault();
          toggleSidebar();
        }

        // Escape => close on mobile
        if (event.key === "Escape" && isMobile && sidebarOpen) {
          event.preventDefault();
          closeSidebar();
        }

        // Alt + S => focus sidebar
        if (event.altKey && event.key.toLowerCase() === "s" && sidebarOpen) {
          event.preventDefault();
          const nav = document.querySelector('[role="navigation"]') as
            | HTMLElement
            | undefined;
          nav?.focus();
        }

        // Alt + M => focus main
        if (event.altKey && event.key.toLowerCase() === "m") {
          event.preventDefault();
          const main = document.querySelector("main") as HTMLElement | undefined;
          main?.focus();
        }
      };

      document.addEventListener("keydown", handleKeyDown);
      return () => document.removeEventListener("keydown", handleKeyDown);
<<<<<<< HEAD
    }, [
      enableKeyboardShortcuts,
      hasWindow,
      isMobile,
      sidebarOpen,
      toggleSidebar,
      closeSidebar,
    ]);
=======
    }, [enableKeyboardShortcuts, isMobile, sidebarOpen, toggleSidebar, closeSidebar, hasWindow]);
>>>>>>> aa566cab

    const contextValue: AppShellContextType = {
      sidebarOpen,
      setSidebarOpen,
      sidebarCollapsed,
      setSidebarCollapsed,
      isMobile,
      isTablet,
      toggleSidebar,
      closeSidebar,
      openSidebar,
    };

    return (
      <AppShellContext.Provider value={contextValue}>
        <div
          ref={ref}
          className={cn(appShellVariants({ layout }), className)}
          {...props}
        >
          {/* Sidebar */}
          {sidebar && <AppShellSidebar>{sidebar}</AppShellSidebar>}

          {/* Main */}
          <div className="flex flex-1 min-w-0 flex-col">
            {header && <AppShellHeader>{header}</AppShellHeader>}

            <AppShellMain tabIndex={-1}>{children}</AppShellMain>

            {footer && <AppShellFooter>{footer}</AppShellFooter>}
          </div>

          {/* Mobile overlay */}
          {isMobile && sidebarOpen && (
            <div
              className="fixed inset-0 z-40 bg-black/50 lg:hidden"
              onClick={() => setSidebarOpen(false)}
              aria-hidden="true"
            />
          )}
        </div>
      </AppShellContext.Provider>
    );
  }
);

AppShell.displayName = "AppShell";

// -------------------- Sidebar --------------------

export const appShellSidebarVariants = cva(
  [
    "flex flex-col",
    "bg-[var(--color-neutral-100)] dark:bg-[var(--color-neutral-900)]",
    "border-r border-[var(--color-neutral-200)] dark:border-[var(--color-neutral-800)]",
    "transition-all [transition-duration:var(--duration-normal)] [transition-timing-function:var(--ease-standard)]",
    "z-50",
    "focus:outline-none", // focusable when using a11y shortcuts
  ],
  {
    variants: {
      state: {
        open: "translate-x-0",
        closed: "-translate-x-full lg:translate-x-0",
        collapsed: "w-16",
        expanded: "w-64",
      },
      position: {
        fixed: "fixed top-0 left-0 h-full",
        relative: "relative",
      },
    },
    defaultVariants: {
      state: "open",
      position: "relative",
    },
  }
);

export interface AppShellSidebarProps
  extends React.HTMLAttributes<HTMLDivElement> {
  children: React.ReactNode;
}

export const AppShellSidebar = React.forwardRef<
  HTMLDivElement,
  AppShellSidebarProps
>(({ className, children, ...props }, ref) => {
  const { sidebarOpen, sidebarCollapsed, isMobile } = useAppShell();

  const state = sidebarOpen
    ? sidebarCollapsed
      ? "collapsed"
      : "expanded"
    : "closed";
  const position = isMobile ? "fixed" : "relative";

  return (
    <aside
      ref={ref}
      role="navigation"
      tabIndex={-1}
      className={cn(
        // Base width when visible; ensure width is defined for expanded/collapsed
        "will-change-transform",
        appShellSidebarVariants({ state: state as unknown, position: position as unknown }),
        className
      )}
      aria-label="Main navigation"
      {...props}
    >
      {children}
    </aside>
  );
});

AppShellSidebar.displayName = "AppShellSidebar";

// -------------------- Header --------------------

export const appShellHeaderVariants = cva([
  "sticky top-0 z-30",
  "flex items-center",
  "min-h-[var(--header-height)]",
  "px-[var(--space-lg)]",
  "bg-[var(--glass-background-strong)]",
  "border-b border-[var(--color-neutral-200)] dark:border-[var(--color-neutral-800)]",
  "backdrop-blur-[var(--backdrop-blur-lg)]",
  "transition-colors [transition-duration:var(--duration-normal)] [transition-timing-function:var(--ease-standard)]",
]);

export interface AppShellHeaderProps
  extends React.HTMLAttributes<HTMLElement> {
  children: React.ReactNode;
}

export const AppShellHeader = React.forwardRef<HTMLElement, AppShellHeaderProps>(
  ({ className, children, ...props }, ref) => {
    return (
      <header
        ref={ref}
        className={cn(appShellHeaderVariants(), className)}
        {...props}
      >
        {children}
      </header>
    );
  }
);

AppShellHeader.displayName = "AppShellHeader";

// -------------------- Main --------------------

export const appShellMainVariants = cva([
  "flex-1 min-h-0",
  "p-[var(--space-lg)]",
  "bg-[var(--color-neutral-50)] dark:bg-[var(--color-neutral-950)]",
  "transition-colors [transition-duration:var(--duration-normal)] [transition-timing-function:var(--ease-standard)]",
]);

export type AppShellMainVariants = VariantProps<typeof appShellMainVariants>;

export interface AppShellMainProps extends React.HTMLAttributes<HTMLElement> {
  children: React.ReactNode;
}

export const AppShellMain = React.forwardRef<HTMLElement, AppShellMainProps>(
  ({ className, children, ...props }, ref) => {
    return (
      <main
        ref={ref}
        className={cn(appShellMainVariants(), className)}
        {...props}
      >
        {children}
      </main>
    );
  }
);

AppShellMain.displayName = "AppShellMain";

// -------------------- Footer --------------------

export const appShellFooterVariants = cva([
  "flex items-center justify-between",
  "px-[var(--space-lg)] py-[var(--space-md)]",
  "bg-[var(--color-neutral-100)] dark:bg-[var(--color-neutral-900)]",
  "border-t border-[var(--color-neutral-200)] dark:border-[var(--color-neutral-800)]",
  "text-[var(--text-sm)] text-[var(--color-neutral-600)] dark:text-[var(--color-neutral-400)]",
]);

export interface AppShellFooterProps
  extends React.HTMLAttributes<HTMLElement> {
  children: React.ReactNode;
}

export const AppShellFooter = React.forwardRef<HTMLElement, AppShellFooterProps>(
  ({ className, children, ...props }, ref) => {
    return (
      <footer
        ref={ref}
        className={cn(appShellFooterVariants(), className)}
        {...props}
      >
        {children}
      </footer>
    );
  }
);

AppShellFooter.displayName = "AppShellFooter";<|MERGE_RESOLUTION|>--- conflicted
+++ resolved
@@ -139,15 +139,10 @@
               "appshell-sidebar-open",
               JSON.stringify(newValue)
             );
-<<<<<<< HEAD
-          } catch {
-            // Ignore persistence failures (e.g. private browsing)
-=======
           } catch (error) {
             if (process.env.NODE_ENV !== "production") {
               console.warn("Failed to persist sidebar open state", error);
             }
->>>>>>> aa566cab
           }
         }
       },
@@ -165,15 +160,10 @@
               "appshell-sidebar-collapsed",
               JSON.stringify(newValue)
             );
-<<<<<<< HEAD
-          } catch {
-            // Ignore persistence failures (e.g. private browsing)
-=======
           } catch (error) {
             if (process.env.NODE_ENV !== "production") {
               console.warn("Failed to persist sidebar collapsed state", error);
             }
->>>>>>> aa566cab
           }
         }
       },
@@ -279,18 +269,7 @@
 
       document.addEventListener("keydown", handleKeyDown);
       return () => document.removeEventListener("keydown", handleKeyDown);
-<<<<<<< HEAD
-    }, [
-      enableKeyboardShortcuts,
-      hasWindow,
-      isMobile,
-      sidebarOpen,
-      toggleSidebar,
-      closeSidebar,
-    ]);
-=======
     }, [enableKeyboardShortcuts, isMobile, sidebarOpen, toggleSidebar, closeSidebar, hasWindow]);
->>>>>>> aa566cab
 
     const contextValue: AppShellContextType = {
       sidebarOpen,
