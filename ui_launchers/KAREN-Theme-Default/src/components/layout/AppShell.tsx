--- conflicted
+++ resolved
@@ -269,19 +269,7 @@
 
       document.addEventListener("keydown", handleKeyDown);
       return () => document.removeEventListener("keydown", handleKeyDown);
-<<<<<<< HEAD
-    }, [enableKeyboardShortcuts, mounted, isMobile, sidebarOpen, toggleSidebar, closeSidebar, hasWindow]);
-
-    useEffect(() => {
-      const frame = requestAnimationFrame(() => {
-        setMounted(true);
-      });
-
-      return () => cancelAnimationFrame(frame);
-    }, []);
-=======
     }, [enableKeyboardShortcuts, isMobile, sidebarOpen, toggleSidebar, closeSidebar, hasWindow]);
->>>>>>> 7228a0dc
 
     const contextValue: AppShellContextType = {
       sidebarOpen,
