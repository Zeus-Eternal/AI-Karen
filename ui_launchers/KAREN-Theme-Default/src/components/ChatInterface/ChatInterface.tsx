"use client";

import React, { useCallback, useMemo } from "react";
import { Tabs, TabsContent, TabsList, TabsTrigger } from "@/components/ui/tabs";
import { Card } from "@/components/ui/card";
import { ChatHeader } from "./components/ChatHeader";
import { ChatMainContent } from "./components/ChatMainContent";
import { ChatCodeTab } from "./components/ChatCodeTab";
import AnalyticsTab from "./components/AnalyticsTab";
import { useChatState } from "./hooks/useChatState";
import { useChatMessages } from "./hooks/useChatMessages";
import { useChatSettings } from "./hooks/useChatSettings";
import { useChatAnalytics } from "./hooks/useChatAnalytics";
import { useCopilotIntegration } from "./hooks/useCopilotIntegration";
import { useVoiceInput } from "./hooks/useVoiceInput";
import { useArtifactManagement } from "./hooks/useArtifactManagement";
import { ErrorBoundary } from "@/components/error-handling/ErrorBoundary";
import { useAuth } from "@/hooks/use-auth";
import type { ChatInterfaceProps, CopilotAction, CopilotArtifact, ChatContext } from "./types";
import { DEFAULT_CHAT_HEIGHT, DEFAULT_PLACEHOLDER } from "./constants";
import { safeDebug } from "@/lib/safe-console";

export const ChatInterface: React.FC<ChatInterfaceProps> = ({
  initialMessages = [],
  onMessageSent,
  onMessageReceived,
  useCopilotKit = false,
  enableCodeAssistance = false,
  enableContextualHelp = false,
  enableDocGeneration = false,
  className = "",
  height = DEFAULT_CHAT_HEIGHT,
  showHeader = true,
  showTabs = true,
  showSettings = true,
  enableVoiceInput = false,
  enableFileUpload = false,
  enableAnalytics = false,
  enableExport = false,
  enableSharing = false,
<<<<<<< HEAD
  enableCollaboration: _enableCollaboration = false,
=======
>>>>>>> bf6baccc
  maxMessages = 1000,
  placeholder = DEFAULT_PLACEHOLDER,
  welcomeMessage,
  theme = "auto",
  onSettingsChange,
  onExport,
  onShare,
  onAnalyticsUpdate,
}) => {
  const { user } = useAuth();

  // Core state management
  const {
    messages,
    setMessages,
    inputValue,
    setInputValue,
    codeValue,
    setCodeValue,
    isTyping,
    setIsTyping,
    isRecording,
    setIsRecording,
    isAnalyzing,
    activeTab,
    setActiveTab,
    isFullscreen,
    setIsFullscreen,
    showRoutingHistory,
    setShowRoutingHistory,
    showCodePreview,
    setShowCodePreview,
    sessionId,
    conversationId,
    selectedText,
    sessionStartTime,
    copilotArtifacts,
    setCopilotArtifacts,
  } = useChatState(initialMessages, welcomeMessage);

  // Settings management
  const { settings, updateSettings } = useChatSettings(
    {},
    onSettingsChange
  );

  // Analytics management
  const { analytics } = useChatAnalytics(
    messages,
    sessionStartTime,
    onAnalyticsUpdate
  );

  // Message handling
  const {
    sendMessage,
    handleMessageAction,
  } = useChatMessages(
    messages,
    setMessages,
    isTyping,
    setIsTyping,
    settings,
    sessionId,
    conversationId,
    user,
    useCopilotKit,
    enableCodeAssistance,
    enableContextualHelp,
    enableDocGeneration,
    maxMessages,
    onMessageSent,
    onMessageReceived
  );

  // CopilotKit integration
  const { availableActions } = useCopilotIntegration({
    enabled: useCopilotKit,
    actions: [],
    messages,
    settings,
    context: {
      selectedText,
      currentFile: undefined,
      language: settings.language,
      recentMessages: messages.slice(-5).map((m) => ({
        role: m.role,
        content: m.content,
        timestamp: m.timestamp,
      })),
      codeContext: {
        hasCode: messages.some((m) => m.type === "code"),
        language: messages.find((m) => m.language)?.language,
        errorCount: messages.filter((m) => m.status === "error").length,
      },
      conversationContext: {
        topic: messages.length > 0 ? "ongoing" : undefined,
        intent: "chat",
        complexity: messages.length > 10 ? "complex" : messages.length > 3 ? "medium" : "simple",
      },
    },
  });

  // Voice input handling
  const { handleVoiceStart, handleVoiceStop } = useVoiceInput({
    enabled: enableVoiceInput,
    isRecording,
    startRecording: async () => setIsRecording(true),
    stopRecording: () => setIsRecording(false),
  });

  // Artifact management
  const { artifacts, approveArtifact, rejectArtifact, applyArtifact } = useArtifactManagement({
    artifacts: copilotArtifacts,
    updateArtifact: (artifactId: string, updates: Partial<CopilotArtifact>) => {
      setCopilotArtifacts(prev => prev.map(artifact =>
        artifact.id === artifactId ? { ...artifact, ...updates } : artifact
      ));
    },
    removeArtifact: (artifactId: string) => {
      setCopilotArtifacts(prev => prev.filter(artifact => artifact.id !== artifactId));
    },
  });

  // Chat context for CopilotActions
<<<<<<< HEAD
  const chatContext: ChatContext = useMemo(
    () => ({
      selectedText,
      currentFile: undefined,
      language: settings.language,
      recentMessages: messages.slice(-5).map((m) => ({
        role: m.role,
        content: m.content,
        timestamp: m.timestamp,
      })),
      codeContext: {
        hasCode: messages.some((m) => m.type === "code"),
        language: messages.find((m) => m.language)?.language,
        errorCount: messages.filter((m) => m.status === "error").length,
      },
      conversationContext: {
        topic: messages.length > 0 ? "ongoing" : undefined,
        intent: "chat",
        complexity:
          messages.length > 10 ? "complex" : messages.length > 3 ? "medium" : "simple",
      },
    }),
    [messages, selectedText, settings.language]
  );
=======
  const chatContext: ChatContext = useMemo(() => ({
    selectedText,
    currentFile: undefined,
    language: settings.language,
    recentMessages: messages.slice(-5).map((m) => ({
      role: m.role,
      content: m.content,
      timestamp: m.timestamp,
    })),
    codeContext: {
      hasCode: messages.some((m) => m.type === "code"),
      language: messages.find((m) => m.language)?.language,
      errorCount: messages.filter((m) => m.status === "error").length,
    },
    conversationContext: {
      topic: messages.length > 0 ? "ongoing" : undefined,
      intent: "chat",
      complexity: messages.length > 10 ? "complex" : messages.length > 3 ? "medium" : "simple",
    },
  }), [messages, selectedText, settings.language]);
>>>>>>> bf6baccc

  // Form submission handler
  const handleSubmit = useCallback(
    (e: React.FormEvent) => {
      e.preventDefault();
      if (inputValue.trim() && !isTyping) {
        sendMessage(inputValue.trim());
        setInputValue("");
      }
    },
    [inputValue, isTyping, sendMessage, setInputValue]
  );

  // Quick action handler
  const handleQuickAction = useCallback(
    (action: string, prompt: string, type?: string) => {
      safeDebug("Quick action triggered:", { action, prompt, type });
      setInputValue(prompt);
      sendMessage(prompt);
    },
    [sendMessage, setInputValue]
  );

  // Handle copilot action
  const onCopilotAction = useCallback(
    (action: CopilotAction) => {
      safeDebug("Copilot action triggered:", action);
      // Handle the copilot action by sending it as a message
      sendMessage(action.prompt, "text", { context: chatContext });
    },
    [sendMessage, chatContext]
  );

  // Export handler
  const handleExport = useCallback(() => {
    if (onExport) {
      onExport(messages);
    } else {
      const exportData = JSON.stringify(messages, null, 2);
      const blob = new Blob([exportData], { type: "application/json" });
      const url = URL.createObjectURL(blob);
      const a = document.createElement("a");
      a.href = url;
      a.download = `chat-export-${Date.now()}.json`;
      document.body.appendChild(a);
      a.click();
      document.body.removeChild(a);
      URL.revokeObjectURL(url);
    }
  }, [messages, onExport]);

  // Share handler
  const handleShare = useCallback(() => {
    if (onShare) {
      onShare(messages);
    } else {
      safeDebug("Share not implemented - onShare callback not provided");
    }
  }, [messages, onShare]);

  return (
    <ErrorBoundary
      fallback={({ resetError }) => (
        <div className="p-4 text-center">
          <p className="text-destructive">An error occurred in the chat interface.</p>
          <p className="text-sm text-muted-foreground mt-2">Please refresh the page to try again.</p>
          <button 
            onClick={resetError}
            className="mt-4 px-4 py-2 bg-primary text-primary-foreground rounded hover:bg-primary/90"
          >
            Try Again
          </button>
        </div>
      )}
    >
      <Card
        className={`flex flex-col overflow-hidden ${className}`}
        style={{ height }}
        data-theme={theme}
      >
        {showHeader && (
          <ChatHeader
            showHeader={showHeader}
            useCopilotKit={useCopilotKit}
            selectedMessages={new Set<string>()}
            enableExport={enableExport}
            enableSharing={enableSharing}
            showSettings={showSettings}
            settings={settings}
            isFullscreen={isFullscreen}
            messages={messages}
            onSettingsChange={updateSettings}
            onExport={handleExport}
            onShare={handleShare}
            onToggleFullscreen={() => setIsFullscreen(!isFullscreen)}
            onShowRoutingHistory={() => setShowRoutingHistory(!showRoutingHistory)}
          />
        )}

        {showTabs ? (
          <Tabs value={activeTab} onValueChange={(v) => setActiveTab(v as unknown)} className="flex-1 flex flex-col">
            <TabsList className="w-full justify-start border-b rounded-none">
              <TabsTrigger value="chat">Chat</TabsTrigger>
              {enableCodeAssistance && <TabsTrigger value="code">Code</TabsTrigger>}
              {enableAnalytics && <TabsTrigger value="analytics">Analytics</TabsTrigger>}
            </TabsList>

            <TabsContent value="chat" className="flex-1 flex flex-col mt-0">
              <ChatMainContent
                messages={messages}
                inputValue={inputValue}
                placeholder={placeholder}
                isTyping={isTyping}
                isRecording={isRecording}
                useCopilotKit={useCopilotKit}
                enableCodeAssistance={enableCodeAssistance}
                enableVoiceInput={enableVoiceInput}
                enableFileUpload={enableFileUpload}
                settings={settings}
                chatContext={chatContext}
                artifacts={artifacts}
                copilotActions={availableActions}
                onInputChange={setInputValue}
                onCopilotAction={onCopilotAction}
                onVoiceStart={handleVoiceStart}
                onVoiceStop={handleVoiceStop}
                onSubmit={handleSubmit}
                onQuickAction={handleQuickAction}
                onMessageAction={handleMessageAction}
                onArtifactApprove={approveArtifact}
                onArtifactReject={rejectArtifact}
                onArtifactApply={applyArtifact}
                messagesEndRef={messagesEndRef}
              />
            </TabsContent>

            {enableCodeAssistance && (
              <TabsContent value="code" className="flex-1 flex flex-col mt-0">
                <ChatCodeTab
                  codeValue={codeValue}
                  onCodeChange={setCodeValue}
                  settings={settings}
                  onSettingsChange={updateSettings}
                  isTyping={isTyping}
                  showCodePreview={showCodePreview}
                  onPreviewToggle={() => setShowCodePreview(!showCodePreview)}
                  onCodeSubmit={(code: string) => sendMessage(code, "code")}
                  useCopilotKit={useCopilotKit}
                  enableDocGeneration={enableDocGeneration}
                  isAnalyzing={isAnalyzing}
                  onQuickAction={handleQuickAction}
                />
              </TabsContent>
            )}

            {enableAnalytics && (
              <TabsContent value="analytics" className="flex-1 flex flex-col mt-0 overflow-auto">
                <AnalyticsTab analytics={analytics} messages={messages} />
              </TabsContent>
            )}
          </Tabs>
        ) : (
          <ChatMainContent
            messages={messages}
            inputValue={inputValue}
            placeholder={placeholder}
            isTyping={isTyping}
            isRecording={isRecording}
            useCopilotKit={useCopilotKit}
            enableCodeAssistance={enableCodeAssistance}
            enableVoiceInput={enableVoiceInput}
            enableFileUpload={enableFileUpload}
            settings={settings}
            chatContext={chatContext}
            artifacts={artifacts}
            copilotActions={availableActions}
            onInputChange={setInputValue}
            onCopilotAction={onCopilotAction}
            onVoiceStart={handleVoiceStart}
            onVoiceStop={handleVoiceStop}
            onSubmit={handleSubmit}
            onQuickAction={handleQuickAction}
            onMessageAction={handleMessageAction}
            onArtifactApprove={approveArtifact}
            onArtifactReject={rejectArtifact}
            onArtifactApply={applyArtifact}
            messagesEndRef={messagesEndRef}
          />
        )}
      </Card>
    </ErrorBoundary>
  );
};

// Export for backward compatibility
export default ChatInterface;

// Export commonly used exports to prevent import errors
export const DEFAULT_COPILOT_ACTIONS: CopilotAction[] = [];<|MERGE_RESOLUTION|>--- conflicted
+++ resolved
@@ -38,10 +38,6 @@
   enableAnalytics = false,
   enableExport = false,
   enableSharing = false,
-<<<<<<< HEAD
-  enableCollaboration: _enableCollaboration = false,
-=======
->>>>>>> bf6baccc
   maxMessages = 1000,
   placeholder = DEFAULT_PLACEHOLDER,
   welcomeMessage,
@@ -167,32 +163,6 @@
   });
 
   // Chat context for CopilotActions
-<<<<<<< HEAD
-  const chatContext: ChatContext = useMemo(
-    () => ({
-      selectedText,
-      currentFile: undefined,
-      language: settings.language,
-      recentMessages: messages.slice(-5).map((m) => ({
-        role: m.role,
-        content: m.content,
-        timestamp: m.timestamp,
-      })),
-      codeContext: {
-        hasCode: messages.some((m) => m.type === "code"),
-        language: messages.find((m) => m.language)?.language,
-        errorCount: messages.filter((m) => m.status === "error").length,
-      },
-      conversationContext: {
-        topic: messages.length > 0 ? "ongoing" : undefined,
-        intent: "chat",
-        complexity:
-          messages.length > 10 ? "complex" : messages.length > 3 ? "medium" : "simple",
-      },
-    }),
-    [messages, selectedText, settings.language]
-  );
-=======
   const chatContext: ChatContext = useMemo(() => ({
     selectedText,
     currentFile: undefined,
@@ -213,7 +183,6 @@
       complexity: messages.length > 10 ? "complex" : messages.length > 3 ? "medium" : "simple",
     },
   }), [messages, selectedText, settings.language]);
->>>>>>> bf6baccc
 
   // Form submission handler
   const handleSubmit = useCallback(
