--- conflicted
+++ resolved
@@ -375,8 +375,4 @@
 };
 
 // Export for backward compatibility
-<<<<<<< HEAD
 export default ChatInterface;
-=======
-export default ChatInterface;
->>>>>>> 0703bc73
