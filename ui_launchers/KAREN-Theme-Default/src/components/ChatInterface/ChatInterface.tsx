--- conflicted
+++ resolved
@@ -38,10 +38,6 @@
   enableAnalytics = false,
   enableExport = false,
   enableSharing = false,
-<<<<<<< HEAD
-  enableCollaboration: _enableCollaboration = false,
-=======
->>>>>>> 4aa501b3
   maxMessages = 1000,
   placeholder = DEFAULT_PLACEHOLDER,
   welcomeMessage,
@@ -76,34 +72,20 @@
     setShowCodePreview,
     sessionId,
     conversationId,
-<<<<<<< HEAD
-    messagesEndRef: _messagesEndRef,
     selectedText,
-    setSelectedText: _setSelectedText,
-=======
-    selectedText,
->>>>>>> 4aa501b3
     sessionStartTime,
     copilotArtifacts,
     setCopilotArtifacts,
   } = useChatState(initialMessages, welcomeMessage);
 
   // Settings management
-<<<<<<< HEAD
-  const { settings, updateSettings, resetSettings: _resetSettings } = useChatSettings(
-=======
   const { settings, updateSettings } = useChatSettings(
->>>>>>> 4aa501b3
     {},
     onSettingsChange
   );
 
   // Analytics management
-<<<<<<< HEAD
-  const { analytics, resetAnalytics: _resetAnalytics } = useChatAnalytics(
-=======
   const { analytics } = useChatAnalytics(
->>>>>>> 4aa501b3
     messages,
     sessionStartTime,
     onAnalyticsUpdate
@@ -132,11 +114,7 @@
   );
 
   // CopilotKit integration
-<<<<<<< HEAD
-  const { isCopilotReady: _isCopilotReady, supportsCode: _supportsCode, availableActions, lastAssistantMessage: _lastAssistantMessage } = useCopilotIntegration({
-=======
   const { availableActions } = useCopilotIntegration({
->>>>>>> 4aa501b3
     enabled: useCopilotKit,
     actions: [],
     messages,
@@ -164,11 +142,7 @@
   });
 
   // Voice input handling
-<<<<<<< HEAD
-  const { isVoiceSupported: _isVoiceSupported, handleVoiceStart, handleVoiceStop } = useVoiceInput({
-=======
   const { handleVoiceStart, handleVoiceStop } = useVoiceInput({
->>>>>>> 4aa501b3
     enabled: enableVoiceInput,
     isRecording,
     startRecording: async () => setIsRecording(true),
@@ -176,11 +150,7 @@
   });
 
   // Artifact management
-<<<<<<< HEAD
-  const { artifacts, approveArtifact, rejectArtifact, applyArtifact, removeArtifact: _removeArtifact } = useArtifactManagement({
-=======
   const { artifacts, approveArtifact, rejectArtifact, applyArtifact } = useArtifactManagement({
->>>>>>> 4aa501b3
     artifacts: copilotArtifacts,
     updateArtifact: (artifactId: string, updates: Partial<CopilotArtifact>) => {
       setCopilotArtifacts(prev => prev.map(artifact =>
@@ -193,31 +163,6 @@
   });
 
   // Chat context for CopilotActions
-<<<<<<< HEAD
-  const chatContext: ChatContext = useMemo(
-    () => ({
-      selectedText,
-      currentFile: undefined,
-      language: settings.language,
-      recentMessages: messages.slice(-5).map((m) => ({
-        role: m.role,
-        content: m.content,
-        timestamp: m.timestamp,
-      })),
-      codeContext: {
-        hasCode: messages.some((m) => m.type === "code"),
-        language: messages.find((m) => m.language)?.language,
-        errorCount: messages.filter((m) => m.status === "error").length,
-      },
-      conversationContext: {
-        topic: messages.length > 0 ? "ongoing" : undefined,
-        intent: "chat",
-        complexity: messages.length > 10 ? "complex" : messages.length > 3 ? "medium" : "simple",
-      },
-    }),
-    [messages, selectedText, settings.language]
-  );
-=======
   const chatContext: ChatContext = useMemo(() => ({
     selectedText,
     currentFile: undefined,
@@ -238,7 +183,6 @@
       complexity: messages.length > 10 ? "complex" : messages.length > 3 ? "medium" : "simple",
     },
   }), [messages, selectedText, settings.language]);
->>>>>>> 4aa501b3
 
   // Form submission handler
   const handleSubmit = useCallback(
