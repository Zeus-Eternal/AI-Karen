"use client";

import { useState, useCallback, useEffect, useRef } from "react";
import { ChatMessage, CopilotArtifact } from "../types";
import { generateUUID } from "@/lib/uuid";
import { useInputPreservation } from "@/hooks/use-input-preservation";
import { safeDebug, safeError } from "@/lib/safe-console";

export const useChatState = (initialMessages: ChatMessage[] = [], welcomeMessage?: string) => {
  const { preserveInput, restoreInput, clearPreservedInput } = useInputPreservation("chat-interface");

  const sessionIdRef = useRef<string | null>(null);
  if (!sessionIdRef.current) {
    sessionIdRef.current = generateUUID();
  }

  const conversationIdRef = useRef<string | null>(null);
  if (!conversationIdRef.current) {
    conversationIdRef.current = generateUUID();
  }

<<<<<<< HEAD
  const welcomeMessageIdRef = useRef<string | null>(null);
  if (!welcomeMessageIdRef.current) {
    welcomeMessageIdRef.current = `welcome-${generateUUID()}`;
  }
=======
  const [sessionStartTime] = useState(() => Date.now());
>>>>>>> 5f745876

  const initialMessagesRef = useRef<ChatMessage[] | null>(null);
  const welcomeMessageIdRef = useRef<string | null>(null);
  if (initialMessagesRef.current === null) {
    if (initialMessages.length > 0) {
      initialMessagesRef.current = initialMessages;
    } else if (welcomeMessage) {
      if (!welcomeMessageIdRef.current) {
        welcomeMessageIdRef.current = `welcome-${generateUUID()}`;
      }
      initialMessagesRef.current = [
        {
          id: welcomeMessageIdRef.current,
          role: "assistant",
          content: welcomeMessage,
          timestamp: new Date(),
          type: "text",
          metadata: { confidence: 1.0 },
        },
      ];
    } else {
      initialMessagesRef.current = [];
    }
  }

  const restoredInputRef = useRef<string | null>(null);
  if (restoredInputRef.current === null) {
    restoredInputRef.current = restoreInput();
  }

  const [messages, setMessages] = useState<ChatMessage[]>(initialMessagesRef.current ?? []);
  const [isTyping, setIsTyping] = useState(false);
  const [isRecording, setIsRecording] = useState(false);
  const [isAnalyzing, setIsAnalyzing] = useState(false);
  const [sessionId, setSessionId] = useState<string | null>(sessionIdRef.current);
  const [conversationId, setConversationId] = useState<string | null>(conversationIdRef.current);
  const [activeTab, setActiveTab] = useState<"chat" | "code" | "analytics">("chat");
  const [isFullscreen, setIsFullscreen] = useState(false);
  const [showRoutingHistory, setShowRoutingHistory] = useState(false);
  const [showCodePreview, setShowCodePreview] = useState(false);
  const [selectedMessages, setSelectedMessages] = useState<Set<string>>(new Set());
  const [inputValue, setInputValue] = useState(restoredInputRef.current ?? "");
  const [codeValue, setCodeValue] = useState("");
  const [copilotArtifacts, setCopilotArtifacts] = useState<CopilotArtifact[]>([]);
  const [selectedText, setSelectedText] = useState("");
  // Refs for media recording
  const mediaRecorderRef = useRef<MediaRecorder | null>(null);
  const messagesEndRef = useRef<HTMLDivElement>(null);

  // Auto-scroll to bottom when messages change
  useEffect(() => {
    messagesEndRef.current?.scrollIntoView({ behavior: "smooth" });
  }, [messages, isTyping]);

  // Preserve input on changes
  useEffect(() => {
    if (inputValue) {
      preserveInput(inputValue);
    }
  }, [inputValue, preserveInput]);

  // Message management
  const addMessage = useCallback((message: ChatMessage) => {
    setMessages(prev => [...prev, message]);
  }, []);

  const updateMessage = useCallback((messageId: string, updates: Partial<ChatMessage>) => {
    setMessages(prev => prev.map(msg =>
      msg.id === messageId ? { ...msg, ...updates } : msg
    ));
  }, []);

  const clearMessages = useCallback(() => {
    setMessages([]);
  }, []);

  // Selection management
  const toggleMessageSelection = useCallback((messageId: string) => {
    setSelectedMessages(prev => {
      const newSet = new Set(prev);
      if (newSet.has(messageId)) {
        newSet.delete(messageId);
      } else {
        newSet.add(messageId);
      }
      return newSet;
    });
  }, []);

  const clearSelectedMessages = useCallback(() => {
    setSelectedMessages(new Set());
  }, []);

  // Input management
  const clearInput = useCallback(() => {
    setInputValue("");
    setCodeValue("");
    clearPreservedInput();
  }, [clearPreservedInput]);

  // Voice recording management
  const startRecording = useCallback(async () => {
    if (isRecording) return;

    try {
      const stream = await navigator.mediaDevices.getUserMedia({ audio: true });
      const mediaRecorder = new MediaRecorder(stream);
      mediaRecorderRef.current = mediaRecorder;

      const chunks: BlobPart[] = [];
      mediaRecorder.ondataavailable = (event) => {
        chunks.push(event.data);
      };

      mediaRecorder.onstop = async () => {
        const audioBlob = new Blob(chunks, { type: "audio/wav" });
        // TODO: Implement speech-to-text conversion
        safeDebug("Voice recording stopped, audio blob created:", audioBlob);
      };

      mediaRecorder.start();
      setIsRecording(true);
    } catch (error) {
      safeError("Failed to access microphone:", error);
      throw error;
    }
  }, [isRecording]);

  const stopRecording = useCallback(() => {
    if (mediaRecorderRef.current && isRecording) {
      mediaRecorderRef.current.stop();
      mediaRecorderRef.current.stream
        .getTracks()
        .forEach((track) => track.stop());
      setIsRecording(false);
    }
  }, [isRecording]);

  // Copilot artifact management
  const addCopilotArtifact = useCallback((artifact: CopilotArtifact) => {
    setCopilotArtifacts(prev => [...prev, artifact]);
  }, []);

  const updateCopilotArtifact = useCallback((artifactId: string, updates: Partial<CopilotArtifact>) => {
    setCopilotArtifacts(prev => prev.map(artifact =>
      artifact.id === artifactId ? { ...artifact, ...updates } : artifact
    ));
  }, []);

  const removeCopilotArtifact = useCallback((artifactId: string) => {
    setCopilotArtifacts(prev => prev.filter(artifact => artifact.id !== artifactId));
  }, []);

  // Cleanup on unmount
  useEffect(() => {
    return () => {
      mediaRecorderRef.current?.stop();
    };
  }, []);

  return {
    // State
    messages,
    isTyping,
    isRecording,
    isAnalyzing,
    sessionId,
    conversationId,
    activeTab,
    isFullscreen,
    showRoutingHistory,
    showCodePreview,
    selectedMessages,
    inputValue,
    codeValue,
    copilotArtifacts,
    selectedText,
    sessionStartTime,
    messagesEndRef,
    mediaRecorderRef,

    // Setters
    setMessages,
    setIsTyping,
    setIsRecording,
    setIsAnalyzing,
    setSessionId,
    setConversationId,
    setActiveTab,
    setIsFullscreen,
    setShowRoutingHistory,
    setShowCodePreview,
    setSelectedMessages,
    setInputValue,
    setCodeValue,
    setCopilotArtifacts,
    setSelectedText,

    // Actions
    addMessage,
    updateMessage,
    clearMessages,
    toggleMessageSelection,
    clearSelectedMessages,
    clearInput,
    startRecording,
    stopRecording,
    addCopilotArtifact,
    updateCopilotArtifact,
    removeCopilotArtifact,
  };
};<|MERGE_RESOLUTION|>--- conflicted
+++ resolved
@@ -19,14 +19,7 @@
     conversationIdRef.current = generateUUID();
   }
 
-<<<<<<< HEAD
-  const welcomeMessageIdRef = useRef<string | null>(null);
-  if (!welcomeMessageIdRef.current) {
-    welcomeMessageIdRef.current = `welcome-${generateUUID()}`;
-  }
-=======
   const [sessionStartTime] = useState(() => Date.now());
->>>>>>> 5f745876
 
   const initialMessagesRef = useRef<ChatMessage[] | null>(null);
   const welcomeMessageIdRef = useRef<string | null>(null);
