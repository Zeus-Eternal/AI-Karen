--- conflicted
+++ resolved
@@ -7,18 +7,6 @@
 import { safeDebug, safeError } from "@/lib/safe-console";
 
 export const useChatState = (initialMessages: ChatMessage[] = [], welcomeMessage?: string) => {
-<<<<<<< HEAD
-  const initialSessionId = useRef<string>(generateUUID());
-  const initialConversationId = useRef<string>(generateUUID());
-
-  const [messages, setMessages] = useState<ChatMessage[]>(() => {
-    if (initialMessages.length > 0) {
-      return initialMessages;
-    }
-
-    if (welcomeMessage) {
-      return [
-=======
   const { preserveInput, restoreInput, clearPreservedInput } = useInputPreservation("chat-interface");
 
   const sessionIdRef = useRef<string | null>(null);
@@ -37,7 +25,6 @@
       initialMessagesRef.current = initialMessages;
     } else if (welcomeMessage) {
       initialMessagesRef.current = [
->>>>>>> d8f0486c
         {
           id: `welcome-${Date.now()}`,
           role: "assistant",
@@ -47,19 +34,6 @@
           metadata: { confidence: 1.0 },
         },
       ];
-<<<<<<< HEAD
-    }
-
-    return [];
-  });
-  const [isTyping, setIsTyping] = useState(false);
-  const [isRecording, setIsRecording] = useState(false);
-  const [isAnalyzing, setIsAnalyzing] = useState(false);
-  const [sessionId, setSessionId] = useState<string | null>(initialSessionId.current);
-  const [conversationId, setConversationId] = useState<string | null>(
-    initialConversationId.current
-  );
-=======
     } else {
       initialMessagesRef.current = [];
     }
@@ -76,7 +50,6 @@
   const [isAnalyzing, setIsAnalyzing] = useState(false);
   const [sessionId, setSessionId] = useState<string | null>(sessionIdRef.current);
   const [conversationId, setConversationId] = useState<string | null>(conversationIdRef.current);
->>>>>>> d8f0486c
   const [activeTab, setActiveTab] = useState<"chat" | "code" | "analytics">("chat");
   const [isFullscreen, setIsFullscreen] = useState(false);
   const [showRoutingHistory, setShowRoutingHistory] = useState(false);
@@ -92,20 +65,6 @@
   const mediaRecorderRef = useRef<MediaRecorder | null>(null);
   const messagesEndRef = useRef<HTMLDivElement>(null);
 
-<<<<<<< HEAD
-  // Input preservation
-  const { preserveInput, restoreInput, clearPreservedInput } = useInputPreservation("chat-interface");
-
-  // Restore preserved input when available
-  useEffect(() => {
-    const preserved = restoreInput();
-    if (preserved) {
-      setInputValue(preserved);
-    }
-  }, [restoreInput]);
-
-=======
->>>>>>> d8f0486c
   // Auto-scroll to bottom when messages change
   useEffect(() => {
     messagesEndRef.current?.scrollIntoView({ behavior: "smooth" });
