--- conflicted
+++ resolved
@@ -7,15 +7,6 @@
 import { safeDebug, safeError } from "@/lib/safe-console";
 
 export const useChatState = (initialMessages: ChatMessage[] = [], welcomeMessage?: string) => {
-<<<<<<< HEAD
-  const [messages, setMessages] = useState<ChatMessage[]>(() => {
-    if (initialMessages.length > 0) {
-      return initialMessages;
-    }
-
-    if (welcomeMessage) {
-      return [
-=======
   const { preserveInput, restoreInput, clearPreservedInput } = useInputPreservation("chat-interface");
 
   const sessionIdRef = useRef<string | null>(null);
@@ -34,7 +25,6 @@
       initialMessagesRef.current = initialMessages;
     } else if (welcomeMessage) {
       initialMessagesRef.current = [
->>>>>>> 4aa501b3
         {
           id: `welcome-${Date.now()}`,
           role: "assistant",
@@ -44,17 +34,6 @@
           metadata: { confidence: 1.0 },
         },
       ];
-<<<<<<< HEAD
-    }
-
-    return [];
-  });
-  const [isTyping, setIsTyping] = useState(false);
-  const [isRecording, setIsRecording] = useState(false);
-  const [isAnalyzing, setIsAnalyzing] = useState(false);
-  const [sessionId, setSessionId] = useState<string>(() => generateUUID());
-  const [conversationId, setConversationId] = useState<string>(() => generateUUID());
-=======
     } else {
       initialMessagesRef.current = [];
     }
@@ -71,7 +50,6 @@
   const [isAnalyzing, setIsAnalyzing] = useState(false);
   const [sessionId, setSessionId] = useState<string | null>(sessionIdRef.current);
   const [conversationId, setConversationId] = useState<string | null>(conversationIdRef.current);
->>>>>>> 4aa501b3
   const [activeTab, setActiveTab] = useState<"chat" | "code" | "analytics">("chat");
   const [isFullscreen, setIsFullscreen] = useState(false);
   const [showRoutingHistory, setShowRoutingHistory] = useState(false);
@@ -87,41 +65,6 @@
   const mediaRecorderRef = useRef<MediaRecorder | null>(null);
   const messagesEndRef = useRef<HTMLDivElement>(null);
 
-<<<<<<< HEAD
-  // Input preservation
-  const { preserveInput, restoreInput, clearPreservedInput } = useInputPreservation("chat-interface");
-
-  const hasInitializedRef = useRef(false);
-
-  // Restore preserved input and ensure welcome message for empty chats
-  useEffect(() => {
-    if (hasInitializedRef.current) {
-      return;
-    }
-
-    hasInitializedRef.current = true;
-
-    if (welcomeMessage && initialMessages.length === 0 && messages.length === 0) {
-      setMessages([
-        {
-          id: `welcome-${Date.now()}`,
-          role: "assistant",
-          content: welcomeMessage,
-          timestamp: new Date(),
-          type: "text",
-          metadata: { confidence: 1.0 },
-        },
-      ]);
-    }
-
-    const preserved = restoreInput();
-    if (preserved) {
-      setInputValue(preserved);
-    }
-  }, [initialMessages.length, welcomeMessage, messages.length, restoreInput]);
-
-=======
->>>>>>> 4aa501b3
   // Auto-scroll to bottom when messages change
   useEffect(() => {
     messagesEndRef.current?.scrollIntoView({ behavior: "smooth" });
