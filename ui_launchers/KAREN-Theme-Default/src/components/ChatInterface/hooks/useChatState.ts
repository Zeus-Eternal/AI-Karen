"use client";

import { useState, useCallback, useEffect, useRef } from "react";
import { ChatMessage, CopilotArtifact } from "../types";
import { generateUUID } from "@/lib/uuid";
import { useInputPreservation } from "@/hooks/use-input-preservation";
import { safeDebug, safeError } from "@/lib/safe-console";

export const useChatState = (initialMessages: ChatMessage[] = [], welcomeMessage?: string) => {
  const { preserveInput, restoreInput, clearPreservedInput } = useInputPreservation("chat-interface");

<<<<<<< HEAD
  const [messages, setMessages] = useState<ChatMessage[]>(() => {
    if (initialMessages.length > 0) {
      return initialMessages;
    }

    if (welcomeMessage) {
      return [
        {
          id: generateUUID(),
=======
  const sessionIdRef = useRef<string | null>(null);
  if (!sessionIdRef.current) {
    sessionIdRef.current = generateUUID();
  }

  const conversationIdRef = useRef<string | null>(null);
  if (!conversationIdRef.current) {
    conversationIdRef.current = generateUUID();
  }

  const [sessionStartTime] = useState(() => Date.now());

  const initialMessagesRef = useRef<ChatMessage[] | null>(null);
  const welcomeMessageIdRef = useRef<string | null>(null);
  if (initialMessagesRef.current === null) {
    if (initialMessages.length > 0) {
      initialMessagesRef.current = initialMessages;
    } else if (welcomeMessage) {
      if (!welcomeMessageIdRef.current) {
        welcomeMessageIdRef.current = `welcome-${generateUUID()}`;
      }
      initialMessagesRef.current = [
        {
          id: welcomeMessageIdRef.current,
>>>>>>> 65a17e0d
          role: "assistant",
          content: welcomeMessage,
          timestamp: new Date(sessionStartTime),
          type: "text",
          metadata: { confidence: 1.0 },
        },
      ];
    }

    return [];
  });
  const [isTyping, setIsTyping] = useState(false);
  const [isRecording, setIsRecording] = useState(false);
  const [isAnalyzing, setIsAnalyzing] = useState(false);
  const [sessionId, setSessionId] = useState<string | null>(() => generateUUID());
  const [conversationId, setConversationId] = useState<string | null>(() => generateUUID());
  const [activeTab, setActiveTab] = useState<"chat" | "code" | "analytics">("chat");
  const [isFullscreen, setIsFullscreen] = useState(false);
  const [showRoutingHistory, setShowRoutingHistory] = useState(false);
  const [showCodePreview, setShowCodePreview] = useState(false);
  const [selectedMessages, setSelectedMessages] = useState<Set<string>>(new Set());
  const [inputValue, setInputValue] = useState(() => restoreInput() ?? "");
  const [codeValue, setCodeValue] = useState("");
  const [copilotArtifacts, setCopilotArtifacts] = useState<CopilotArtifact[]>([]);
  const [selectedText, setSelectedText] = useState("");
  // Refs for media recording
  const mediaRecorderRef = useRef<MediaRecorder | null>(null);
  const messagesEndRef = useRef<HTMLDivElement>(null);

  // Auto-scroll to bottom when messages change
  useEffect(() => {
    messagesEndRef.current?.scrollIntoView({ behavior: "smooth" });
  }, [messages, isTyping]);

  // Preserve input on changes
  useEffect(() => {
    if (inputValue) {
      preserveInput(inputValue);
    }
  }, [inputValue, preserveInput]);

  // Message management
  const addMessage = useCallback((message: ChatMessage) => {
    setMessages(prev => [...prev, message]);
  }, []);

  const updateMessage = useCallback((messageId: string, updates: Partial<ChatMessage>) => {
    setMessages(prev => prev.map(msg =>
      msg.id === messageId ? { ...msg, ...updates } : msg
    ));
  }, []);

  const clearMessages = useCallback(() => {
    setMessages([]);
  }, []);

  // Selection management
  const toggleMessageSelection = useCallback((messageId: string) => {
    setSelectedMessages(prev => {
      const newSet = new Set(prev);
      if (newSet.has(messageId)) {
        newSet.delete(messageId);
      } else {
        newSet.add(messageId);
      }
      return newSet;
    });
  }, []);

  const clearSelectedMessages = useCallback(() => {
    setSelectedMessages(new Set());
  }, []);

  // Input management
  const clearInput = useCallback(() => {
    setInputValue("");
    setCodeValue("");
    clearPreservedInput();
  }, [clearPreservedInput]);

  // Voice recording management
  const startRecording = useCallback(async () => {
    if (isRecording) return;

    try {
      const stream = await navigator.mediaDevices.getUserMedia({ audio: true });
      const mediaRecorder = new MediaRecorder(stream);
      mediaRecorderRef.current = mediaRecorder;

      const chunks: BlobPart[] = [];
      mediaRecorder.ondataavailable = (event) => {
        chunks.push(event.data);
      };

      mediaRecorder.onstop = async () => {
        const audioBlob = new Blob(chunks, { type: "audio/wav" });
        // TODO: Implement speech-to-text conversion
        safeDebug("Voice recording stopped, audio blob created:", audioBlob);
      };

      mediaRecorder.start();
      setIsRecording(true);
    } catch (error) {
      safeError("Failed to access microphone:", error);
      throw error;
    }
  }, [isRecording]);

  const stopRecording = useCallback(() => {
    if (mediaRecorderRef.current && isRecording) {
      mediaRecorderRef.current.stop();
      mediaRecorderRef.current.stream
        .getTracks()
        .forEach((track) => track.stop());
      setIsRecording(false);
    }
  }, [isRecording]);

  // Copilot artifact management
  const addCopilotArtifact = useCallback((artifact: CopilotArtifact) => {
    setCopilotArtifacts(prev => [...prev, artifact]);
  }, []);

  const updateCopilotArtifact = useCallback((artifactId: string, updates: Partial<CopilotArtifact>) => {
    setCopilotArtifacts(prev => prev.map(artifact =>
      artifact.id === artifactId ? { ...artifact, ...updates } : artifact
    ));
  }, []);

  const removeCopilotArtifact = useCallback((artifactId: string) => {
    setCopilotArtifacts(prev => prev.filter(artifact => artifact.id !== artifactId));
  }, []);

  // Cleanup on unmount
  useEffect(() => {
    return () => {
      mediaRecorderRef.current?.stop();
    };
  }, []);

  return {
    // State
    messages,
    isTyping,
    isRecording,
    isAnalyzing,
    sessionId,
    conversationId,
    activeTab,
    isFullscreen,
    showRoutingHistory,
    showCodePreview,
    selectedMessages,
    inputValue,
    codeValue,
    copilotArtifacts,
    selectedText,
    sessionStartTime,
    messagesEndRef,
    mediaRecorderRef,

    // Setters
    setMessages,
    setIsTyping,
    setIsRecording,
    setIsAnalyzing,
    setSessionId,
    setConversationId,
    setActiveTab,
    setIsFullscreen,
    setShowRoutingHistory,
    setShowCodePreview,
    setSelectedMessages,
    setInputValue,
    setCodeValue,
    setCopilotArtifacts,
    setSelectedText,

    // Actions
    addMessage,
    updateMessage,
    clearMessages,
    toggleMessageSelection,
    clearSelectedMessages,
    clearInput,
    startRecording,
    stopRecording,
    addCopilotArtifact,
    updateCopilotArtifact,
    removeCopilotArtifact,
  };
};<|MERGE_RESOLUTION|>--- conflicted
+++ resolved
@@ -9,17 +9,6 @@
 export const useChatState = (initialMessages: ChatMessage[] = [], welcomeMessage?: string) => {
   const { preserveInput, restoreInput, clearPreservedInput } = useInputPreservation("chat-interface");
 
-<<<<<<< HEAD
-  const [messages, setMessages] = useState<ChatMessage[]>(() => {
-    if (initialMessages.length > 0) {
-      return initialMessages;
-    }
-
-    if (welcomeMessage) {
-      return [
-        {
-          id: generateUUID(),
-=======
   const sessionIdRef = useRef<string | null>(null);
   if (!sessionIdRef.current) {
     sessionIdRef.current = generateUUID();
@@ -44,7 +33,6 @@
       initialMessagesRef.current = [
         {
           id: welcomeMessageIdRef.current,
->>>>>>> 65a17e0d
           role: "assistant",
           content: welcomeMessage,
           timestamp: new Date(sessionStartTime),
