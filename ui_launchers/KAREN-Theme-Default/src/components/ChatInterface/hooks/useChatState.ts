--- conflicted
+++ resolved
@@ -10,24 +10,6 @@
   const { preserveInput, restoreInput, clearPreservedInput } = useInputPreservation("chat-interface");
 
   const [sessionStartTime] = useState(() => Date.now());
-<<<<<<< HEAD
-  const [messages, setMessages] = useState<ChatMessage[]>(() => {
-    if (initialMessages.length > 0) {
-      return initialMessages;
-    }
-
-    if (welcomeMessage) {
-      return [
-        {
-          id: `welcome-${generateUUID()}`,
-          role: "assistant",
-          content: welcomeMessage,
-          timestamp: new Date(sessionStartTime),
-          type: "text",
-          metadata: { confidence: 1.0 },
-        },
-      ];
-=======
 
   const initialMessagesRef = useRef<ChatMessage[] | null>(null);
   const welcomeMessageIdRef = useRef<string | null>(null);
@@ -54,7 +36,6 @@
       } else {
         initialMessagesRef.current = [];
       }
->>>>>>> 0ba0dc0f
     }
 
     return initialMessagesRef.current;
