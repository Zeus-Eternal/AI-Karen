--- conflicted
+++ resolved
@@ -854,13 +854,8 @@
 
         metadata = {
           ...metadata,
-<<<<<<< HEAD
-          origin: metadata?.origin ?? responseOrigin,
-          endpoint: metadata?.endpoint ?? activeEndpoint,
-=======
           origin: metadata.origin ?? responseOrigin,
           endpoint: metadata.endpoint ?? activeEndpoint,
->>>>>>> 5f745876
         };
 
         // Calculate final metrics
@@ -871,33 +866,6 @@
           fullTextPreview:
             fullText.substring(0, 100) + (fullText.length > 100 ? "..." : ""),
           latencyMs: latency,
-<<<<<<< HEAD
-          metadata: metadata,
-          hasMetadata: !!metadata,
-          metadataKeys: metadata ? Object.keys(metadata) : [],
-          modelFromMetadata: metadata?.model,
-          modelFromSettings: settings.model,
-          finalModel: (metadata && (metadata as unknown).model) || settings.model,
-        });
-
-        // Create final message
-          const finalMessage: ChatMessage = {
-            ...placeholder,
-            content: fullText.trim(),
-            status: "completed",
-            metadata: {
-              ...metadata,
-              latencyMs: latency,
-              model: (metadata && (metadata as unknown).model) || settings.model,
-              tokens:
-                (metadata && (metadata as unknown).tokens) ||
-                Math.ceil(fullText.length / 4),
-              cost: metadata.cost || 0,
-              origin: metadata.origin ?? responseOrigin,
-              endpoint: metadata.endpoint ?? activeEndpoint,
-            },
-          };
-=======
           metadata,
           hasMetadata: !!metadata,
           metadataKeys: metadata ? Object.keys(metadata) : [],
@@ -931,7 +899,6 @@
             endpoint: metadata.endpoint ?? activeEndpoint,
           },
         };
->>>>>>> 5f745876
 
         safeDebug("🔍 useChatMessages: Final message created:", {
           messageId: finalMessage.id,
