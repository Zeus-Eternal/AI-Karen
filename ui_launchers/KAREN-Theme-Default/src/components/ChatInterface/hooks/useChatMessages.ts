--- conflicted
+++ resolved
@@ -643,19 +643,6 @@
                       );
                     }
                     }
-<<<<<<< HEAD
-                  } catch (error) {
-                    safeDebug("Falling back to raw streaming content", error);
-                    // Handle non-JSON streaming data
-                    if (!data.startsWith("{")) {
-                      fullText += data;
-                      setMessages((prev) =>
-                        prev.map((m) =>
-                          m.id === assistantId ? { ...m, content: fullText } : m
-                        )
-                      );
-                    }
-=======
                   } catch {
                   // Handle non-JSON streaming data
                   if (!data.startsWith("{")) {
@@ -665,7 +652,6 @@
                         m.id === assistantId ? { ...m, content: fullText } : m
                       )
                     );
->>>>>>> 0703bc73
                   }
                 }
               }
