/**
 * Plugin Detail View Component
 *
 * Detailed view for individual plugins showing configuration, logs, dependencies, and performance data.
 * Based on requirements: 5.1, 5.4
 */

"use client";

import React, { useMemo, useRef, useState } from "react";
import {
  Activity,
  AlertTriangle,
  ArrowLeft,
  BarChart3,
  Calendar,
  CheckCircle,
  Clock,
  Cpu,
  Download,
  ExternalLink,
  FileText,
  HardDrive,
  Network,
  Package,
  Power,
  PowerOff,
  RefreshCw,
  Settings,
  Shield,
  Trash2,
  XCircle,
  Zap,
} from "lucide-react";

import { Button } from "@/components/ui/button";
import { Card, CardContent, CardDescription, CardHeader, CardTitle } from "@/components/ui/card";
import { Badge } from "@/components/ui/badge";
import { Tabs, TabsContent, TabsList, TabsTrigger } from "@/components/ui/tabs";
import { Alert, AlertDescription } from "@/components/ui/alert";
import { Progress } from "@/components/ui/progress";
import { ScrollArea } from "@/components/ui/scroll-area";
import { alertClassName } from "./utils/alertVariants";
import { VerticalSeparator } from "./utils/vertical-separator";

import type { PluginInfo } from "@/types/plugins";
import { usePluginStore, selectPluginLoading } from "@/store/plugin-store";

// --- Status Config -----------------------------------------------------------

const statusConfig = {
  active: {
    label: "Active",
    variant: "default" as const,
    icon: CheckCircle,
    color: "text-green-600",
  },
  inactive: {
    label: "Inactive",
    variant: "secondary" as const,
    icon: Clock,
    color: "text-gray-500",
  },
  error: {
    label: "Error",
    variant: "destructive" as const,
    icon: XCircle,
    color: "text-red-600",
  },
  installing: {
    label: "Installing",
    variant: "outline" as const,
    icon: Download,
    color: "text-blue-600",
  },
  updating: {
    label: "Updating",
    variant: "outline" as const,
    icon: RefreshCw,
    color: "text-blue-600",
  },
  uninstalling: {
    label: "Uninstalling",
    variant: "outline" as const,
    icon: Trash2,
    color: "text-orange-600",
  },
} as const;

// --- Small Components --------------------------------------------------------

const MetricCard: React.FC<{
  title: string;
  value: string | number;
  subtitle?: string;
  icon: React.ComponentType<{ className?: string }>;
}> = ({ title, value, subtitle, icon: Icon }) => (
  <Card>
    <CardContent className="p-4 sm:p-4 md:p-6">
      <div className="flex items-center justify-between">
        <div>
          <p className="text-sm font-medium text-muted-foreground md:text-base lg:text-lg">{title}</p>
          <p className="text-2xl font-bold">{value}</p>
          {subtitle && (
            <p className="text-xs text-muted-foreground sm:text-sm md:text-base">{subtitle}</p>
          )}
        </div>
        <Icon className="w-8 h-8 text-muted-foreground" />
      </div>
    </CardContent>
  </Card>
);

export type Permission = {
  id: string;
  name: string;
  description: string;
  level: "read" | "write" | "admin";
  category?: string;
  required?: boolean;
};

const PermissionBadge: React.FC<{ permission: Permission }> = ({ permission }) => {
  const levelColors: Record<Permission["level"], string> = {
    read: "bg-blue-100 text-blue-800",
    write: "bg-yellow-100 text-yellow-800",
    admin: "bg-red-100 text-red-800",
  };
  return (
    <div className="flex items-center gap-2 p-2 border rounded-lg sm:p-4 md:p-6">
      <Shield className="w-4 h-4 text-muted-foreground" />
      <div className="flex-1">
        <div className="font-medium text-sm md:text-base lg:text-lg">{permission.name}</div>
        <div className="text-xs text-muted-foreground sm:text-sm md:text-base">
          {permission.description}
        </div>
      </div>
      <Badge className={`text-xs ${levelColors[permission.level]}`}>{permission.level}</Badge>
    </div>
  );
};

export type LogEntryT = {
  id: string;
  timestamp: Date;
  level: "debug" | "info" | "warn" | "error";
  message: string;
};

const LogEntry: React.FC<{ entry: LogEntryT }> = ({ entry }) => {
  const levelColors = {
    debug: "text-gray-500",
    info: "text-blue-600",
    warn: "text-yellow-600",
    error: "text-red-600",
  } as const;

  return (
    <div className="flex gap-3 p-3 border-b last:border-b-0 sm:p-4 md:p-6">
      <div className="text-xs text-muted-foreground w-24 flex-shrink-0">
        {entry.timestamp.toLocaleTimeString()}
      </div>
      <div
        className={`text-xs font-medium w-14 flex-shrink-0 uppercase ${
          levelColors[entry.level] || "text-gray-500"
        }`}
      >
        {entry.level}
      </div>
      <div className="flex-1 text-sm md:text-base lg:text-lg">{entry.message}</div>
    </div>
  );
};

// --- Main Component ----------------------------------------------------------

export interface PluginDetailViewProps {
  plugin: PluginInfo;
  onClose: () => void;
  onEnable: (id: string) => void;
  onDisable: (id: string) => void;
  onUninstall: (id: string) => void;
  onConfigure: (plugin: PluginInfo) => void;
}

export const PluginDetailView: React.FC<PluginDetailViewProps> = ({
  plugin,
  onClose,
  onEnable,
  onDisable,
  onUninstall,
  onConfigure,
}) => {
  const [activeTab, setActiveTab] = useState("overview");

  // Mock logs (replace with real source/wire to store later)
<<<<<<< HEAD
  const logBaseTimeRef = useRef(Date.now());
  const [mockLogs] = useState<LogEntryT[]>(() => [
    {
      id: "1",
      timestamp: new Date(logBaseTimeRef.current - 300000),
      level: "info",
      message: "Plugin initialized successfully",
    },
    {
      id: "2",
      timestamp: new Date(logBaseTimeRef.current - 600000),
      level: "debug",
      message: "Loading configuration from manifest",
    },
    {
      id: "3",
      timestamp: new Date(logBaseTimeRef.current - 900000),
      level: "warn",
      message: "API rate limit approaching (80% of quota used)",
    },
    {
      id: "4",
      timestamp: new Date(logBaseTimeRef.current - 1200000),
      level: "error",
      message: "Authentication failed: Token expired",
    },
  ]);
=======
  const [mockLogs] = useState<LogEntryT[]>(() => {
    const now = Date.now();
    return [
      {
        id: "1",
        timestamp: new Date(now - 300000),
        level: "info",
        message: "Plugin initialized successfully",
      },
      {
        id: "2",
        timestamp: new Date(now - 600000),
        level: "debug",
        message: "Loading configuration from manifest",
      },
      {
        id: "3",
        timestamp: new Date(now - 900000),
        level: "warn",
        message: "API rate limit approaching (80% of quota used)",
      },
      {
        id: "4",
        timestamp: new Date(now - 1200000),
        level: "error",
        message: "Authentication failed: Token expired",
      },
    ];
  });
>>>>>>> b5ef5379

  // Store selectors (assumes selector factory pattern per your store)
  const enableLoading = usePluginStore(selectPluginLoading(`enable-${plugin.id}`));
  const disableLoading = usePluginStore(selectPluginLoading(`disable-${plugin.id}`));
  const uninstallLoading = usePluginStore(selectPluginLoading(`uninstall-${plugin.id}`));
  const configureLoading = usePluginStore(selectPluginLoading(`configure-${plugin.id}`));
  const openExternalLink = (url: string) => {
    if (typeof window !== "undefined") {
      window.open(url, "_blank", "noopener,noreferrer");
    }
  };

  const statusInfo = statusConfig[plugin.status] ?? statusConfig.active;
  const StatusIcon = statusInfo.icon;

  const handleToggleEnabled = () => {
    if (plugin.enabled) onDisable(plugin.id);
    else onEnable(plugin.id);
  };

  const isActionDisabled =
    plugin.status === "installing" ||
    plugin.status === "updating" ||
    plugin.status === "uninstalling";

  // Normalize resource metrics into percentages for Progress components
  const cpuPct = Math.max(0, Math.min(100, plugin.metrics.resources.cpuUsage)); // already 0-100
  const memPct = useMemo(() => {
    // If you track absolute MB, compute a pseudo-percent for UI bar (UI-only).
    // Here we cap at 100 for visualization; display exact MB in label.
    return Math.max(0, Math.min(100, plugin.metrics.resources.memoryUsage));
  }, [plugin.metrics.resources.memoryUsage]);

  const diskPct = useMemo(() => {
    return Math.max(0, Math.min(100, plugin.metrics.resources.diskUsage));
  }, [plugin.metrics.resources.diskUsage]);

  const netPct = useMemo(() => {
    // If you track KB/s, you can map to a 0-100 scale; here we clamp directly.
    return Math.max(0, Math.min(100, plugin.metrics.resources.networkUsage));
  }, [plugin.metrics.resources.networkUsage]);

  return (
    <div className="space-y-6">
      {/* Header */}
      <div className="flex items-center justify-between">
        <div className="flex items-center gap-4">
            <Button variant="ghost" size="sm" onClick={onClose}>
              <ArrowLeft className="w-4 h-4 mr-2" />
              Back
            </Button>
            <VerticalSeparator className="h-6" />
          <div>
            <div className="flex items-center gap-3">
              <h1 className="text-2xl font-bold">{plugin.name}</h1>
              <Badge variant={statusInfo.variant} className="text-sm md:text-base lg:text-lg">
                <StatusIcon className={`w-4 h-4 mr-1 ${statusInfo.color}`} />
                {statusInfo.label}
              </Badge>
            </div>
            <p className="text-muted-foreground">{plugin.manifest.description}</p>
          </div>
        </div>

        <div className="flex items-center gap-2">
          <Button
            variant="outline"
            onClick={() => onConfigure(plugin)}
            disabled={isActionDisabled || configureLoading}
          >
            {configureLoading ? (
              <>
                <RefreshCw className="w-4 h-4 mr-2 animate-spin" />
                Opening…
              </>
            ) : (
              <>
                <Settings className="w-4 h-4 mr-2" />
                Configure
              </>
            )}
          </Button>

          <Button
            variant={plugin.enabled ? "outline" : "default"}
            onClick={handleToggleEnabled}
            disabled={isActionDisabled || enableLoading || disableLoading}
          >
            {enableLoading || disableLoading ? (
              <>
                <RefreshCw className="w-4 h-4 mr-2 animate-spin" />
                {plugin.enabled ? "Disabling…" : "Enabling…"}
              </>
            ) : plugin.enabled ? (
              <>
                <PowerOff className="w-4 h-4 mr-2" />
                Disable
              </>
            ) : (
              <>
                <Power className="w-4 h-4 mr-2" />
                Enable
              </>
            )}
          </Button>

          <Button
            variant="destructive"
            onClick={() => onUninstall(plugin.id)}
            disabled={isActionDisabled || uninstallLoading}
          >
            {uninstallLoading ? (
              <>
                <RefreshCw className="w-4 h-4 mr-2 animate-spin" />
                Uninstalling…
              </>
            ) : (
              <>
                <Trash2 className="w-4 h-4 mr-2" />
                Uninstall
              </>
            )}
          </Button>
        </div>
      </div>

      {/* Error Display */}
      {plugin.lastError && (
        <Alert className={alertClassName("destructive")}>
          <XCircle className="w-4 h-4" />
          <AlertDescription>
            <div className="font-medium">Last Error:</div>
            <div>{plugin.lastError.message}</div>
            <div className="text-sm text-muted-foreground mt-1 md:text-base lg:text-lg">
              {plugin.lastError.timestamp.toLocaleString()}
            </div>
          </AlertDescription>
        </Alert>
      )}

      {/* Health Issues */}
      {plugin.metrics.health.issues.length > 0 && (
        <Alert className={alertClassName("destructive")}>
          <AlertTriangle className="w-4 h-4" />
          <AlertDescription>
            <div className="font-medium">Health Issues:</div>
            <ul className="list-disc list-inside mt-1">
              {plugin.metrics.health.issues.map((issue, index) => (
                <li key={index} className="text-sm md:text-base lg:text-lg">
                  {issue}
                </li>
              ))}
            </ul>
          </AlertDescription>
        </Alert>
      )}

      {/* Tabs */}
      <Tabs value={activeTab} onValueChange={setActiveTab}>
        <TabsList className="grid w-full grid-cols-5">
          <TabsTrigger value="overview">Overview</TabsTrigger>
          <TabsTrigger value="performance">Performance</TabsTrigger>
          <TabsTrigger value="permissions">Permissions</TabsTrigger>
          <TabsTrigger value="dependencies">Dependencies</TabsTrigger>
          <TabsTrigger value="logs">Logs</TabsTrigger>
        </TabsList>

        {/* Overview */}
        <TabsContent value="overview" className="space-y-6">
          <div className="grid gap-6 md:grid-cols-2">
            {/* Plugin Information */}
            <Card>
              <CardHeader>
                <CardTitle className="flex items-center gap-2">
                  <Package className="w-5 h-5" />
                  Plugin Info
                </CardTitle>
                <CardDescription>Basic metadata for this plugin.</CardDescription>
              </CardHeader>
              <CardContent className="space-y-4">
                <div className="grid grid-cols-2 gap-4 text-sm md:text-base lg:text-lg">
                  <div>
                    <div className="text-muted-foreground">Version</div>
                    <div className="font-medium">{plugin.version}</div>
                  </div>
                  <div>
                    <div className="text-muted-foreground">Category</div>
                    <div className="font-medium capitalize">{plugin.manifest.category}</div>
                  </div>
                  <div>
                    <div className="text-muted-foreground">Author</div>
                    <div className="font-medium">{plugin.manifest.author.name}</div>
                  </div>
                  <div>
                    <div className="text-muted-foreground">License</div>
                    <div className="font-medium">{plugin.manifest.license}</div>
                  </div>
                  <div>
                    <div className="text-muted-foreground">Installed</div>
                    <div className="font-medium">{plugin.installedAt.toLocaleDateString()}</div>
                  </div>
                  <div>
                    <div className="text-muted-foreground">Updated</div>
                    <div className="font-medium">{plugin.updatedAt.toLocaleDateString()}</div>
                  </div>
                </div>

                  {plugin.manifest.homepage && (
                    <div className="pt-2">
                      <Button
                        variant="outline"
                        size="sm"
                        onClick={() => openExternalLink(plugin.manifest.homepage ?? "")}
                      >
                        <ExternalLink className="w-4 h-4 mr-2" />
                        Homepage
                      </Button>
                    </div>
                  )}
              </CardContent>
            </Card>

            {/* Runtime Information */}
            <Card>
              <CardHeader>
                <CardTitle className="flex items-center gap-2">
                  <Activity className="w-5 h-5" />
                  Runtime
                </CardTitle>
                <CardDescription>Operational status and health.</CardDescription>
              </CardHeader>
              <CardContent className="space-y-4">
                <div className="grid grid-cols-2 gap-4 text-sm md:text-base lg:text-lg">
                  <div>
                    <div className="text-muted-foreground">Auto Start</div>
                    <div className="font-medium">{plugin.autoStart ? "Yes" : "No"}</div>
                  </div>
                  <div>
                    <div className="text-muted-foreground">Restart Count</div>
                    <div className="font-medium">{plugin.restartCount}</div>
                  </div>
                  <div>
                    <div className="text-muted-foreground">Uptime</div>
                    <div className="font-medium">{plugin.metrics.health.uptime.toFixed(1)}%</div>
                  </div>
                  <div>
                    <div className="text-muted-foreground">Last Check</div>
                    <div className="font-medium">
                      {plugin.metrics.health.lastHealthCheck.toLocaleTimeString()}
                    </div>
                  </div>
                </div>

                <div>
                  <div className="text-sm text-muted-foreground mb-2 md:text-base lg:text-lg">
                    Health Status
                  </div>
                  <div className="flex items-center gap-2">
                    <div
                      className={`w-3 h-3 rounded-full ${
                        plugin.metrics.health.status === "healthy"
                          ? "bg-green-500"
                          : plugin.metrics.health.status === "warning"
                          ? "bg-yellow-500"
                          : "bg-red-500"
                      }`}
                    />
                    <span className="capitalize font-medium">{plugin.metrics.health.status}</span>
                  </div>
                </div>
              </CardContent>
            </Card>
          </div>

          {/* Keywords */}
          {plugin.manifest.keywords.length > 0 && (
            <Card>
              <CardHeader>
                <CardTitle>Keywords</CardTitle>
                <CardDescription>Tags associated with this plugin.</CardDescription>
              </CardHeader>
              <CardContent>
                <div className="flex flex-wrap gap-2">
                  {plugin.manifest.keywords.map((keyword) => (
                    <Badge key={keyword} variant="secondary">
                      {keyword}
                    </Badge>
                  ))}
                </div>
              </CardContent>
            </Card>
          )}
        </TabsContent>

        {/* Performance */}
        <TabsContent value="performance" className="space-y-6">
          <div className="grid gap-4 md:grid-cols-2 lg:grid-cols-4">
            <MetricCard
              title="Total Executions"
              value={plugin.metrics.performance.totalExecutions.toLocaleString()}
              icon={BarChart3}
            />
            <MetricCard
              title="Average Time"
              value={`${plugin.metrics.performance.averageExecutionTime} ms`}
              icon={Clock}
            />
            <MetricCard
              title="Error Rate"
              value={`${(plugin.metrics.performance.errorRate * 100).toFixed(1)}%`}
              icon={AlertTriangle}
            />
            <MetricCard
              title="Last Execution"
              value={
                plugin.metrics.performance.lastExecution
                  ? plugin.metrics.performance.lastExecution.toLocaleTimeString()
                  : "Never"
              }
              icon={Calendar}
            />
          </div>

          {/* Resource Usage */}
          <Card>
            <CardHeader>
              <CardTitle className="flex items-center gap-2">
                <Activity className="w-5 h-5" />
                Resource Usage
              </CardTitle>
              <CardDescription>CPU, memory, disk and network activity.</CardDescription>
            </CardHeader>
            <CardContent className="space-y-6">
              <div className="grid gap-6 md:grid-cols-2">
                <div className="space-y-4">
                  <div>
                    <div className="flex items-center justify-between mb-2">
                      <div className="flex items-center gap-2">
                        <Cpu className="w-4 h-4" />
                        <span className="text-sm font-medium md:text-base lg:text-lg">CPU Usage</span>
                      </div>
                      <span className="text-sm text-muted-foreground md:text-base lg:text-lg">
                        {cpuPct.toFixed(1)}%
                      </span>
                    </div>
                    <Progress value={cpuPct} className="h-2" />
                  </div>

                  <div>
                    <div className="flex items-center justify-between mb-2">
                      <div className="flex items-center gap-2">
                        <Zap className="w-4 h-4" />
                        <span className="text-sm font-medium md:text-base lg:text-lg">Memory Usage</span>
                      </div>
                      <span className="text-sm text-muted-foreground md:text-base lg:text-lg">
                        {plugin.metrics.resources.memoryUsage.toFixed(1)} MB
                      </span>
                    </div>
                    <Progress value={memPct} className="h-2" />
                  </div>
                </div>

                <div className="space-y-4">
                  <div>
                    <div className="flex items-center justify-between mb-2">
                      <div className="flex items-center gap-2">
                        <HardDrive className="w-4 h-4" />
                        <span className="text-sm font-medium md:text-base lg:text-lg">Disk Usage</span>
                      </div>
                      <span className="text-sm text-muted-foreground md:text-base lg:text-lg">
                        {plugin.metrics.resources.diskUsage.toFixed(1)} MB
                      </span>
                    </div>
                    <Progress value={diskPct} className="h-2" />
                  </div>

                  <div>
                    <div className="flex items-center justify-between mb-2">
                      <div className="flex items-center gap-2">
                        <Network className="w-4 h-4" />
                        <span className="text-sm font-medium md:text-base lg:text-lg">Network Usage</span>
                      </div>
                      <span className="text-sm text-muted-foreground md:text-base lg:text-lg">
                        {plugin.metrics.resources.networkUsage.toFixed(1)} KB/s
                      </span>
                    </div>
                    <Progress value={netPct} className="h-2" />
                  </div>
                </div>
              </div>
            </CardContent>
          </Card>
        </TabsContent>

        {/* Permissions */}
        <TabsContent value="permissions" className="space-y-6">
          <Card>
            <CardHeader>
              <CardTitle className="flex items-center gap-2">
                <Shield className="w-5 h-5" />
                Permissions
              </CardTitle>
              <CardDescription>Declared permission requirements.</CardDescription>
            </CardHeader>
            <CardContent>
              <div className="space-y-3">
                {plugin.permissions.map((permission) => (
                  <PermissionBadge key={permission.id} permission={permission as unknown as Permission} />
                ))}
              </div>
            </CardContent>
          </Card>

          {/* Security Policy */}
          <Card>
            <CardHeader>
              <CardTitle>Security Policy</CardTitle>
              <CardDescription>Sandboxing and access controls.</CardDescription>
            </CardHeader>
            <CardContent>
              <div className="grid gap-4 md:grid-cols-2">
                <div className="space-y-3">
                  <div className="flex items-center justify-between">
                    <span className="text-sm md:text-base lg:text-lg">Sandboxed</span>
                    <Badge variant={plugin.manifest.sandboxed ? "default" : "destructive"}>
                      {plugin.manifest.sandboxed ? "Yes" : "No"}
                    </Badge>
                  </div>
                  <div className="flex items-center justify-between">
                    <span className="text-sm md:text-base lg:text-lg">Network Access</span>
                    <Badge
                      variant={
                        plugin.manifest.securityPolicy.allowNetworkAccess ? "secondary" : "default"
                      }
                    >
                      {plugin.manifest.securityPolicy.allowNetworkAccess ? "Allowed" : "Denied"}
                    </Badge>
                  </div>
                  <div className="flex items-center justify-between">
                    <span className="text-sm md:text-base lg:text-lg">File System Access</span>
                    <Badge
                      variant={
                        plugin.manifest.securityPolicy.allowFileSystemAccess ? "secondary" : "default"
                      }
                    >
                      {plugin.manifest.securityPolicy.allowFileSystemAccess ? "Allowed" : "Denied"}
                    </Badge>
                  </div>
                </div>

                <div className="space-y-3">
                  <div className="flex items-center justify-between">
                    <span className="text-sm md:text-base lg:text-lg">System Calls</span>
                    <Badge
                      variant={
                        plugin.manifest.securityPolicy.allowSystemCalls ? "secondary" : "default"
                      }
                    >
                      {plugin.manifest.securityPolicy.allowSystemCalls ? "Allowed" : "Denied"}
                    </Badge>
                  </div>

                  {plugin.manifest.securityPolicy.trustedDomains?.length ? (
                    <div>
                      <div className="text-sm text-muted-foreground mb-2 md:text-base lg:text-lg">
                        Trusted Domains
                      </div>
                      <div className="flex flex-wrap gap-2">
                        {plugin.manifest.securityPolicy.trustedDomains.map((domain) => (
                          <Badge key={domain} variant="outline" className="text-xs sm:text-sm md:text-base">
                            {domain}
                          </Badge>
                        ))}
                      </div>
                    </div>
                  ) : null}
                </div>
              </div>
            </CardContent>
          </Card>
        </TabsContent>

        {/* Dependencies */}
        <TabsContent value="dependencies" className="space-y-6">
          <Card>
            <CardHeader>
              <CardTitle className="flex items-center gap-2">
                <Package className="w-5 h-5" />
                Dependencies
              </CardTitle>
              <CardDescription>External libraries and services.</CardDescription>
            </CardHeader>
            <CardContent>
              {plugin.manifest.dependencies.length === 0 ? (
                <div className="text-center py-8 text-muted-foreground">
                  <Package className="w-12 h-12 mx-auto mb-4 opacity-50" />
                  <p>This plugin has no external dependencies.</p>
                </div>
              ) : (
                <div className="space-y-3">
                  {plugin.manifest.dependencies.map((dep) => (
                    <div
                      key={dep.id}
                      className="flex items-center justify-between p-3 border rounded-lg sm:p-4 md:p-6"
                    >
                      <div>
                        <div className="font-medium">{dep.name}</div>
                        <div className="text-sm text-muted-foreground md:text-base lg:text-lg">
                          Version: {dep.version} ({dep.versionConstraint})
                        </div>
                      </div>
                      <div className="flex items-center gap-2">
                        {dep.optional && (
                          <Badge variant="outline" className="text-xs sm:text-sm md:text-base">
                            Optional
                          </Badge>
                        )}
                        <Badge variant={dep.installed ? "default" : "destructive"}>
                          {dep.installed ? "Installed" : "Missing"}
                        </Badge>
                      </div>
                    </div>
                  ))}
                </div>
              )}
            </CardContent>
          </Card>
        </TabsContent>

        {/* Logs */}
        <TabsContent value="logs" className="space-y-6">
          <Card>
            <CardHeader>
              <CardTitle className="flex items-center gap-2">
                <FileText className="w-5 h-5" />
                Logs
              </CardTitle>
              <CardDescription>Recent runtime messages.</CardDescription>
            </CardHeader>
            <CardContent className="p-0 sm:p-4 md:p-6">
              <ScrollArea className="h-96">
                {mockLogs.length === 0 ? (
                  <div className="text-center py-8 text-muted-foreground">
                    <FileText className="w-12 h-12 mx-auto mb-4 opacity-50" />
                    <p>No logs available</p>
                  </div>
                ) : (
                  <div>
                    {mockLogs.map((entry) => (
                      <LogEntry key={entry.id} entry={entry} />
                    ))}
                  </div>
                )}
              </ScrollArea>
            </CardContent>
          </Card>
        </TabsContent>
      </Tabs>
    </div>
  );
};<|MERGE_RESOLUTION|>--- conflicted
+++ resolved
@@ -194,35 +194,6 @@
   const [activeTab, setActiveTab] = useState("overview");
 
   // Mock logs (replace with real source/wire to store later)
-<<<<<<< HEAD
-  const logBaseTimeRef = useRef(Date.now());
-  const [mockLogs] = useState<LogEntryT[]>(() => [
-    {
-      id: "1",
-      timestamp: new Date(logBaseTimeRef.current - 300000),
-      level: "info",
-      message: "Plugin initialized successfully",
-    },
-    {
-      id: "2",
-      timestamp: new Date(logBaseTimeRef.current - 600000),
-      level: "debug",
-      message: "Loading configuration from manifest",
-    },
-    {
-      id: "3",
-      timestamp: new Date(logBaseTimeRef.current - 900000),
-      level: "warn",
-      message: "API rate limit approaching (80% of quota used)",
-    },
-    {
-      id: "4",
-      timestamp: new Date(logBaseTimeRef.current - 1200000),
-      level: "error",
-      message: "Authentication failed: Token expired",
-    },
-  ]);
-=======
   const [mockLogs] = useState<LogEntryT[]>(() => {
     const now = Date.now();
     return [
@@ -252,7 +223,6 @@
       },
     ];
   });
->>>>>>> b5ef5379
 
   // Store selectors (assumes selector factory pattern per your store)
   const enableLoading = usePluginStore(selectPluginLoading(`enable-${plugin.id}`));
