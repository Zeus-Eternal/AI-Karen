--- conflicted
+++ resolved
@@ -252,9 +252,6 @@
   const [activeTab, setActiveTab] = useState("overview");
 
   // Mock logs (replace with real source/wire to store later)
-<<<<<<< HEAD
-  const [mockLogs] = useState<LogEntryT[]>(() => [...MOCK_LOGS]);
-=======
   const [mockLogs] = useState<LogEntryT[]>(() => {
     const now = Date.now();
     return [
@@ -284,7 +281,6 @@
       },
     ];
   });
->>>>>>> 68dec3cd
 
   // Store selectors (assumes selector factory pattern per your store)
   const enableLoading = usePluginStore(selectPluginLoading(`enable-${plugin.id}`));
