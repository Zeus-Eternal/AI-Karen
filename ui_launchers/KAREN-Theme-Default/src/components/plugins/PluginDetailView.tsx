--- conflicted
+++ resolved
@@ -255,10 +255,6 @@
   const [mockLogs] = useState<LogEntryT[]>(() => {
     const now = Date.now();
     return [
-<<<<<<< HEAD
-      { id: "1", timestamp: new Date(now - 300000), level: "info", message: "Plugin initialized successfully" },
-      { id: "2", timestamp: new Date(now - 600000), level: "debug", message: "Loading configuration from manifest" },
-=======
       {
         id: "1",
         timestamp: new Date(now - 300000),
@@ -271,23 +267,18 @@
         level: "debug",
         message: "Loading configuration from manifest",
       },
->>>>>>> 72af20f5
       {
         id: "3",
         timestamp: new Date(now - 900000),
         level: "warn",
         message: "API rate limit approaching (80% of quota used)",
       },
-<<<<<<< HEAD
-      { id: "4", timestamp: new Date(now - 1200000), level: "error", message: "Authentication failed: Token expired" },
-=======
       {
         id: "4",
         timestamp: new Date(now - 1200000),
         level: "error",
         message: "Authentication failed: Token expired",
       },
->>>>>>> 72af20f5
     ];
   });
 
