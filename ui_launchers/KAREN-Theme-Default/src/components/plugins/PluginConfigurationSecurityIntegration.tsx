"use client";

import React, { useMemo, useState } from "react";

import { Alert, AlertDescription } from "@/components/ui/alert";
import { Badge } from "@/components/ui/badge";
import { Button } from "@/components/ui/button";
import {
  Card,
  CardContent,
  CardDescription,
  CardHeader,
  CardTitle,
} from "@/components/ui/card";
import {
  Dialog,
  DialogContent,
  DialogHeader,
  DialogTitle,
} from "@/components/ui/dialog";
import { Tabs, TabsContent, TabsList, TabsTrigger } from "@/components/ui/tabs";
import type {
  PluginConfig,
  PluginInfo,
  PluginMarketplaceEntry,
} from "@/types/plugins";
import { EnhancedPluginMarketplace } from "./EnhancedPluginMarketplace";
import { PluginAuditLogger } from "./PluginAuditLogger";
import {
  PluginSecurityManager,
  type SecurityPolicy,
} from "./PluginSecurityManager";
import { DynamicPluginConfigForm } from "./DynamicPluginConfigForm";

export interface ValidationError {
  field: string;
  message: string;
  severity: "error" | "warning";
}

export interface PluginConfigurationSecurityIntegrationProps {
  plugin: PluginInfo;
  onClose: () => void;
  onSaveConfiguration: (config: PluginConfig) => Promise<void>;
  onUpdateSecurity: (policy: SecurityPolicy) => Promise<void>;
  onGrantPermission: (permissionId: string) => Promise<void>;
  onRevokePermission: (permissionId: string) => Promise<void>;
  onInstallFromMarketplace: (
    plugin: PluginMarketplaceEntry,
  ) => Promise<void>;
  onPurchasePlugin?: (plugin: PluginMarketplaceEntry) => Promise<void>;
  onExportAuditLog?: (format: "csv" | "json" | "pdf") => void;
  onGenerateReport?: (type: "compliance" | "security" | "activity") => void;
  readOnly?: boolean;
}

const riskLabel = (riskScore: number) => {
  if (riskScore >= 80) return { label: "High", tone: "destructive" as const };
  if (riskScore >= 50) return { label: "Medium", tone: "secondary" as const };
  return { label: "Low", tone: "default" as const };
};

const PluginConfigurationSecurityIntegration: React.FC<
  PluginConfigurationSecurityIntegrationProps
> = ({
  plugin,
  onClose,
  onSaveConfiguration,
  onUpdateSecurity,
  onGrantPermission,
  onRevokePermission,
  onInstallFromMarketplace,
  onPurchasePlugin,
  onExportAuditLog,
  onGenerateReport,
  readOnly = false,
}) => {
  const [activeTab, setActiveTab] =
    useState<"configuration" | "security" | "audit" | "marketplace">(
      "configuration",
    );
  const [showMarketplace, setShowMarketplace] = useState(false);
  const [configurationDirty, setConfigurationDirty] = useState(false);
  const [securityDirty, setSecurityDirty] = useState(false);
  const [lastSavedAt, setLastSavedAt] = useState<Date | null>(null);
  const [statusMessage, setStatusMessage] = useState<string | null>(null);

  const validationRules = useMemo(
    () => plugin.manifest.configSchema ?? [],
    [plugin.manifest.configSchema],
  );

  const validateConfiguration = (config: PluginConfig): ValidationError[] => {
    const errors: ValidationError[] = [];
    validationRules.forEach((field) => {
      if (field.required && !config[field.key]) {
        errors.push({
          field: field.key,
          message: `${field.label ?? field.key} is required`,
          severity: "error",
        });
      }
    });
    return errors;
  };

  const handleSaveConfiguration = async (config: PluginConfig) => {
    setStatusMessage(null);
    try {
      await onSaveConfiguration(config);
      setConfigurationDirty(false);
      setLastSavedAt(new Date());
      setStatusMessage("Configuration saved.");
    } catch (error) {
      console.error(error);
      setStatusMessage("Failed to save configuration.");
<<<<<<< HEAD
    } finally {
=======
>>>>>>> 72af20f5
    }
  };

  const handleSaveSecurity = async (policy: SecurityPolicy) => {
    setStatusMessage(null);
    try {
      await onUpdateSecurity(policy);
      setSecurityDirty(false);
      setLastSavedAt(new Date());
      setStatusMessage("Security policy updated.");
    } catch (error) {
      console.error(error);
      setStatusMessage("Failed to update security policy.");
<<<<<<< HEAD
    } finally {
=======
>>>>>>> 72af20f5
    }
  };

  const riskScore = useMemo(() => {
    const policy = plugin.manifest.securityPolicy ?? {
      allowNetworkAccess: false,
      allowFileSystemAccess: false,
      allowSystemCalls: false,
    };
    let score = 0;
    if (policy.allowNetworkAccess) score += 30;
    if (policy.allowFileSystemAccess) score += 25;
    if (policy.allowSystemCalls) score += 35;
    score += (plugin.manifest.permissions ?? []).filter(
      (permission) => permission.level === "admin",
    ).length * 10;
    return Math.min(score, 100);
  }, [plugin.manifest.permissions, plugin.manifest.securityPolicy]);

  const { label: riskLabelText, tone: riskTone } = riskLabel(riskScore);

  return (
    <>
      <div className="space-y-6">
        <div className="flex flex-col gap-4 sm:flex-row sm:items-center sm:justify-between">
          <div>
            <h1 className="text-2xl font-semibold">Plugin management</h1>
            <p className="text-sm text-muted-foreground">
              Configure, secure, and audit the {plugin.name} plugin.
            </p>
          </div>
          <div className="flex items-center gap-2">
            {lastSavedAt && (
              <span className="text-sm text-muted-foreground">
                Last saved {lastSavedAt.toLocaleTimeString()}
              </span>
            )}
            <Button variant="outline" size="sm" onClick={() => onClose()}>
              Back
            </Button>
          </div>
        </div>

        <Card>
          <CardHeader className="flex flex-col gap-2 md:flex-row md:items-center md:justify-between">
            <div>
              <CardTitle className="flex items-center gap-2">
                {plugin.name}
                <Badge variant={plugin.status === "active" ? "default" : "secondary"}>
                  {plugin.status}
                </Badge>
              </CardTitle>
              <CardDescription>{plugin.manifest.description}</CardDescription>
            </div>
            <div className="flex items-center gap-2">
              <Badge variant={riskTone}>
                Security risk · {riskLabelText}
              </Badge>
              <Badge variant="outline">v{plugin.version}</Badge>
            </div>
          </CardHeader>
          <CardContent className="grid gap-4 sm:grid-cols-2 lg:grid-cols-4">
            <InfoItem label="Category" value={plugin.manifest.category ?? "Unknown"} />
            <InfoItem label="Author" value={plugin.manifest.author?.name ?? "Unknown"} />
            <InfoItem
              label="Permissions"
              value={String(plugin.manifest.permissions?.length ?? 0)}
            />
            <InfoItem
              label="Sandboxed"
              value={plugin.manifest.sandboxed ? "Yes" : "No"}
            />
          </CardContent>
        </Card>

        {(configurationDirty || securityDirty) && (
          <Alert>
            <AlertDescription>
              You have unsaved {configurationDirty ? "configuration" : "security"} changes.
            </AlertDescription>
          </Alert>
        )}

        {statusMessage && (
          <Alert>
            <AlertDescription>{statusMessage}</AlertDescription>
          </Alert>
        )}

        <Tabs value={activeTab} onValueChange={(value) => setActiveTab(value as typeof activeTab)}>
          <TabsList className="grid grid-cols-4">
            <TabsTrigger value="configuration">Configuration</TabsTrigger>
            <TabsTrigger value="security">Security</TabsTrigger>
            <TabsTrigger value="audit">Audit</TabsTrigger>
            <TabsTrigger value="marketplace">Marketplace</TabsTrigger>
          </TabsList>

          <TabsContent value="configuration" className="space-y-4">
            <DynamicPluginConfigForm
              plugin={plugin}
              initialConfig={plugin.config}
              onSave={handleSaveConfiguration}
              onValidate={validateConfiguration}
              onPreview={() => undefined}
              readOnly={readOnly}
              showAdvanced
            />
            {!readOnly && (
              <Button
                variant="outline"
                onClick={() => setShowMarketplace(true)}
                className="self-start"
              >
                Browse marketplace
              </Button>
            )}
          </TabsContent>

          <TabsContent value="security">
            <PluginSecurityManager
              plugin={plugin}
              onUpdateSecurity={handleSaveSecurity}
              onGrantPermission={onGrantPermission}
              onRevokePermission={onRevokePermission}
              readOnly={readOnly}
            />
          </TabsContent>

          <TabsContent value="audit">
            <PluginAuditLogger
              plugin={plugin}
              onExportAuditLog={onExportAuditLog}
              onGenerateReport={onGenerateReport}
            />
          </TabsContent>

          <TabsContent value="marketplace">
            <Card>
              <CardHeader>
                <CardTitle>Marketplace</CardTitle>
                <CardDescription>
                  Discover additional plugins compatible with your environment.
                </CardDescription>
              </CardHeader>
              <CardContent>
                <Button onClick={() => setShowMarketplace(true)}>
                  Open marketplace
                </Button>
              </CardContent>
            </Card>
          </TabsContent>
        </Tabs>
      </div>

      <Dialog open={showMarketplace} onOpenChange={setShowMarketplace}>
        <DialogContent className="max-h-[90vh] w-full max-w-4xl overflow-hidden">
          <DialogHeader>
            <DialogTitle>Plugin marketplace</DialogTitle>
          </DialogHeader>
          <EnhancedPluginMarketplace
            onClose={() => setShowMarketplace(false)}
            onInstall={onInstallFromMarketplace}
            onPurchase={onPurchasePlugin}
          />
        </DialogContent>
      </Dialog>
    </>
  );
};

export interface InfoItemProps {
  label: string;
  value: string;
}

const InfoItem: React.FC<InfoItemProps> = ({ label, value }) => (
  <div>
    <p className="text-sm text-muted-foreground">{label}</p>
    <p className="text-base font-medium">{value}</p>
  </div>
);

export { PluginConfigurationSecurityIntegration };<|MERGE_RESOLUTION|>--- conflicted
+++ resolved
@@ -114,10 +114,6 @@
     } catch (error) {
       console.error(error);
       setStatusMessage("Failed to save configuration.");
-<<<<<<< HEAD
-    } finally {
-=======
->>>>>>> 72af20f5
     }
   };
 
@@ -131,10 +127,6 @@
     } catch (error) {
       console.error(error);
       setStatusMessage("Failed to update security policy.");
-<<<<<<< HEAD
-    } finally {
-=======
->>>>>>> 72af20f5
     }
   };
 
