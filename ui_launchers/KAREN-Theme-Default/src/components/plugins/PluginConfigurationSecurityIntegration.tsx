--- conflicted
+++ resolved
@@ -231,12 +231,8 @@
               onSave={handleSaveConfiguration}
               onValidate={validateConfiguration}
               onPreview={() => undefined}
-<<<<<<< HEAD
-              readOnly={readOnly}
-=======
               readOnly={readOnly || saving}
               showAdvanced
->>>>>>> 61a8c271
             />
             {!readOnly && (
               <Button
