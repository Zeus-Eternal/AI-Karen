--- conflicted
+++ resolved
@@ -8,11 +8,7 @@
 import { Checkbox } from "@/components/ui/checkbox";
 import { Label } from "@/components/ui/label";
 import { Avatar, AvatarFallback } from "@/components/ui/avatar";
-<<<<<<< HEAD
-import { Card, CardContent } from "@/components/ui/card";
-=======
 import { Card, CardContent, CardHeader, CardTitle } from "@/components/ui/card";
->>>>>>> 357a038d
 import {
   Dialog,
   DialogContent,
@@ -238,11 +234,7 @@
   onInstall,
   onPurchase,
 }) => {
-<<<<<<< HEAD
-  const [plugins] = useState<PluginMarketplaceEntry[]>(mockEnhancedPlugins);
-=======
   const plugins = useMemo(() => mockEnhancedPlugins, []);
->>>>>>> 357a038d
   const [reviews] = useState<PluginReview[]>(mockReviews);
   const [searchQuery, setSearchQuery] = useState("");
   const [selectedPlugin, setSelectedPlugin] = useState<PluginMarketplaceEntry | null>(null);
