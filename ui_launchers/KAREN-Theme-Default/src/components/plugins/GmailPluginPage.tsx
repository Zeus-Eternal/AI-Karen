
"use client";

<<<<<<< HEAD
=======
import * as React from 'react';
>>>>>>> b046e5d7
import { useState } from "react";
import { Card, CardContent, CardDescription, CardHeader, CardTitle, CardFooter } from "@/components/ui/card";
import ResponsiveCardGrid from "@/components/ui/responsive-card-grid";
import { Button } from "@/components/ui/button";
import { Label } from "@/components/ui/label";
import { Separator } from "@/components/ui/separator";
import { Mail, Send, Inbox, AlertTriangle, Info, Zap, KeyRound } from "lucide-react";
import { Alert, AlertDescription, AlertTitle } from "@/components/ui/alert";
import { alertClassName } from "./utils/alertVariants";
import { Switch } from "@/components/ui/switch";

/**
 * @file GmailPluginPage.tsx
 * @description Page for configuring the Gmail plugin. Users can store
 * credentials locally and interact with Karen to read or compose emails.
 */
<<<<<<< HEAD
const readStoredValue = (key: string) => {
  if (typeof window === "undefined") {
    return "";
  }

  return window.localStorage.getItem(key) ?? "";
};

export default function GmailPluginPage() {
  const [username, setUsername] = useState<string>(() => readStoredValue("gmail_username"));
  const [appPassword, setAppPassword] = useState<string>(() => readStoredValue("gmail_app_password"));
=======
export default function GmailPluginPage() {
  const [username, setUsername] = useState<string>(() =>
    typeof window !== "undefined" ? localStorage.getItem("gmail_username") || "" : ""
  );
  const [appPassword, setAppPassword] = useState<string>(() =>
    typeof window !== "undefined" ? localStorage.getItem("gmail_app_password") || "" : ""
  );
>>>>>>> b046e5d7

  const saveCreds = () => {
    if (typeof window === "undefined") {
      return;
    }

    window.localStorage.setItem("gmail_username", username);
    window.localStorage.setItem("gmail_app_password", appPassword);
  };


  return (
    <div className="space-y-8">
      <div className="flex items-center space-x-3">
        <Mail className="h-8 w-8 text-red-600 " />
        <div>
          <h2 className="text-2xl font-semibold tracking-tight">Gmail Integration</h2>
          <p className="text-sm text-muted-foreground md:text-base lg:text-lg">
            Karen can check unread messages or compose new ones on your behalf.. If the
            backend is configured with a valid <code>GMAIL_API_TOKEN</code>,
            real Gmail actions will be performed;
          </p>
        </div>
      </div>

      <Alert className={alertClassName("destructive")}>
        Karen can check unread messages or compose new ones on your behalf.
        <AlertTriangle className="h-4 w-4 " />
        <AlertTitle>About Gmail Integration</AlertTitle>
        <AlertDescription>
          <p>
            When the backend has a valid <code>GMAIL_API_TOKEN</code> configured,
            drafts. Without it, these actions are simulated for demo purposes.
          </p>
          <p className="mt-2">You can try the features via chat:</p>
          <ul className="list-disc list-inside pl-4 mt-1 text-xs sm:text-sm md:text-base">
            <li>"Check my unread emails."</li>
            <li>"Compose an email to example@example.com with subject 'Hello' and body 'Just saying hi!'"</li>
          </ul>
        </AlertDescription>
      </Alert>

      {/* Connection Settings Section */}
      <Card>
        <CardHeader>
          <CardTitle className="text-lg">Gmail Credentials</CardTitle>
          <CardDescription>
            Store your credentials locally for the Gmail plugin. In production an OAuth flow should be used instead.
          </CardDescription>
        </CardHeader>
        <CardContent className="space-y-4">
          <div className="space-y-2">
            <Label htmlFor="gmail-user">Gmail Username</Label>
            <Input id="gmail-user" value={username} onChange={(e) => setUsername(e.target.value)} />
          </div>
          <div className="space-y-2">
            <Label htmlFor="gmail-pass" className="flex items-center"><KeyRound className="mr-2 h-4 w-4 text-primary/80 "/>App Password</Label>
            <Input id="gmail-pass" type="password" value={appPassword} onChange={(e) => setAppPassword(e.target.value)} />
            <p className="text-xs text-muted-foreground sm:text-sm md:text-base">Use a Gmail app password for SMTP/IMAP access.</p>
          </div>
        </CardContent>
        <CardFooter className="flex justify-end">
          <Button onClick={saveCreds} >Save Credentials</Button>
        </CardFooter>
      </Card>

      <Separator />

      {/* Available Actions Section */}
      <Card>
        <CardHeader>
          <CardTitle className="text-lg">Available Actions (via Chat)</CardTitle>
          <CardDescription>
            Ask Karen in the chat to check your unread emails or compose a message.
          </CardDescription>
        </CardHeader>
        <CardContent>
          <ResponsiveCardGrid>
          <div className="p-3 border rounded-md bg-muted/30 sm:p-4 md:p-6">
            <div className="flex items-center mb-1">
              <Inbox className="mr-2 h-4 w-4 text-primary/80 "/>
              <h4 className="font-medium text-sm md:text-base lg:text-lg">Check Unread Emails</h4>
            </div>
            <p className="text-xs text-muted-foreground sm:text-sm md:text-base">Ask Karen: "Check my unread emails."</p>
          </div>
          <div className="p-3 border rounded-md bg-muted/30 sm:p-4 md:p-6">
             <div className="flex items-center mb-1">
              <Send className="mr-2 h-4 w-4 text-primary/80 "/>
              <h4 className="font-medium text-sm md:text-base lg:text-lg">Compose New Email</h4>
            </div>
            <p className="text-xs text-muted-foreground sm:text-sm md:text-base">Ask Karen: "Compose an email to..."</p>
          </div>
          </ResponsiveCardGrid>
        </CardContent>
      </Card>

      <Separator />

      {/* Premium Automations Section (Conceptual) */}
      <Card>
        <CardHeader>
          <CardTitle className="text-lg flex items-center">
            <Zap className="mr-2 h-5 w-5 text-primary/80 " />
            Premium Automations (Conceptual)
          </CardTitle>
          <CardDescription>
            Set up advanced automated tasks for Karen to perform with your Gmail account. (Requires backend implementation).
          </CardDescription>
        </CardHeader>
        <CardContent className="space-y-6">
          <div className="flex items-center justify-between p-4 border rounded-lg bg-muted/30 sm:p-4 md:p-6">
            <div>
              <Label htmlFor="auto-check-unread" className="font-medium">Periodically Check for Important Unread Emails</Label>
              <p className="text-xs text-muted-foreground sm:text-sm md:text-base">Karen will periodically check for new unread emails matching certain criteria and notify you in the Comms Center.</p>
            </div>
            <Switch id="auto-check-unread" disabled />
          </div>
          <div className="space-y-2">
            <Label htmlFor="email-check-criteria">Criteria for "Important" (conceptual)</Label>
            <Input id="email-check-criteria" type="text" placeholder="e.g., From:boss@example.com, Subject contains:Urgent" disabled />
          </div>
          <div className="space-y-2">
            <Label htmlFor="email-check-frequency">Check frequency (conceptual)</Label>
            <Input id="email-check-frequency" type="text" placeholder="e.g., Every 30 minutes, Hourly" disabled />
          </div>
            <Alert className={alertClassName("default", "bg-background")}>
            <Info className="h-4 w-4 " />
            <AlertTitle className="text-sm font-semibold md:text-base lg:text-lg">Future Feature</AlertTitle>
            <AlertDescription className="text-xs sm:text-sm md:text-base">
              This automation section is a placeholder. Implementing background tasks for Gmail requires dedicated backend services for scheduling, secure authentication (OAuth refresh tokens), and email processing logic.
            </AlertDescription>
          </Alert>
        </CardContent>
        <CardFooter className="flex justify-end">
          <Button disabled >Save Gmail Automations</Button>
        </CardFooter>
      </Card>
      
      <Separator />

      {/* Plugin Settings Section */}
      <Card>
        <CardHeader>
          <CardTitle className="text-lg">Plugin Settings (Conceptual)</CardTitle>
          <CardDescription>
            Configure default behaviors for the Gmail plugin (Conceptual placeholders).
          </CardDescription>
        </CardHeader>
        <CardContent className="space-y-4">
          <div className="space-y-1.5">
            <Label htmlFor="gmail-signature">Default Email Signature</Label>
            <textarea id="gmail-signature" placeholder="e.g., Best regards, [Your Name]" rows={3} disabled />
          </div>
          <div className="space-y-1.5">
            <Label htmlFor="gmail-notifications">Notification Preferences for Gmail</Label>
            <p className="text-xs text-muted-foreground sm:text-sm md:text-base">
              (Placeholder for settings like 'Notify on new important emails', etc.)
            </p>
          </div>
        </CardContent>
        <CardFooter className="flex justify-end">
          <Button disabled >Save Gmail Settings</Button>
        </CardFooter>
      </Card>
    </div>
  );
}
<|MERGE_RESOLUTION|>--- conflicted
+++ resolved
@@ -1,10 +1,7 @@
 
 "use client";
 
-<<<<<<< HEAD
-=======
 import * as React from 'react';
->>>>>>> b046e5d7
 import { useState } from "react";
 import { Card, CardContent, CardDescription, CardHeader, CardTitle, CardFooter } from "@/components/ui/card";
 import ResponsiveCardGrid from "@/components/ui/responsive-card-grid";
@@ -21,19 +18,6 @@
  * @description Page for configuring the Gmail plugin. Users can store
  * credentials locally and interact with Karen to read or compose emails.
  */
-<<<<<<< HEAD
-const readStoredValue = (key: string) => {
-  if (typeof window === "undefined") {
-    return "";
-  }
-
-  return window.localStorage.getItem(key) ?? "";
-};
-
-export default function GmailPluginPage() {
-  const [username, setUsername] = useState<string>(() => readStoredValue("gmail_username"));
-  const [appPassword, setAppPassword] = useState<string>(() => readStoredValue("gmail_app_password"));
-=======
 export default function GmailPluginPage() {
   const [username, setUsername] = useState<string>(() =>
     typeof window !== "undefined" ? localStorage.getItem("gmail_username") || "" : ""
@@ -41,7 +25,6 @@
   const [appPassword, setAppPassword] = useState<string>(() =>
     typeof window !== "undefined" ? localStorage.getItem("gmail_app_password") || "" : ""
   );
->>>>>>> b046e5d7
 
   const saveCreds = () => {
     if (typeof window === "undefined") {
