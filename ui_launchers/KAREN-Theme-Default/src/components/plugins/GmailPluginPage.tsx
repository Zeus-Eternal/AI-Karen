--- conflicted
+++ resolved
@@ -1,10 +1,7 @@
 
 "use client";
 
-<<<<<<< HEAD
-=======
 import * as React from 'react';
->>>>>>> 357a038d
 import { useState } from "react";
 import { Card, CardContent, CardDescription, CardHeader, CardTitle, CardFooter } from "@/components/ui/card";
 import ResponsiveCardGrid from "@/components/ui/responsive-card-grid";
@@ -22,27 +19,12 @@
  * credentials locally and interact with Karen to read or compose emails.
  */
 export default function GmailPluginPage() {
-<<<<<<< HEAD
-  const [username, setUsername] = useState<string>(() => {
-    if (typeof window === "undefined") {
-      return "";
-    }
-    return localStorage.getItem("gmail_username") ?? "";
-  });
-  const [appPassword, setAppPassword] = useState<string>(() => {
-    if (typeof window === "undefined") {
-      return "";
-    }
-    return localStorage.getItem("gmail_app_password") ?? "";
-  });
-=======
   const [username, setUsername] = useState<string>(() =>
     typeof window !== "undefined" ? localStorage.getItem("gmail_username") || "" : ""
   );
   const [appPassword, setAppPassword] = useState<string>(() =>
     typeof window !== "undefined" ? localStorage.getItem("gmail_app_password") || "" : ""
   );
->>>>>>> 357a038d
 
   const saveCreds = () => {
     if (typeof window === "undefined") {
@@ -194,16 +176,12 @@
         <CardContent className="space-y-4">
           <div className="space-y-1.5">
             <Label htmlFor="gmail-signature">Default Email Signature</Label>
-<<<<<<< HEAD
-            <Textarea id="gmail-signature" placeholder="e.g., Best regards, [Your Name]" rows={3} disabled />
-=======
             <Textarea
               id="gmail-signature"
               placeholder="e.g., Best regards, [Your Name]"
               rows={3}
               disabled
             />
->>>>>>> 357a038d
           </div>
           <div className="space-y-1.5">
             <Label htmlFor="gmail-notifications">Notification Preferences for Gmail</Label>
