"use client";

<<<<<<< HEAD
import * as React from "react";
import { useMemo, useState } from "react";
=======
import * as React from 'react';
import { useState } from 'react';
>>>>>>> bd9ab7c6
import { Card, CardContent, CardDescription, CardHeader, CardTitle, CardFooter } from "@/components/ui/card";
import { Button } from "@/components/ui/button";
import { Input } from "@/components/ui/input";
import { Label } from "@/components/ui/label";
import { CloudSun, AlertTriangle, Info, Save, KeyRound } from "lucide-react";
import { Alert, AlertDescription, AlertTitle } from "@/components/ui/alert";
import { alertClassName } from "./utils/alertVariants";
import { Select, SelectContent, SelectItem, SelectTrigger, SelectValue } from "@/components/ui/select";
import type { KarenSettings, TemperatureUnit, WeatherServiceOption } from "@/lib/types";
import { KAREN_SETTINGS_LS_KEY, DEFAULT_KAREN_SETTINGS } from "@/lib/constants";
import { useToast } from "@/hooks/use-toast";
import { Separator } from '../ui/separator';
/**
 * @file WeatherPluginPage.tsx
 * @description Page for configuring Weather Service settings for Karen AI.
 * When the backend provides an OPENWEATHER_API_KEY environment variable,
 * live weather data is fetched from OpenWeatherMap. Otherwise, mocked
 * responses are used. This page lets users set preferences for the future
 * full integration.
 */
<<<<<<< HEAD
const useInitialSettings = () =>
  useMemo<Pick<
    KarenSettings,
    "temperatureUnit" | "weatherService" | "weatherApiKey" | "defaultWeatherLocation"
  >>(() => {
    const fallbackSettings = {
=======
export default function WeatherPluginPage() {
  const [settings, setSettings] = useState<Pick<KarenSettings, 'temperatureUnit' | 'weatherService' | 'weatherApiKey' | 'defaultWeatherLocation'>>(() => {
    const defaults = {
>>>>>>> bd9ab7c6
      temperatureUnit: DEFAULT_KAREN_SETTINGS.temperatureUnit,
      weatherService: DEFAULT_KAREN_SETTINGS.weatherService,
      weatherApiKey: DEFAULT_KAREN_SETTINGS.weatherApiKey,
      defaultWeatherLocation: DEFAULT_KAREN_SETTINGS.defaultWeatherLocation,
    };

<<<<<<< HEAD
    if (typeof window === "undefined") {
      return fallbackSettings;
=======
    if (typeof window === 'undefined') {
      return defaults;
>>>>>>> bd9ab7c6
    }

    try {
      const storedSettingsStr = window.localStorage.getItem(KAREN_SETTINGS_LS_KEY);
      if (!storedSettingsStr) {
<<<<<<< HEAD
        return fallbackSettings;
      }

      const parsedSettings: Partial<KarenSettings> = JSON.parse(storedSettingsStr);
      return {
        temperatureUnit:
          parsedSettings.temperatureUnit ?? DEFAULT_KAREN_SETTINGS.temperatureUnit,
        weatherService:
          parsedSettings.weatherService ?? DEFAULT_KAREN_SETTINGS.weatherService,
        weatherApiKey:
          parsedSettings.weatherApiKey ?? DEFAULT_KAREN_SETTINGS.weatherApiKey,
        defaultWeatherLocation:
          parsedSettings.defaultWeatherLocation ?? DEFAULT_KAREN_SETTINGS.defaultWeatherLocation,
      };
    } catch (error) {
      console.warn("Failed to parse stored weather settings", error);
      return fallbackSettings;
    }
  }, []);

export default function WeatherPluginPage() {
  const initialSettings = useInitialSettings();
  const [settings, setSettings] = useState(initialSettings);
=======
        return defaults;
      }

      const parsedSettings: Partial<KarenSettings> = JSON.parse(storedSettingsStr);

      return {
        ...defaults,
        temperatureUnit: parsedSettings.temperatureUnit || defaults.temperatureUnit,
        weatherService: parsedSettings.weatherService || defaults.weatherService,
        weatherApiKey:
          typeof parsedSettings.weatherApiKey === 'string'
            ? parsedSettings.weatherApiKey
            : defaults.weatherApiKey,
        defaultWeatherLocation:
          typeof parsedSettings.defaultWeatherLocation === 'string' && parsedSettings.defaultWeatherLocation.trim()
            ? parsedSettings.defaultWeatherLocation
            : defaults.defaultWeatherLocation,
      };
    } catch (error) {
      console.error('Failed to read stored weather settings:', error);
      return defaults;
    }
  });
>>>>>>> bd9ab7c6

  const { toast } = useToast();
  const handleUnitChange = (unit: TemperatureUnit) => {
    setSettings(prev => ({ ...prev, temperatureUnit: unit }));
  };
  const handleServiceChange = (service: WeatherServiceOption) => {
    setSettings(prev => ({
      ...prev,
      weatherService: service,
      // Reset API key if switching away from custom_api, or if custom_api is selected and no key was there
      weatherApiKey: service === 'custom_api' ? (prev.weatherApiKey || '') : null
    }));
  };
  const savePreferences = () => {
    try {
      const storedSettingsStr = window.localStorage.getItem(KAREN_SETTINGS_LS_KEY);
      let currentFullSettings: KarenSettings = { ...DEFAULT_KAREN_SETTINGS };
      if (storedSettingsStr) {
        currentFullSettings = { ...currentFullSettings, ...JSON.parse(storedSettingsStr) };
      }
      const updatedSettings: KarenSettings = {
        ...currentFullSettings,
        temperatureUnit: settings.temperatureUnit,
        weatherService: settings.weatherService,
        weatherApiKey: ['custom_api', 'openweather'].includes(settings.weatherService)
          ? settings.weatherApiKey
          : null,
        defaultWeatherLocation: settings.defaultWeatherLocation,
      };
      window.localStorage.setItem(KAREN_SETTINGS_LS_KEY, JSON.stringify(updatedSettings));
      toast({
        title: "Weather Preferences Saved",
        description: "Your weather service settings have been updated.",
      });
    } catch (error) {
<<<<<<< HEAD
      console.error("Failed to save weather preferences", error);
=======
      console.error('Failed to save weather preferences:', error);
>>>>>>> bd9ab7c6
      toast({
        variant: "destructive",
        title: "Save Error",
        description: "Could not save weather preferences.",
      });
    }
  };
  return (
    <div className="space-y-8">
      <div className="flex items-center space-x-3">
        <CloudSun className="h-8 w-8 text-primary " />
        <div>
          <h2 className="text-2xl font-semibold tracking-tight">Weather Service Configuration</h2>
          <p className="text-sm text-muted-foreground md:text-base lg:text-lg">
            Configure how Karen AI fetches and displays weather information.
          </p>
        </div>
      </div>
       <Alert>
        <Info className="h-4 w-4 " />
        <AlertTitle>How to Use Weather Features</AlertTitle>
        <AlertDescription>
          Ask Karen for the weather in a specific location directly in the chat (e.g., "What's the weather in London?").
          She can use different services based on your configuration below. The "Default Location" can be used if you ask for weather without specifying a place.
        </AlertDescription>
      </Alert>
      <Card>
        <CardHeader>
          <CardTitle className="text-lg">Weather Service & Preferences</CardTitle>
          <CardDescription>
            Choose your weather data source and display preferences.
          </CardDescription>
        </CardHeader>
        <CardContent className="space-y-6">
          <div className="space-y-2">
            <Label htmlFor="weather-service-select">Weather Service Source</Label>
            <Select
              value={settings.weatherService}
              onValueChange={(value) => handleServiceChange(value as WeatherServiceOption)}
            >
              <SelectTrigger id="weather-service-select">
                <SelectValue placeholder="Select a weather service" />
              </SelectTrigger>
              <SelectContent>
                <SelectItem value="wttr_in">wttr.in (Free, Recommended)</SelectItem>
                <SelectItem value="openweather">OpenWeatherMap</SelectItem>
                <SelectItem value="custom_api">Custom API (Conceptual)</SelectItem>
              </SelectContent>
            </Select>
            <p className="text-xs text-muted-foreground sm:text-sm md:text-base">
              Select the service Karen should use. "Custom API" is a placeholder for future integration with services requiring an API key.
            </p>
          </div>
          {['custom_api', 'openweather'].includes(settings.weatherService) && (
            <div className="space-y-2 pl-4 border-l-2 border-primary/20 py-3">
              <Label htmlFor="weather-api-key" className="flex items-center"><KeyRound className="mr-2 h-4 w-4 text-primary/80 "/>Weather API Key</Label>
              <Input
                id="weather-api-key"
                type="password"
                value={settings.weatherApiKey || ''}
                onChange={(e) => setSettings(prev => ({ ...prev, weatherApiKey: e.target.value }))}
                placeholder="Enter your API key"
                disabled /* Keep disabled until actual service logic is implemented */
              />
              <p className="text-xs text-muted-foreground sm:text-sm md:text-base">
                API key usage requires backend support for the selected service.
              </p>
            </div>
          )}
          <Separator />
          <div className="space-y-2">
            <Label htmlFor="default-weather-location">Default Weather Location (Optional)</Label>
            <Input
              id="default-weather-location"
              value={settings.defaultWeatherLocation || ''}
              onChange={(e) => setSettings(prev => ({ ...prev, defaultWeatherLocation: e.target.value.trim() ? e.target.value : null }))}
              placeholder="e.g., London, UK or New York, US"
            />
            <p className="text-xs text-muted-foreground sm:text-sm md:text-base">
              If set, Karen can use this location if you ask for weather without specifying a place.
            </p>
          </div>
          <Separator />
          <div className="space-y-2">
            <Label>Preferred Temperature Unit</Label>
            <div className="flex items-center space-x-2">
                <Button
                  variant={settings.temperatureUnit === 'C' ? 'default' : 'outline'}
                  size="sm"
                  onClick={() => handleUnitChange('C')}
                  className="rounded-md"
                >
                  Celsius (°C)
                </Button>
                <Button
                  variant={settings.temperatureUnit === 'F' ? 'default' : 'outline'}
                  size="sm"
                  onClick={() => handleUnitChange('F')}
                  className="rounded-md"
                >
                  Fahrenheit (°F)
                </Button>
            </div>
            <p className="text-xs text-muted-foreground sm:text-sm md:text-base">
              This preference will be used when Karen reports the weather.
            </p>
          </div>
        </CardContent>
        <CardFooter className="flex justify-end">
          <Button onClick={savePreferences}>
            <Save className="mr-2 h-4 w-4 " /> Save Weather Preferences
          </Button>
        </CardFooter>
      </Card>
      <Alert className={alertClassName("destructive")}>
        <AlertTriangle className="h-4 w-4 " />
        <AlertTitle>About Weather Integration</AlertTitle>
        <AlertDescription>
          <p>
            If the backend is configured with a valid <code>OPENWEATHER_API_KEY</code>,
            Karen will fetch live weather data from OpenWeatherMap. Without it,
            the plugin returns mocked results for demo purposes.
          </p>
          <p className="mt-1 text-xs sm:text-sm md:text-base">
            without specifying a city.
          </p>
        </AlertDescription>
      </Alert>
    </div>
  );
}<|MERGE_RESOLUTION|>--- conflicted
+++ resolved
@@ -1,12 +1,7 @@
 "use client";
 
-<<<<<<< HEAD
-import * as React from "react";
-import { useMemo, useState } from "react";
-=======
 import * as React from 'react';
 import { useState } from 'react';
->>>>>>> bd9ab7c6
 import { Card, CardContent, CardDescription, CardHeader, CardTitle, CardFooter } from "@/components/ui/card";
 import { Button } from "@/components/ui/button";
 import { Input } from "@/components/ui/input";
@@ -27,61 +22,22 @@
  * responses are used. This page lets users set preferences for the future
  * full integration.
  */
-<<<<<<< HEAD
-const useInitialSettings = () =>
-  useMemo<Pick<
-    KarenSettings,
-    "temperatureUnit" | "weatherService" | "weatherApiKey" | "defaultWeatherLocation"
-  >>(() => {
-    const fallbackSettings = {
-=======
 export default function WeatherPluginPage() {
   const [settings, setSettings] = useState<Pick<KarenSettings, 'temperatureUnit' | 'weatherService' | 'weatherApiKey' | 'defaultWeatherLocation'>>(() => {
     const defaults = {
->>>>>>> bd9ab7c6
       temperatureUnit: DEFAULT_KAREN_SETTINGS.temperatureUnit,
       weatherService: DEFAULT_KAREN_SETTINGS.weatherService,
       weatherApiKey: DEFAULT_KAREN_SETTINGS.weatherApiKey,
       defaultWeatherLocation: DEFAULT_KAREN_SETTINGS.defaultWeatherLocation,
     };
 
-<<<<<<< HEAD
-    if (typeof window === "undefined") {
-      return fallbackSettings;
-=======
     if (typeof window === 'undefined') {
       return defaults;
->>>>>>> bd9ab7c6
     }
 
     try {
       const storedSettingsStr = window.localStorage.getItem(KAREN_SETTINGS_LS_KEY);
       if (!storedSettingsStr) {
-<<<<<<< HEAD
-        return fallbackSettings;
-      }
-
-      const parsedSettings: Partial<KarenSettings> = JSON.parse(storedSettingsStr);
-      return {
-        temperatureUnit:
-          parsedSettings.temperatureUnit ?? DEFAULT_KAREN_SETTINGS.temperatureUnit,
-        weatherService:
-          parsedSettings.weatherService ?? DEFAULT_KAREN_SETTINGS.weatherService,
-        weatherApiKey:
-          parsedSettings.weatherApiKey ?? DEFAULT_KAREN_SETTINGS.weatherApiKey,
-        defaultWeatherLocation:
-          parsedSettings.defaultWeatherLocation ?? DEFAULT_KAREN_SETTINGS.defaultWeatherLocation,
-      };
-    } catch (error) {
-      console.warn("Failed to parse stored weather settings", error);
-      return fallbackSettings;
-    }
-  }, []);
-
-export default function WeatherPluginPage() {
-  const initialSettings = useInitialSettings();
-  const [settings, setSettings] = useState(initialSettings);
-=======
         return defaults;
       }
 
@@ -105,7 +61,6 @@
       return defaults;
     }
   });
->>>>>>> bd9ab7c6
 
   const { toast } = useToast();
   const handleUnitChange = (unit: TemperatureUnit) => {
@@ -141,11 +96,7 @@
         description: "Your weather service settings have been updated.",
       });
     } catch (error) {
-<<<<<<< HEAD
-      console.error("Failed to save weather preferences", error);
-=======
       console.error('Failed to save weather preferences:', error);
->>>>>>> bd9ab7c6
       toast({
         variant: "destructive",
         title: "Save Error",
