--- conflicted
+++ resolved
@@ -31,10 +31,7 @@
   SelectValue,
 } from "@/components/ui/select";
 import { Separator } from "@/components/ui/separator";
-<<<<<<< HEAD
-=======
-
->>>>>>> ffd6098b
+
 /**
  * @file DateTimePluginPage.tsx
  * @description Page describing Karen AI's Date & Time services, the services used, and conceptual options for future enhancements.
