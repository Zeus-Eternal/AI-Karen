// ui_launchers/KAREN-Theme-Default/src/components/files/MultimediaPreview.tsx
"use client";

import React, { useState, useMemo } from "react";
import { AgCharts } from "ag-charts-react";
import type { AgChartOptions } from "ag-charts-community";

import {
  Image as ImageIcon,
  ZoomOut,
  ZoomIn,
  RotateCw,
  Music,
  Pause,
  Play,
  VolumeX,
  Volume2,
  Video as VideoIcon,
  FileText,
  Eye,
  HardDrive,
  Clock,
  Shield,
  Maximize2,
  Download,
  Tag,
  Info,
} from "lucide-react";

import { Button } from "@/components/ui/button";
import { Card, CardContent, CardHeader, CardTitle } from "@/components/ui/card";
import { Badge } from "@/components/ui/badge";
import { Tabs, TabsContent, TabsList, TabsTrigger } from "@/components/ui/tabs";
import { Progress } from "@/components/ui/progress";
import { cn } from "@/lib/utils";
import type { FileMetadata } from "./FileMetadataGrid";

/* ------------------------------------------------------------------ */
/* Types                                                               */
/* ------------------------------------------------------------------ */

interface MultimediaAnalysis {
  image_analysis?: {
    objects_detected: Array<{
      label: string;
      confidence: number;
      bbox: number[];
      description: string;
    }>;
    faces_detected: Array<{
      confidence: number;
      bbox: number[];
      age_estimate?: number;
      emotion?: string;
    }>;
    text_extracted?: string;
    scene_description?: string;
    dominant_colors: string[];
    image_properties: {
      format: string;
      mode: string;
      size: number[];
      has_transparency: boolean;
    };
    confidence_scores: Record<string, number>;
  };
  audio_analysis?: {
    transcription?: string;
    language_detected?: string;
    speaker_count?: number;
    audio_properties: Record<string, unknown>;
    sentiment_analysis?: {
      overall: "positive" | "negative" | "neutral" | string;
      confidence: number;
    };
  };
  video_analysis?: {
    frame_analysis: Array<{
      frame_path: string;
      timestamp: number;
      objects_detected: unknown[];
      scene_description: string;
    }>;
    video_properties: Record<string, unknown>;
    scene_changes: number[];
    key_frames: string[];
  };
  content_moderation?: {
    is_safe: boolean;
    confidence: number;
    categories_detected: string[];
    moderation_labels: string[];
    recommended_action: string;
  };
}

interface MultimediaPreviewProps {
  file: FileMetadata;
  analysis?: MultimediaAnalysis;
  onDownload?: (fileId: string) => void;
  onFullscreen?: (fileId: string) => void;
  className?: string;
}

/* ------------------------------------------------------------------ */
/* Helpers                                                             */
/* ------------------------------------------------------------------ */

const formatFileSize = (bytes: number): string => {
  if (!Number.isFinite(bytes) || bytes <= 0) return "0 B";
  const k = 1024;
  const sizes = ["B", "KB", "MB", "GB", "TB"];
  const i = Math.min(Math.floor(Math.log(bytes) / Math.log(k)), sizes.length - 1);
  return `${parseFloat((bytes / Math.pow(k, i)).toFixed(2))} ${sizes[i]}`;
};

const formatDate = (dateString: string): string => {
  try {
    const d = new Date(dateString);
    if (Number.isNaN(d.getTime())) return dateString;
    return d.toLocaleDateString("en-US", {
      year: "numeric",
      month: "long",
      day: "numeric",
      hour: "2-digit",
      minute: "2-digit",
    });
  } catch {
    return dateString;
  }
};

/* ------------------------------------------------------------------ */
/* Image Preview                                                       */
/* ------------------------------------------------------------------ */

const ImagePreview: React.FC<{
  file: FileMetadata;
  analysis?: MultimediaAnalysis["image_analysis"];
}> = ({ file, analysis }) => {
  const [zoom, setZoom] = useState(1);
  const [rotation, setRotation] = useState(0);

  const confidenceScores = analysis?.confidence_scores;
<<<<<<< HEAD
=======

>>>>>>> 127badc4
  const confidenceChartOptions = useMemo<AgChartOptions>(() => {
    if (!confidenceScores) return { data: [], series: [] };
    const data = Object.entries(confidenceScores).map(([key, value]) => ({
      category: key.replace(/_/g, " ").toUpperCase(),
      confidence: Math.round((value ?? 0) * 100),
    }));
    const opts: AgChartOptions = {
      data,
      series: [
        {
          type: "bar",
          xKey: "category",
          yKey: "confidence",
        } as unknown,
      ],
      axes: [
        {
          type: "category",
          position: "bottom",
          title: { text: "Analysis Type" },
        } as unknown,
        {
          type: "number",
          position: "left",
          title: { text: "Confidence (%)" },
          min: 0,
          max: 100,
        } as unknown,
      ],
      title: { text: "Analysis Confidence Scores" },
      height: 300,
    };
    return opts;
  }, [confidenceScores]);

  return (
    <div className="space-y-4">
      {/* Image Viewer */}
      <Card>
        <CardHeader>
          <div className="flex items-center justify-between">
            <CardTitle className="flex items-center gap-2">
              <ImageIcon className="h-5 w-5" />
              Image Preview
            </CardTitle>
            <div className="flex items-center gap-2">
              <Button
                variant="outline"
                size="sm"
                onClick={() => setZoom((z) => Math.max(0.5, Number((z - 0.25).toFixed(2))))}
                aria-label="Zoom out"
              >
                <ZoomOut className="h-4 w-4" />
              </Button>
              <span className="text-sm font-mono">{Math.round(zoom * 100)}%</span>
              <Button
                variant="outline"
                size="sm"
                onClick={() => setZoom((z) => Math.min(3, Number((z + 0.25).toFixed(2))))}
                aria-label="Zoom in"
              >
                <ZoomIn className="h-4 w-4" />
              </Button>
              <Button
                variant="outline"
                size="sm"
                onClick={() => setRotation((r) => (r + 90) % 360)}
                aria-label="Rotate"
              >
                <RotateCw className="h-4 w-4" />
              </Button>
            </div>
          </div>
        </CardHeader>
        <CardContent>
          <div className="flex justify-center bg-muted rounded-lg p-4 overflow-auto max-h-96">
            <img
              src={`/api/files/${file.file_id}/thumbnail`}
              alt={file.filename}
              className="max-w-full h-auto"
              style={{
                transform: `scale(${zoom}) rotate(${rotation}deg)`,
                transition: "transform 0.2s ease",
              }}
              onError={(e) => {
                (e.target as HTMLImageElement).src = "/placeholder-image.png";
              }}
            />
          </div>
        </CardContent>
      </Card>

      {/* Analysis Results */}
      {analysis && (
        <Tabs defaultValue="objects" className="w-full">
          <TabsList className="grid w-full grid-cols-4">
            <TabsTrigger value="objects">Objects</TabsTrigger>
            <TabsTrigger value="text">Text</TabsTrigger>
            <TabsTrigger value="colors">Colors</TabsTrigger>
            <TabsTrigger value="confidence">Confidence</TabsTrigger>
          </TabsList>

          <TabsContent value="objects" className="space-y-4">
            <Card>
              <CardHeader>
                <CardTitle>Detected Objects</CardTitle>
              </CardHeader>
              <CardContent>
                {analysis.objects_detected?.length ? (
                  <div className="space-y-2">
                    {analysis.objects_detected.map((obj, index) => (
                      <div
                        key={`${obj.label}-${index}`}
                        className="flex items-center justify-between p-2 border rounded"
                      >
                        <div>
                          <span className="font-medium">{obj.label}</span>
                          {obj.description && (
                            <p className="text-sm text-muted-foreground">{obj.description}</p>
                          )}
                        </div>
                        <Badge variant="secondary">{Math.round(obj.confidence * 100)}%</Badge>
                      </div>
                    ))}
                  </div>
                ) : (
                  <p className="text-muted-foreground">No objects detected</p>
                )}
              </CardContent>
            </Card>
          </TabsContent>

          <TabsContent value="text" className="space-y-4">
            <Card>
              <CardHeader>
                <CardTitle>Extracted Text</CardTitle>
              </CardHeader>
              <CardContent>
                {analysis.text_extracted ? (
                  <div className="bg-muted p-4 rounded-lg">
                    <pre className="whitespace-pre-wrap text-sm">{analysis.text_extracted}</pre>
                  </div>
                ) : (
                  <p className="text-muted-foreground">No text detected in image</p>
                )}
              </CardContent>
            </Card>

            {analysis.scene_description && (
              <Card>
                <CardHeader>
                  <CardTitle>Scene Description</CardTitle>
                </CardHeader>
                <CardContent>
                  <p>{analysis.scene_description}</p>
                </CardContent>
              </Card>
            )}
          </TabsContent>

          <TabsContent value="colors" className="space-y-4">
            <Card>
              <CardHeader>
                <CardTitle>Color Analysis</CardTitle>
              </CardHeader>
              <CardContent>
                <div className="flex flex-wrap gap-2">
                  {analysis.dominant_colors?.length ? (
                    analysis.dominant_colors.map((color, index) => (
                      <Badge key={`${color}-${index}`} variant="outline" className="capitalize">
                        {color.replace(/-/g, " ")}
                      </Badge>
                    ))
                  ) : (
                    <p className="text-muted-foreground">No color data available</p>
                  )}
                </div>
              </CardContent>
            </Card>
          </TabsContent>

          <TabsContent value="confidence" className="space-y-4">
            <Card>
              <CardHeader>
                <CardTitle>Analysis Confidence</CardTitle>
              </CardHeader>
              <CardContent>
                {analysis.confidence_scores && Object.keys(analysis.confidence_scores).length > 0 ? (
                  <AgCharts options={confidenceChartOptions} />
                ) : (
                  <p className="text-muted-foreground">No confidence data available</p>
                )}
              </CardContent>
            </Card>
          </TabsContent>
        </Tabs>
      )}
    </div>
  );
};

/* ------------------------------------------------------------------ */
/* Audio Preview                                                       */
/* ------------------------------------------------------------------ */

const AudioPreview: React.FC<{
  file: FileMetadata;
  analysis?: MultimediaAnalysis["audio_analysis"];
}> = ({ file, analysis }) => {
  const [isPlaying, setIsPlaying] = useState(false);
  const [isMuted, setIsMuted] = useState(false);
  const [progress, setProgress] = useState(0);

  // Simple progress demo – real impl would wire to <audio> events
  const handleTimeUpdate = (e: React.SyntheticEvent<HTMLAudioElement>) => {
    const el = e.currentTarget;
    if (!el.duration || Number.isNaN(el.duration)) return;
    setProgress((el.currentTime / el.duration) * 100);
  };

  return (
    <div className="space-y-4">
      {/* Audio Player */}
      <Card>
        <CardHeader>
          <CardTitle className="flex items-center gap-2">
            <Music className="h-5 w-5" />
            Audio Preview
          </CardTitle>
        </CardHeader>
        <CardContent>
          <div className="space-y-4">
            <div className="flex items-center gap-4">
              <Button
                variant="outline"
                size="sm"
                onClick={() => setIsPlaying((p) => !p)}
                aria-label={isPlaying ? "Pause" : "Play"}
              >
                {isPlaying ? <Pause className="h-4 w-4" /> : <Play className="h-4 w-4" />}
              </Button>
              <Button
                variant="outline"
                size="sm"
                onClick={() => setIsMuted((m) => !m)}
                aria-label={isMuted ? "Unmute" : "Mute"}
              >
                {isMuted ? <VolumeX className="h-4 w-4" /> : <Volume2 className="h-4 w-4" />}
              </Button>
              <div className="flex-1">
                <Progress value={progress} className="h-2" />
              </div>
            </div>

            <audio
              controls
              className="w-full"
              src={`/api/files/${file.file_id}/download`}
              muted={isMuted}
              onTimeUpdate={handleTimeUpdate}
              onPlay={() => setIsPlaying(true)}
              onPause={() => setIsPlaying(false)}
              onError={() => console.error("Audio playback error")}
            >
              Your browser does not support the audio element.
            </audio>
          </div>
        </CardContent>
      </Card>

      {/* Analysis Results */}
      {analysis && (
        <Tabs defaultValue="transcription" className="w-full">
          <TabsList className="grid w-full grid-cols-3">
            <TabsTrigger value="transcription">Transcription</TabsTrigger>
            <TabsTrigger value="properties">Properties</TabsTrigger>
            <TabsTrigger value="sentiment">Sentiment</TabsTrigger>
          </TabsList>

          <TabsContent value="transcription" className="space-y-4">
            <Card>
              <CardHeader>
                <CardTitle>Speech Transcription</CardTitle>
              </CardHeader>
              <CardContent>
                {analysis.transcription ? (
                  <div className="bg-muted p-4 rounded-lg">
                    <p className="whitespace-pre-wrap">{analysis.transcription}</p>
                  </div>
                ) : (
                  <p className="text-muted-foreground">No transcription available</p>
                )}

                {analysis.language_detected && (
                  <div className="mt-4">
                    <Badge variant="secondary">
                      Language: {analysis.language_detected.toUpperCase()}
                    </Badge>
                  </div>
                )}
              </CardContent>
            </Card>
          </TabsContent>

          <TabsContent value="properties" className="space-y-4">
            <Card>
              <CardHeader>
                <CardTitle>Audio Properties</CardTitle>
              </CardHeader>
            </Card>
            <Card>
              <CardContent>
                <div className="grid grid-cols-2 gap-4">
                  {Object.entries(analysis.audio_properties || {}).map(([key, value]) => (
                    <div key={key} className="flex justify-between">
                      <span className="capitalize">{key.replace(/_/g, " ")}:</span>
                      <span className="font-mono">{String(value)}</span>
                    </div>
                  ))}
                  {typeof analysis.speaker_count === "number" && (
                    <div className="flex justify-between">
                      <span>Speakers:</span>
                      <span className="font-mono">{analysis.speaker_count}</span>
                    </div>
                  )}
                </div>
              </CardContent>
            </Card>
          </TabsContent>

          <TabsContent value="sentiment" className="space-y-4">
            <Card>
              <CardHeader>
                <CardTitle>Sentiment Analysis</CardTitle>
              </CardHeader>
              <CardContent>
                {analysis.sentiment_analysis ? (
                  <div className="space-y-4">
                    <div className="flex items-center justify-between">
                      <span>Overall Sentiment:</span>
                      <Badge
                        variant="secondary"
                        className={cn(
                          analysis.sentiment_analysis.overall === "positive" &&
                            "bg-green-100 text-green-800",
                          analysis.sentiment_analysis.overall === "negative" &&
                            "bg-red-100 text-red-800",
                          analysis.sentiment_analysis.overall === "neutral" &&
                            "bg-gray-100 text-gray-800"
                        )}
                      >
                        {analysis.sentiment_analysis.overall}
                      </Badge>
                    </div>
                    <div>
                      <span>Confidence:</span>
                      <Progress
                        value={(analysis.sentiment_analysis.confidence ?? 0) * 100}
                        className="mt-2"
                      />
                      <span className="text-sm text-muted-foreground">
                        {Math.round((analysis.sentiment_analysis.confidence ?? 0) * 100)}%
                      </span>
                    </div>
                  </div>
                ) : (
                  <p className="text-muted-foreground">No sentiment analysis available</p>
                )}
              </CardContent>
            </Card>
          </TabsContent>
        </Tabs>
      )}
    </div>
  );
};

/* ------------------------------------------------------------------ */
/* Video Preview                                                       */
/* ------------------------------------------------------------------ */

const VideoPreview: React.FC<{
  file: FileMetadata;
  analysis?: MultimediaAnalysis["video_analysis"];
}> = ({ file, analysis }) => {
  return (
    <div className="space-y-4">
      {/* Video Player */}
      <Card>
        <CardHeader>
          <CardTitle className="flex items-center gap-2">
            <VideoIcon className="h-5 w-5" />
            Video Preview
          </CardTitle>
        </CardHeader>
        <CardContent>
          <video
            controls
            className="w-full max-h-96 bg-black rounded"
            src={`/api/files/${file.file_id}/download`}
            onError={() => console.error("Video playback error")}
          >
            Your browser does not support the video element.
          </video>
        </CardContent>
      </Card>

      {/* Analysis Results */}
      {analysis && (
        <Tabs defaultValue="frames" className="w-full">
          <TabsList className="grid w-full grid-cols-2">
            <TabsTrigger value="frames">Key Frames</TabsTrigger>
            <TabsTrigger value="properties">Properties</TabsTrigger>
          </TabsList>

          <TabsContent value="frames" className="space-y-4">
            <Card>
              <CardHeader>
                <CardTitle>Key Frames Analysis</CardTitle>
              </CardHeader>
              <CardContent>
                {analysis.frame_analysis?.length ? (
                  <div className="grid grid-cols-2 md:grid-cols-3 gap-4">
                    {analysis.frame_analysis.map((frame, index) => (
                      <div key={`${frame.frame_path}-${index}`} className="space-y-2">
                        <div className="aspect-video bg-muted rounded flex items-center justify-center">
                          {/* Placeholder (could render frame.thumbnail if provided) */}
                          <VideoIcon className="h-8 w-8 text-muted-foreground" />
                        </div>
                        <div className="text-sm">
                          <p className="font-medium">Frame {index + 1}</p>
                          <p className="text-muted-foreground">{frame.timestamp.toFixed(2)}s</p>
                          <p className="text-xs">{frame.scene_description}</p>
                        </div>
                      </div>
                    ))}
                  </div>
                ) : (
                  <p className="text-muted-foreground">No frame analysis available</p>
                )}
              </CardContent>
            </Card>
          </TabsContent>

          <TabsContent value="properties" className="space-y-4">
            <Card>
              <CardHeader>
                <CardTitle>Video Properties</CardTitle>
              </CardHeader>
              <CardContent>
                <div className="grid grid-cols-2 gap-4">
                  {Object.entries(analysis.video_properties || {}).map(([key, value]) => (
                    <div key={key} className="flex justify-between">
                      <span className="capitalize">{key.replace(/_/g, " ")}:</span>
                      <span className="font-mono">{String(value)}</span>
                    </div>
                  ))}
                </div>
              </CardContent>
            </Card>
          </TabsContent>
        </Tabs>
      )}
    </div>
  );
};

/* ------------------------------------------------------------------ */
/* Main Component                                                      */
/* ------------------------------------------------------------------ */

export const MultimediaPreview: React.FC<MultimediaPreviewProps> = ({
  file,
  analysis,
  onDownload,
  onFullscreen,
  className,
}) => {
  const renderPreview = () => {
    switch (file.file_type) {
      case "image":
        return <ImagePreview file={file} analysis={analysis?.image_analysis} />;
      case "audio":
        return <AudioPreview file={file} analysis={analysis?.audio_analysis} />;
      case "video":
        return <VideoPreview file={file} analysis={analysis?.video_analysis} />;
      default:
        return (
          <Card>
            <CardContent className="p-8 text-center">
              <FileText className="h-12 w-12 mx-auto mb-4 text-muted-foreground" />
              <p className="text-muted-foreground">No preview available for this file type.</p>
            </CardContent>
          </Card>
        );
    }
  };

  return (
    <div className={cn("w-full space-y-6", className)}>
      {/* File Header */}
      <Card>
        <CardHeader>
          <div className="flex items-center justify-between">
            <div className="space-y-1">
              <CardTitle className="flex items-center gap-2">
                <Eye className="h-5 w-5" />
                {file.filename}
              </CardTitle>
              <div className="flex flex-wrap items-center gap-4 text-sm text-muted-foreground">
                <span className="flex items-center gap-1">
                  <HardDrive className="h-4 w-4" />
                  {formatFileSize(file.file_size)}
                </span>
                <span className="flex items-center gap-1">
                  <Clock className="h-4 w-4" />
                  {formatDate(file.upload_timestamp)}
                </span>
                {file.security_scan_result && (
                  <span className="flex items-center gap-1">
                    <Shield className="h-4 w-4" />
                    <Badge
                      variant="secondary"
                      className={cn(
                        file.security_scan_result === "safe" && "bg-green-100 text-green-800",
                        file.security_scan_result === "suspicious" &&
                          "bg-yellow-100 text-yellow-800",
                        file.security_scan_result === "malicious" && "bg-red-100 text-red-800"
                      )}
                    >
                      {file.security_scan_result}
                    </Badge>
                  </span>
                )}
              </div>
            </div>

            <div className="flex items-center gap-2">
              {onFullscreen && (
                <Button
                  variant="outline"
                  size="sm"
                  onClick={() => onFullscreen(file.file_id)}
                  aria-label="Fullscreen"
                >
                  <Maximize2 className="h-4 w-4" />
                </Button>
              )}
              {onDownload && (
                <Button
                  variant="outline"
                  size="sm"
                  onClick={() => onDownload(file.file_id)}
                  aria-label="Download"
                >
                  <Download className="h-4 w-4" />
                </Button>
              )}
            </div>
          </div>
        </CardHeader>
      </Card>

      {/* File Tags */}
      {file.tags && file.tags.length > 0 && (
        <Card>
          <CardContent className="p-4">
            <div className="flex items-center gap-2">
              <Tag className="h-4 w-4 text-muted-foreground" />
              <span className="text-sm font-medium">Tags:</span>
              <div className="flex flex-wrap gap-1">
                {file.tags.map((tag, index) => (
                  <Badge key={`${tag}-${index}`} variant="outline">
                    {tag}
                  </Badge>
                ))}
              </div>
            </div>
          </CardContent>
        </Card>
      )}

      {/* Content Moderation Warning */}
      {analysis?.content_moderation && !analysis.content_moderation.is_safe && (
        <Card className="border-yellow-200 bg-yellow-50">
          <CardContent className="p-4">
            <div className="flex items-center gap-2 text-yellow-800">
              <Shield className="h-4 w-4" />
              <span className="font-medium">Content Warning</span>
            </div>
            <p className="text-sm text-yellow-700 mt-1">
              This content has been flagged by our moderation system.
              {" "}
              Recommended action: {analysis.content_moderation.recommended_action}
            </p>
            {analysis.content_moderation.categories_detected.length > 0 && (
              <div className="mt-2">
                <span className="text-xs text-yellow-600">Categories: </span>
                {analysis.content_moderation.categories_detected.map((category, index) => (
                  <Badge key={`${category}-${index}`} variant="outline" className="mr-1 text-yellow-700">
                    {category}
                  </Badge>
                ))}
              </div>
            )}
          </CardContent>
        </Card>
      )}

      {/* Preview Content */}
      {renderPreview()}

      {/* File Metadata */}
      <Card>
        <CardHeader>
          <CardTitle className="flex items-center gap-2">
            <Info className="h-5 w-5" />
            File Details
          </CardTitle>
        </CardHeader>
        <CardContent>
          <div className="grid grid-cols-2 md:grid-cols-3 gap-4 text-sm">
            <div>
              <span className="font-medium">MIME Type:</span>
              <p className="text-muted-foreground font-mono">{file.mime_type}</p>
            </div>
            <div>
              <span className="font-medium">Processing Status:</span>
              <p>
                <Badge
                  variant="secondary"
                  className={cn(
                    file.processing_status === "completed" && "bg-green-100 text-green-800",
                    file.processing_status === "processing" && "bg-blue-100 text-blue-800",
                    file.processing_status === "failed" && "bg-red-100 text-red-800"
                  )}
                >
                  {file.processing_status}
                </Badge>
              </p>
            </div>
            <div>
              <span className="font-medium">Features:</span>
              <div className="flex gap-1 mt-1 flex-wrap">
                {file.has_thumbnail && (
                  <Badge variant="outline" className="text-xs">
                    Thumbnail
                  </Badge>
                )}
                {file.preview_available && (
                  <Badge variant="outline" className="text-xs">
                    Preview
                  </Badge>
                )}
                {file.extracted_content_available && (
                  <Badge variant="outline" className="text-xs">
                    Text
                  </Badge>
                )}
              </div>
            </div>
          </div>
        </CardContent>
      </Card>
    </div>
  );
};

export default MultimediaPreview;<|MERGE_RESOLUTION|>--- conflicted
+++ resolved
@@ -142,10 +142,7 @@
   const [rotation, setRotation] = useState(0);
 
   const confidenceScores = analysis?.confidence_scores;
-<<<<<<< HEAD
-=======
-
->>>>>>> 127badc4
+
   const confidenceChartOptions = useMemo<AgChartOptions>(() => {
     if (!confidenceScores) return { data: [], series: [] };
     const data = Object.entries(confidenceScores).map(([key, value]) => ({
