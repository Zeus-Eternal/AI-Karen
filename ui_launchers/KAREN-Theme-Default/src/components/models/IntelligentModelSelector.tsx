--- conflicted
+++ resolved
@@ -380,18 +380,6 @@
   );
 
   const autoSelectionRef = useRef<string | null>(null);
-<<<<<<< HEAD
-  const autoSelectedModelId =
-    topRecommendation && topRecommendation.score > 60 ? topRecommendation.model.id : null;
-
-  const selectedModelId =
-    manualSelectedModelId ?? (autoSelect && autoSelectedModelId ? autoSelectedModelId : "");
-
-  const effectiveSelectedModelId = useMemo(
-    () => (autoSelect && autoSelectedModelId ? autoSelectedModelId : selectedModelId),
-    [autoSelect, autoSelectedModelId, selectedModelId]
-  );
-=======
 
   const autoSelectedModelId =
     autoSelect && topRecommendation && topRecommendation.score > 60
@@ -409,7 +397,6 @@
     }
     return '';
   }, [autoSelect, manualSelectedModelId, topRecommendation]);
->>>>>>> 2163b1f8
 
   useEffect(() => {
     if (autoSelect && autoSelectedModelId) {
@@ -419,11 +406,7 @@
         onModelSelect(recommendedId);
       }
     }
-<<<<<<< HEAD
-  }, [autoSelect, autoSelectedModelId, onModelSelect]);
-=======
   }, [autoSelect, topRecommendation, onModelSelect]);
->>>>>>> 2163b1f8
 
   const handleManualSelect = useCallback((modelId: string) => {
     setManualSelectedModelId(modelId);
@@ -432,25 +415,15 @@
 
   const handleAutoSelectChange = useCallback((checked: boolean) => {
     setAutoSelect(checked);
-<<<<<<< HEAD
-    if (!checked && !manualSelectedModelId && autoSelectedModelId) {
-      setManualSelectedModelId(autoSelectedModelId);
-      onModelSelect(autoSelectedModelId);
-=======
     if (!checked && !selectedModelId && topRecommendation && topRecommendation.score > 60) {
       setManualSelectedModelId(topRecommendation.model.id);
       onModelSelect(topRecommendation.model.id);
->>>>>>> 2163b1f8
     }
     if (checked) {
       setManualSelectedModelId(null);
       autoSelectionRef.current = null;
     }
-<<<<<<< HEAD
-  }, [manualSelectedModelId, autoSelectedModelId, onModelSelect]);
-=======
   }, [manualSelectedModelId, onModelSelect, topRecommendation]);
->>>>>>> 2163b1f8
 
   if (!contextAnalysis) {
     return (
