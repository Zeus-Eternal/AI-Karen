/**
 * Intelligent Model Selector - Production Grade
 *
 * AI-powered model selection with context analysis, cost optimization,
 * and performance predictions. Premium features for enterprise deployments.
 *
 * Features:
 * - Context-aware model recommendations
 * - Cost-performance optimization
 * - Real-time availability checking
 * - Fallback routing
 * - Usage analytics integration
 */

"use client";

import React, { useState, useEffect, useMemo, useCallback, useRef } from 'react';
import { Card, CardContent, CardDescription, CardHeader, CardTitle } from '@/components/ui/card';
import { Button } from '@/components/ui/button';
import { Badge } from '@/components/ui/badge';
import { Select, SelectContent, SelectItem, SelectTrigger, SelectValue } from '@/components/ui/select';
import { Slider } from '@/components/ui/slider';
import { Switch } from '@/components/ui/switch';
import { Label } from '@/components/ui/label';
import { Alert, AlertDescription } from '@/components/ui/alert';
import {
  Brain,
  Zap,
  DollarSign,
  TrendingUp,
  CheckCircle2,
  AlertTriangle,
  Info,
  Sparkles,
  ChevronDown,
  ChevronUp
} from 'lucide-react';

// ==================== Types ====================

export interface ModelOption {
  id: string;
  name: string;
  display_name: string;
  provider: string;
  capabilities: string[];
  pricing: {
    input_cost_per_1k: number;
    output_cost_per_1k: number;
    currency: string;
  };
  performance: {
    avg_latency_ms: number;
    throughput_tokens_per_sec: number;
    quality_score: number; // 0-100
  };
  limits: {
    max_context_tokens: number;
    max_output_tokens: number;
    rate_limit_rpm: number;
  };
  availability: {
    status: 'online' | 'degraded' | 'offline';
    uptime_percentage: number;
    region: string;
  };
  features: string[];
}

export interface ContextAnalysis {
  task_type: 'chat' | 'code' | 'reasoning' | 'creative' | 'analysis' | 'general';
  complexity: 'simple' | 'moderate' | 'complex' | 'expert';
  estimated_tokens: number;
  required_capabilities: string[];
  quality_priority: number; // 0-100
  speed_priority: number; // 0-100
  cost_priority: number; // 0-100
}

export interface ModelRecommendation {
  model: ModelOption;
  score: number; // 0-100
  reasoning: string[];
  estimated_cost: number;
  estimated_latency: number;
  confidence: number; // 0-100
  alternatives: Array<{
    model_id: string;
    reason: string;
  }>;
}

export interface IntelligentModelSelectorProps {
  onModelSelect: (modelId: string) => void;
  currentContext?: string;
  userPreferences?: {
    preferred_providers?: string[];
    max_cost_per_request?: number;
    min_quality_score?: number;
  };
  availableModels?: ModelOption[];
  className?: string;
}

// ==================== Mock Data Generator ====================

const generateMockModels = (): ModelOption[] => [
  {
    id: 'gpt-4-turbo',
    name: 'gpt-4-turbo',
    display_name: 'GPT-4 Turbo',
    provider: 'openai',
    capabilities: ['chat', 'code', 'reasoning', 'vision'],
    pricing: { input_cost_per_1k: 0.01, output_cost_per_1k: 0.03, currency: 'USD' },
    performance: { avg_latency_ms: 2000, throughput_tokens_per_sec: 85, quality_score: 95 },
    limits: { max_context_tokens: 128000, max_output_tokens: 4096, rate_limit_rpm: 500 },
    availability: { status: 'online', uptime_percentage: 99.9, region: 'us-east' },
    features: ['streaming', 'function_calling', 'json_mode'],
  },
  {
    id: 'claude-3-opus',
    name: 'claude-3-opus',
    display_name: 'Claude 3 Opus',
    provider: 'anthropic',
    capabilities: ['chat', 'code', 'reasoning', 'analysis'],
    pricing: { input_cost_per_1k: 0.015, output_cost_per_1k: 0.075, currency: 'USD' },
    performance: { avg_latency_ms: 1800, throughput_tokens_per_sec: 90, quality_score: 97 },
    limits: { max_context_tokens: 200000, max_output_tokens: 4096, rate_limit_rpm: 400 },
    availability: { status: 'online', uptime_percentage: 99.8, region: 'global' },
    features: ['streaming', 'artifacts', 'extended_thinking'],
  },
  {
    id: 'llama-3-70b',
    name: 'llama-3-70b',
    display_name: 'Llama 3 70B',
    provider: 'meta',
    capabilities: ['chat', 'code', 'general'],
    pricing: { input_cost_per_1k: 0.0008, output_cost_per_1k: 0.0008, currency: 'USD' },
    performance: { avg_latency_ms: 800, throughput_tokens_per_sec: 120, quality_score: 85 },
    limits: { max_context_tokens: 8000, max_output_tokens: 2048, rate_limit_rpm: 1000 },
    availability: { status: 'online', uptime_percentage: 99.5, region: 'us-west' },
    features: ['streaming', 'local_deployment'],
  },
  {
    id: 'gemini-pro',
    name: 'gemini-pro',
    display_name: 'Gemini Pro',
    provider: 'google',
    capabilities: ['chat', 'code', 'reasoning', 'multimodal'],
    pricing: { input_cost_per_1k: 0.00025, output_cost_per_1k: 0.0005, currency: 'USD' },
    performance: { avg_latency_ms: 1200, throughput_tokens_per_sec: 100, quality_score: 88 },
    limits: { max_context_tokens: 32000, max_output_tokens: 2048, rate_limit_rpm: 600 },
    availability: { status: 'online', uptime_percentage: 99.7, region: 'global' },
    features: ['streaming', 'grounding', 'multimodal'],
  },
];

// ==================== Context Analysis Logic ====================

const analyzeContext = (context: string): ContextAnalysis => {
  const lower = context.toLowerCase();

  // Determine task type
  let task_type: ContextAnalysis['task_type'] = 'general';
  if (lower.includes('code') || lower.includes('programming') || lower.includes('debug')) {
    task_type = 'code';
  } else if (lower.includes('analyze') || lower.includes('research')) {
    task_type = 'analysis';
  } else if (lower.includes('reason') || lower.includes('logic') || lower.includes('math')) {
    task_type = 'reasoning';
  } else if (lower.includes('creative') || lower.includes('story') || lower.includes('write')) {
    task_type = 'creative';
  } else if (lower.includes('chat') || lower.includes('conversation')) {
    task_type = 'chat';
  }

  // Estimate complexity
  const wordCount = context.split(/\s+/).length;
  let complexity: ContextAnalysis['complexity'] = 'simple';
  if (wordCount > 100) complexity = 'complex';
  else if (wordCount > 50) complexity = 'moderate';

  // Estimate tokens (rough approximation)
  const estimated_tokens = Math.ceil(wordCount * 1.3);

  // Determine required capabilities
  const required_capabilities: string[] = [task_type];
  if (lower.includes('image') || lower.includes('visual')) {
    required_capabilities.push('vision');
  }

  // Set priorities based on task type
  let quality_priority = 70;
  let speed_priority = 50;
  const cost_priority = 30;

  if (task_type === 'reasoning' || task_type === 'analysis') {
    quality_priority = 90;
    speed_priority = 40;
  } else if (task_type === 'chat') {
    speed_priority = 80;
    quality_priority = 60;
  } else if (task_type === 'code') {
    quality_priority = 85;
    speed_priority = 60;
  }

  return {
    task_type,
    complexity,
    estimated_tokens,
    required_capabilities,
    quality_priority,
    speed_priority,
    cost_priority,
  };
};

// ==================== Recommendation Engine ====================

const generateRecommendations = (
  models: ModelOption[],
  context: ContextAnalysis,
  preferences?: IntelligentModelSelectorProps['userPreferences']
): ModelRecommendation[] => {
  const recommendations: ModelRecommendation[] = models.map(model => {
    const reasoning: string[] = [];
    let score = 50;

    // Check availability
    if (model.availability.status === 'offline') {
      score -= 50;
      reasoning.push('❌ Currently offline');
    } else if (model.availability.status === 'degraded') {
      score -= 20;
      reasoning.push('⚠️ Performance degraded');
    } else {
      score += 10;
      reasoning.push(`✅ ${model.availability.uptime_percentage}% uptime`);
    }

    // Check capabilities match
    const hasRequiredCapabilities = context.required_capabilities.every(cap =>
      model.capabilities.includes(cap)
    );
    if (hasRequiredCapabilities) {
      score += 15;
      reasoning.push('✅ Supports required capabilities');
    } else {
      score -= 25;
      reasoning.push('❌ Missing some capabilities');
    }

    // Quality scoring
    const qualityContribution = (model.performance.quality_score / 100) * (context.quality_priority / 100) * 30;
    score += qualityContribution;
    if (model.performance.quality_score >= 90) {
      reasoning.push(`🌟 Premium quality (${model.performance.quality_score}/100)`);
    }

    // Speed scoring
    const speedScore = Math.max(0, 100 - (model.performance.avg_latency_ms / 50));
    const speedContribution = (speedScore / 100) * (context.speed_priority / 100) * 20;
    score += speedContribution;
    if (model.performance.avg_latency_ms < 1000) {
      reasoning.push(`⚡ Fast response (<${model.performance.avg_latency_ms}ms)`);
    }

    // Cost scoring
    const totalCost = (model.pricing.input_cost_per_1k * context.estimated_tokens / 1000) +
                     (model.pricing.output_cost_per_1k * context.estimated_tokens / 1000);
    const costScore = Math.max(0, 100 - (totalCost * 1000));
    const costContribution = (costScore / 100) * (context.cost_priority / 100) * 15;
    score += costContribution;

    if (totalCost < 0.01) {
      reasoning.push(`💰 Cost-effective ($${totalCost.toFixed(4)})`);
    }

    // Check user preferences
    if (preferences?.preferred_providers?.includes(model.provider)) {
      score += 10;
      reasoning.push('⭐ Preferred provider');
    }

    if (preferences?.max_cost_per_request && totalCost > preferences.max_cost_per_request) {
      score -= 20;
      reasoning.push('⚠️ Exceeds cost budget');
    }

    if (preferences?.min_quality_score && model.performance.quality_score < preferences.min_quality_score) {
      score -= 15;
      reasoning.push('⚠️ Below quality threshold');
    }

    // Context window check
    if (context.estimated_tokens > model.limits.max_context_tokens) {
      score -= 30;
      reasoning.push('❌ Context too large');
    }

    // Clamp score
    score = Math.max(0, Math.min(100, score));

    return {
      model,
      score,
      reasoning,
      estimated_cost: totalCost,
      estimated_latency: model.performance.avg_latency_ms,
      confidence: Math.min(95, score),
      alternatives: [],
    };
  });

  // Sort by score
  recommendations.sort((a, b) => b.score - a.score);

  // Add alternatives to top recommendation
  if (recommendations.length > 1) {
    const [topRecommendation, ...rest] = recommendations;
    const enrichedTop: ModelRecommendation = {
      ...topRecommendation,
      alternatives: rest.slice(0, 2).map(rec => ({
        model_id: rec.model.id,
        reason: rec.score > 60 ? 'Similar quality, different trade-offs' : 'Lower cost alternative',
      })),
    };
    recommendations[0] = enrichedTop;
  }

  return recommendations;
};

// ==================== Component ====================

export default function IntelligentModelSelector({
  onModelSelect,
  currentContext = '',
  userPreferences,
  availableModels,
  className = '',
}: IntelligentModelSelectorProps) {
  const [manualSelectedModelId, setManualSelectedModelId] = useState<string | null>(null);
  const [showAdvanced, setShowAdvanced] = useState(false);
  const [autoSelect, setAutoSelect] = useState(true);
  const [qualityWeight, setQualityWeight] = useState([70]);
  const [speedWeight, setSpeedWeight] = useState([50]);
  const [costWeight, setCostWeight] = useState([30]);

  const models = useMemo(() => availableModels || generateMockModels(), [availableModels]);

  const contextAnalysis = useMemo(() => {
    if (!currentContext) return null;
    return analyzeContext(currentContext);
  }, [currentContext]);

  const recommendations = useMemo(() => {
    if (!contextAnalysis) return [];

    // Override priorities if user adjusted weights
    const modifiedContext = {
      ...contextAnalysis,
      quality_priority: qualityWeight[0],
      speed_priority: speedWeight[0],
      cost_priority: costWeight[0],
    };

    return generateRecommendations(models, modifiedContext, userPreferences);
  }, [contextAnalysis, models, userPreferences, qualityWeight, speedWeight, costWeight]);

  const topRecommendation = recommendations[0];
  const lowConfidenceRecommendation =
    topRecommendation && topRecommendation.confidence < 60 ? topRecommendation : null;

  const selectedModelId = manualSelectedModelId ?? (
    autoSelect && topRecommendation && topRecommendation.score > 60
      ? topRecommendation.model.id
      : ''
  );

  const autoSelectionRef = useRef<string | null>(null);

  const autoSelectedModelId =
    autoSelect && topRecommendation && topRecommendation.score > 60
      ? topRecommendation.model.id
      : '';

  const selectedModelId = manualSelectedModelId ?? autoSelectedModelId;

  const effectiveSelectedModelId = useMemo(() => {
    if (manualSelectedModelId) {
      return manualSelectedModelId;
    }
    if (autoSelect && topRecommendation && topRecommendation.score > 60) {
      return topRecommendation.model.id;
    }
    return '';
  }, [autoSelect, manualSelectedModelId, topRecommendation]);

  useEffect(() => {
    if (autoSelect && topRecommendation && topRecommendation.score > 60) {
      const recommendedId = topRecommendation.model.id;
      if (autoSelectionRef.current !== recommendedId) {
        autoSelectionRef.current = recommendedId;
        onModelSelect(recommendedId);
      }
    }
  }, [autoSelect, topRecommendation, onModelSelect]);

  const handleManualSelect = useCallback((modelId: string) => {
    setManualSelectedModelId(modelId);
    onModelSelect(modelId);
  }, [onModelSelect]);

  const handleAutoSelectChange = useCallback((checked: boolean) => {
    setAutoSelect(checked);
<<<<<<< HEAD
    if (!checked && !manualSelectedModelId && topRecommendation && topRecommendation.score > 60) {
      const recommendedId = topRecommendation.model.id;
      setManualSelectedModelId(recommendedId);
      onModelSelect(recommendedId);
=======
    if (!checked && !selectedModelId && topRecommendation && topRecommendation.score > 60) {
      setManualSelectedModelId(topRecommendation.model.id);
      onModelSelect(topRecommendation.model.id);
>>>>>>> 2e0a57e9
    }
    if (checked) {
      setManualSelectedModelId(null);
      autoSelectionRef.current = null;
    }
  }, [manualSelectedModelId, onModelSelect, topRecommendation]);

  if (!contextAnalysis) {
    return (
      <Card className={className}>
        <CardHeader>
          <CardTitle className="flex items-center gap-2">
            <Brain className="h-5 w-5" />
            Intelligent Model Selector
          </CardTitle>
          <CardDescription>
            Provide context to get AI-powered model recommendations
          </CardDescription>
        </CardHeader>
        <CardContent>
          <Alert>
            <Info className="h-4 w-4" />
            <AlertDescription>
              Enter a message or task description to analyze context and recommend the best model
            </AlertDescription>
          </Alert>
        </CardContent>
      </Card>
    );
  }

  return (
    <Card className={className}>
      <CardHeader>
        <div className="flex items-start justify-between">
          <div>
            <CardTitle className="flex items-center gap-2">
              <Sparkles className="h-5 w-5 text-purple-500" />
              Smart Model Recommendation
            </CardTitle>
            <CardDescription>
              AI-analyzed: {contextAnalysis.task_type} • {contextAnalysis.complexity} complexity • ~{contextAnalysis.estimated_tokens} tokens
            </CardDescription>
          </div>
          <div className="flex items-center gap-2">
            <Label htmlFor="auto-select" className="text-sm">Auto-select</Label>
            <Switch id="auto-select" checked={autoSelect} onCheckedChange={handleAutoSelectChange} />
          </div>
        </div>
      </CardHeader>

      <CardContent className="space-y-4">
        {/* Top Recommendation */}
        {topRecommendation && (
          <div className={`p-4 rounded-lg border-2 ${
            effectiveSelectedModelId === topRecommendation.model.id
              ? 'border-purple-500 bg-purple-50 dark:bg-purple-950/20'
              : 'border-gray-200'
          }`}>
            <div className="flex items-start justify-between mb-3">
              <div>
                <div className="flex items-center gap-2 mb-1">
                  <h3 className="font-semibold text-lg">{topRecommendation.model.display_name}</h3>
                  <Badge variant="secondary" className="text-xs">
                    {Math.round(topRecommendation.score)}% match
                  </Badge>
                  {topRecommendation.model.availability.status === 'online' && (
                    <Badge variant="default" className="text-xs">
                      <CheckCircle2 className="h-3 w-3 mr-1" />
                      Online
                    </Badge>
                  )}
                </div>
                <p className="text-sm text-muted-foreground">
                  {topRecommendation.model.provider} • {topRecommendation.model.capabilities.join(', ')}
                </p>
              </div>
              <Button
                size="sm"
                onClick={() => handleManualSelect(topRecommendation.model.id)}
                disabled={effectiveSelectedModelId === topRecommendation.model.id}
              >
                {effectiveSelectedModelId === topRecommendation.model.id ? 'Selected' : 'Select'}
              </Button>
            </div>

            {/* Reasoning */}
            <div className="space-y-1 mb-3">
              {topRecommendation.reasoning.map((reason, idx) => (
                <p key={idx} className="text-sm text-muted-foreground">
                  {reason}
                </p>
              ))}
            </div>

            {/* Metrics */}
            <div className="grid grid-cols-3 gap-3 pt-3 border-t">
              <div className="text-center">
                <div className="flex items-center justify-center gap-1 text-sm font-medium mb-1">
                  <DollarSign className="h-4 w-4" />
                  ${topRecommendation.estimated_cost.toFixed(4)}
                </div>
                <p className="text-xs text-muted-foreground">Est. Cost</p>
              </div>
              <div className="text-center">
                <div className="flex items-center justify-center gap-1 text-sm font-medium mb-1">
                  <Zap className="h-4 w-4" />
                  {topRecommendation.estimated_latency}ms
                </div>
                <p className="text-xs text-muted-foreground">Latency</p>
              </div>
              <div className="text-center">
                <div className="flex items-center justify-center gap-1 text-sm font-medium mb-1">
                  <TrendingUp className="h-4 w-4" />
                  {topRecommendation.model.performance.quality_score}/100
                </div>
                <p className="text-xs text-muted-foreground">Quality</p>
              </div>
            </div>
          </div>
        )}

        {/* Advanced Controls */}
        <div className="space-y-3">
          <Button
            variant="ghost"
            size="sm"
            onClick={() => setShowAdvanced(!showAdvanced)}
            className="w-full justify-between"
          >
            Advanced Tuning
            {showAdvanced ? <ChevronUp className="h-4 w-4" /> : <ChevronDown className="h-4 w-4" />}
          </Button>

          {showAdvanced && (
            <div className="space-y-4 p-4 bg-muted/50 rounded-lg">
              <div className="space-y-2">
                <div className="flex justify-between">
                  <Label>Quality Priority</Label>
                  <span className="text-sm text-muted-foreground">{qualityWeight[0]}%</span>
                </div>
                <Slider
                  value={qualityWeight}
                  onValueChange={setQualityWeight}
                  max={100}
                  step={5}
                />
              </div>

              <div className="space-y-2">
                <div className="flex justify-between">
                  <Label>Speed Priority</Label>
                  <span className="text-sm text-muted-foreground">{speedWeight[0]}%</span>
                </div>
                <Slider
                  value={speedWeight}
                  onValueChange={setSpeedWeight}
                  max={100}
                  step={5}
                />
              </div>

              <div className="space-y-2">
                <div className="flex justify-between">
                  <Label>Cost Priority</Label>
                  <span className="text-sm text-muted-foreground">{costWeight[0]}%</span>
                </div>
                <Slider
                  value={costWeight}
                  onValueChange={setCostWeight}
                  max={100}
                  step={5}
                />
              </div>
            </div>
          )}
        </div>

        {/* Alternative Models */}
        {recommendations.length > 1 && (
          <div className="space-y-2">
            <Label className="text-sm font-medium">Alternative Models</Label>
            <Select value={effectiveSelectedModelId} onValueChange={handleManualSelect}>
              <SelectTrigger>
                <SelectValue placeholder="Select a model" />
              </SelectTrigger>
              <SelectContent>
                {recommendations.slice(0, 5).map(rec => (
                  <SelectItem key={rec.model.id} value={rec.model.id}>
                    <div className="flex items-center justify-between w-full">
                      <span>{rec.model.display_name}</span>
                      <span className="text-xs text-muted-foreground ml-2">
                        {Math.round(rec.score)}% match
                      </span>
                    </div>
                  </SelectItem>
                ))}
              </SelectContent>
            </Select>
          </div>
        )}

        {/* Warning for low confidence */}
        {lowConfidenceRecommendation && (
          <Alert variant="destructive">
            <AlertTriangle className="h-4 w-4" />
            <AlertDescription>
              Low confidence recommendation ({lowConfidenceRecommendation.confidence}%). Consider manually
              reviewing options or providing more context.
            </AlertDescription>
          </Alert>
        )}
      </CardContent>
    </Card>
  );
}

export { IntelligentModelSelector };<|MERGE_RESOLUTION|>--- conflicted
+++ resolved
@@ -415,16 +415,9 @@
 
   const handleAutoSelectChange = useCallback((checked: boolean) => {
     setAutoSelect(checked);
-<<<<<<< HEAD
-    if (!checked && !manualSelectedModelId && topRecommendation && topRecommendation.score > 60) {
-      const recommendedId = topRecommendation.model.id;
-      setManualSelectedModelId(recommendedId);
-      onModelSelect(recommendedId);
-=======
     if (!checked && !selectedModelId && topRecommendation && topRecommendation.score > 60) {
       setManualSelectedModelId(topRecommendation.model.id);
       onModelSelect(topRecommendation.model.id);
->>>>>>> 2e0a57e9
     }
     if (checked) {
       setManualSelectedModelId(null);
