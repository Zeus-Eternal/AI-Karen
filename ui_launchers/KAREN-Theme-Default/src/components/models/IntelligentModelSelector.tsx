--- conflicted
+++ resolved
@@ -380,19 +380,6 @@
   );
 
   const autoSelectionRef = useRef<string | null>(null);
-<<<<<<< HEAD
-  const selectedModelId = useMemo(() => {
-    if (manualSelectedModelId) {
-      return manualSelectedModelId;
-    }
-
-    if (autoSelect && topRecommendation && topRecommendation.score > 60) {
-      return topRecommendation.model.id;
-    }
-
-    return "";
-  }, [autoSelect, manualSelectedModelId, topRecommendation]);
-=======
 
   const autoSelectedModelId =
     autoSelect && topRecommendation && topRecommendation.score > 60
@@ -400,7 +387,6 @@
       : '';
 
   const selectedModelId = manualSelectedModelId ?? autoSelectedModelId;
->>>>>>> 86c2a3ce
 
   const effectiveSelectedModelId = useMemo(() => {
     if (manualSelectedModelId) {
