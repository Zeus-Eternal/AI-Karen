/**
 * Intelligent Model Selector - Production Grade
 *
 * AI-powered model selection with context analysis, cost optimization,
 * and performance predictions. Premium features for enterprise deployments.
 *
 * Features:
 * - Context-aware model recommendations
 * - Cost-performance optimization
 * - Real-time availability checking
 * - Fallback routing
 * - Usage analytics integration
 */

"use client";

import React, { useState, useEffect, useMemo, useCallback, useRef } from 'react';
import { Card, CardContent, CardDescription, CardHeader, CardTitle } from '@/components/ui/card';
import { Button } from '@/components/ui/button';
import { Badge } from '@/components/ui/badge';
import { Select, SelectContent, SelectItem, SelectTrigger, SelectValue } from '@/components/ui/select';
import { Slider } from '@/components/ui/slider';
import { Switch } from '@/components/ui/switch';
import { Label } from '@/components/ui/label';
import { Alert, AlertDescription } from '@/components/ui/alert';
import {
  Brain,
  Zap,
  DollarSign,
  TrendingUp,
  CheckCircle2,
  AlertTriangle,
  Info,
  Sparkles,
  ChevronDown,
  ChevronUp
} from 'lucide-react';

// ==================== Types ====================

export interface ModelOption {
  id: string;
  name: string;
  display_name: string;
  provider: string;
  capabilities: string[];
  pricing: {
    input_cost_per_1k: number;
    output_cost_per_1k: number;
    currency: string;
  };
  performance: {
    avg_latency_ms: number;
    throughput_tokens_per_sec: number;
    quality_score: number; // 0-100
  };
  limits: {
    max_context_tokens: number;
    max_output_tokens: number;
    rate_limit_rpm: number;
  };
  availability: {
    status: 'online' | 'degraded' | 'offline';
    uptime_percentage: number;
    region: string;
  };
  features: string[];
}

export interface ContextAnalysis {
  task_type: 'chat' | 'code' | 'reasoning' | 'creative' | 'analysis' | 'general';
  complexity: 'simple' | 'moderate' | 'complex' | 'expert';
  estimated_tokens: number;
  required_capabilities: string[];
  quality_priority: number; // 0-100
  speed_priority: number; // 0-100
  cost_priority: number; // 0-100
}

export interface ModelRecommendation {
  model: ModelOption;
  score: number; // 0-100
  reasoning: string[];
  estimated_cost: number;
  estimated_latency: number;
  confidence: number; // 0-100
  alternatives: Array<{
    model_id: string;
    reason: string;
  }>;
}

export interface IntelligentModelSelectorProps {
  onModelSelect: (modelId: string) => void;
  currentContext?: string;
  userPreferences?: {
    preferred_providers?: string[];
    max_cost_per_request?: number;
    min_quality_score?: number;
  };
  availableModels?: ModelOption[];
  className?: string;
}

// ==================== Mock Data Generator ====================

const generateMockModels = (): ModelOption[] => [
  {
    id: 'gpt-4-turbo',
    name: 'gpt-4-turbo',
    display_name: 'GPT-4 Turbo',
    provider: 'openai',
    capabilities: ['chat', 'code', 'reasoning', 'vision'],
    pricing: { input_cost_per_1k: 0.01, output_cost_per_1k: 0.03, currency: 'USD' },
    performance: { avg_latency_ms: 2000, throughput_tokens_per_sec: 85, quality_score: 95 },
    limits: { max_context_tokens: 128000, max_output_tokens: 4096, rate_limit_rpm: 500 },
    availability: { status: 'online', uptime_percentage: 99.9, region: 'us-east' },
    features: ['streaming', 'function_calling', 'json_mode'],
  },
  {
    id: 'claude-3-opus',
    name: 'claude-3-opus',
    display_name: 'Claude 3 Opus',
    provider: 'anthropic',
    capabilities: ['chat', 'code', 'reasoning', 'analysis'],
    pricing: { input_cost_per_1k: 0.015, output_cost_per_1k: 0.075, currency: 'USD' },
    performance: { avg_latency_ms: 1800, throughput_tokens_per_sec: 90, quality_score: 97 },
    limits: { max_context_tokens: 200000, max_output_tokens: 4096, rate_limit_rpm: 400 },
    availability: { status: 'online', uptime_percentage: 99.8, region: 'global' },
    features: ['streaming', 'artifacts', 'extended_thinking'],
  },
  {
    id: 'llama-3-70b',
    name: 'llama-3-70b',
    display_name: 'Llama 3 70B',
    provider: 'meta',
    capabilities: ['chat', 'code', 'general'],
    pricing: { input_cost_per_1k: 0.0008, output_cost_per_1k: 0.0008, currency: 'USD' },
    performance: { avg_latency_ms: 800, throughput_tokens_per_sec: 120, quality_score: 85 },
    limits: { max_context_tokens: 8000, max_output_tokens: 2048, rate_limit_rpm: 1000 },
    availability: { status: 'online', uptime_percentage: 99.5, region: 'us-west' },
    features: ['streaming', 'local_deployment'],
  },
  {
    id: 'gemini-pro',
    name: 'gemini-pro',
    display_name: 'Gemini Pro',
    provider: 'google',
    capabilities: ['chat', 'code', 'reasoning', 'multimodal'],
    pricing: { input_cost_per_1k: 0.00025, output_cost_per_1k: 0.0005, currency: 'USD' },
    performance: { avg_latency_ms: 1200, throughput_tokens_per_sec: 100, quality_score: 88 },
    limits: { max_context_tokens: 32000, max_output_tokens: 2048, rate_limit_rpm: 600 },
    availability: { status: 'online', uptime_percentage: 99.7, region: 'global' },
    features: ['streaming', 'grounding', 'multimodal'],
  },
];

// ==================== Context Analysis Logic ====================

const analyzeContext = (context: string): ContextAnalysis => {
  const lower = context.toLowerCase();

  // Determine task type
  let task_type: ContextAnalysis['task_type'] = 'general';
  if (lower.includes('code') || lower.includes('programming') || lower.includes('debug')) {
    task_type = 'code';
  } else if (lower.includes('analyze') || lower.includes('research')) {
    task_type = 'analysis';
  } else if (lower.includes('reason') || lower.includes('logic') || lower.includes('math')) {
    task_type = 'reasoning';
  } else if (lower.includes('creative') || lower.includes('story') || lower.includes('write')) {
    task_type = 'creative';
  } else if (lower.includes('chat') || lower.includes('conversation')) {
    task_type = 'chat';
  }

  // Estimate complexity
  const wordCount = context.split(/\s+/).length;
  let complexity: ContextAnalysis['complexity'] = 'simple';
  if (wordCount > 100) complexity = 'complex';
  else if (wordCount > 50) complexity = 'moderate';

  // Estimate tokens (rough approximation)
  const estimated_tokens = Math.ceil(wordCount * 1.3);

  // Determine required capabilities
  const required_capabilities: string[] = [task_type];
  if (lower.includes('image') || lower.includes('visual')) {
    required_capabilities.push('vision');
  }

  // Set priorities based on task type
  let quality_priority = 70;
  let speed_priority = 50;
  const cost_priority = 30;

  if (task_type === 'reasoning' || task_type === 'analysis') {
    quality_priority = 90;
    speed_priority = 40;
  } else if (task_type === 'chat') {
    speed_priority = 80;
    quality_priority = 60;
  } else if (task_type === 'code') {
    quality_priority = 85;
    speed_priority = 60;
  }

  return {
    task_type,
    complexity,
    estimated_tokens,
    required_capabilities,
    quality_priority,
    speed_priority,
    cost_priority,
  };
};

// ==================== Recommendation Engine ====================

const generateRecommendations = (
  models: ModelOption[],
  context: ContextAnalysis,
  preferences?: IntelligentModelSelectorProps['userPreferences']
): ModelRecommendation[] => {
  const recommendations: ModelRecommendation[] = models.map(model => {
    const reasoning: string[] = [];
    let score = 50;

    // Check availability
    if (model.availability.status === 'offline') {
      score -= 50;
      reasoning.push('❌ Currently offline');
    } else if (model.availability.status === 'degraded') {
      score -= 20;
      reasoning.push('⚠️ Performance degraded');
    } else {
      score += 10;
      reasoning.push(`✅ ${model.availability.uptime_percentage}% uptime`);
    }

    // Check capabilities match
    const hasRequiredCapabilities = context.required_capabilities.every(cap =>
      model.capabilities.includes(cap)
    );
    if (hasRequiredCapabilities) {
      score += 15;
      reasoning.push('✅ Supports required capabilities');
    } else {
      score -= 25;
      reasoning.push('❌ Missing some capabilities');
    }

    // Quality scoring
    const qualityContribution = (model.performance.quality_score / 100) * (context.quality_priority / 100) * 30;
    score += qualityContribution;
    if (model.performance.quality_score >= 90) {
      reasoning.push(`🌟 Premium quality (${model.performance.quality_score}/100)`);
    }

    // Speed scoring
    const speedScore = Math.max(0, 100 - (model.performance.avg_latency_ms / 50));
    const speedContribution = (speedScore / 100) * (context.speed_priority / 100) * 20;
    score += speedContribution;
    if (model.performance.avg_latency_ms < 1000) {
      reasoning.push(`⚡ Fast response (<${model.performance.avg_latency_ms}ms)`);
    }

    // Cost scoring
    const totalCost = (model.pricing.input_cost_per_1k * context.estimated_tokens / 1000) +
                     (model.pricing.output_cost_per_1k * context.estimated_tokens / 1000);
    const costScore = Math.max(0, 100 - (totalCost * 1000));
    const costContribution = (costScore / 100) * (context.cost_priority / 100) * 15;
    score += costContribution;

    if (totalCost < 0.01) {
      reasoning.push(`💰 Cost-effective ($${totalCost.toFixed(4)})`);
    }

    // Check user preferences
    if (preferences?.preferred_providers?.includes(model.provider)) {
      score += 10;
      reasoning.push('⭐ Preferred provider');
    }

    if (preferences?.max_cost_per_request && totalCost > preferences.max_cost_per_request) {
      score -= 20;
      reasoning.push('⚠️ Exceeds cost budget');
    }

    if (preferences?.min_quality_score && model.performance.quality_score < preferences.min_quality_score) {
      score -= 15;
      reasoning.push('⚠️ Below quality threshold');
    }

    // Context window check
    if (context.estimated_tokens > model.limits.max_context_tokens) {
      score -= 30;
      reasoning.push('❌ Context too large');
    }

    // Clamp score
    score = Math.max(0, Math.min(100, score));

    return {
      model,
      score,
      reasoning,
      estimated_cost: totalCost,
      estimated_latency: model.performance.avg_latency_ms,
      confidence: Math.min(95, score),
      alternatives: [],
    };
  });

  // Sort by score
  recommendations.sort((a, b) => b.score - a.score);

  // Add alternatives to top recommendation
  if (recommendations.length > 1) {
    const [topRecommendation, ...rest] = recommendations;
    const enrichedTop: ModelRecommendation = {
      ...topRecommendation,
      alternatives: rest.slice(0, 2).map(rec => ({
        model_id: rec.model.id,
        reason: rec.score > 60 ? 'Similar quality, different trade-offs' : 'Lower cost alternative',
      })),
    };
    recommendations[0] = enrichedTop;
  }

  return recommendations;
};

// ==================== Component ====================

export default function IntelligentModelSelector({
  onModelSelect,
  currentContext = '',
  userPreferences,
  availableModels,
  className = '',
}: IntelligentModelSelectorProps) {
  const [manualSelectedModelId, setManualSelectedModelId] = useState<string | null>(null);
  const [showAdvanced, setShowAdvanced] = useState(false);
  const [autoSelect, setAutoSelect] = useState(true);
  const [qualityWeight, setQualityWeight] = useState([70]);
  const [speedWeight, setSpeedWeight] = useState([50]);
  const [costWeight, setCostWeight] = useState([30]);

  const models = useMemo(() => availableModels || generateMockModels(), [availableModels]);

  const contextAnalysis = useMemo(() => {
    if (!currentContext) return null;
    return analyzeContext(currentContext);
  }, [currentContext]);

  const recommendations = useMemo(() => {
    if (!contextAnalysis) return [];

    // Override priorities if user adjusted weights
    const modifiedContext = {
      ...contextAnalysis,
      quality_priority: qualityWeight[0],
      speed_priority: speedWeight[0],
      cost_priority: costWeight[0],
    };

    return generateRecommendations(models, modifiedContext, userPreferences);
  }, [contextAnalysis, models, userPreferences, qualityWeight, speedWeight, costWeight]);

  const topRecommendation = recommendations[0];
  const lowConfidenceRecommendation =
    topRecommendation && topRecommendation.confidence < 60 ? topRecommendation : null;

  const autoSelectionRef = useRef<string | null>(null);
  const effectiveSelectedModelId = useMemo(() => {
    if (autoSelect && topRecommendation && topRecommendation.score > 60) {
      return topRecommendation.model.id;
    }
    return selectedModelId;
  }, [autoSelect, selectedModelId, topRecommendation]);

  useEffect(() => {
    if (autoSelect && topRecommendation && topRecommendation.score > 60) {
<<<<<<< HEAD
      onModelSelect(topRecommendation.model.id);
=======
      const recommendedId = topRecommendation.model.id;
      if (autoSelectionRef.current !== recommendedId) {
        autoSelectionRef.current = recommendedId;
        onModelSelect(recommendedId);
      }
>>>>>>> b31a006c
    }
  }, [autoSelect, topRecommendation, onModelSelect]);

  const selectedModelId = manualSelectedModelId ?? (
    autoSelect && topRecommendation && topRecommendation.score > 60
      ? topRecommendation.model.id
      : ''
  );

  const handleManualSelect = useCallback((modelId: string) => {
    setManualSelectedModelId(modelId);
    onModelSelect(modelId);
  }, [onModelSelect]);

  const handleAutoSelectChange = useCallback((checked: boolean) => {
    setAutoSelect(checked);
    if (!checked && !selectedModelId && topRecommendation && topRecommendation.score > 60) {
      setSelectedModelId(topRecommendation.model.id);
      onModelSelect(topRecommendation.model.id);
    }
    if (checked) {
      autoSelectionRef.current = null;
    }
  }, [selectedModelId, topRecommendation, onModelSelect]);

  if (!contextAnalysis) {
    return (
      <Card className={className}>
        <CardHeader>
          <CardTitle className="flex items-center gap-2">
            <Brain className="h-5 w-5" />
            Intelligent Model Selector
          </CardTitle>
          <CardDescription>
            Provide context to get AI-powered model recommendations
          </CardDescription>
        </CardHeader>
        <CardContent>
          <Alert>
            <Info className="h-4 w-4" />
            <AlertDescription>
              Enter a message or task description to analyze context and recommend the best model
            </AlertDescription>
          </Alert>
        </CardContent>
      </Card>
    );
  }

  return (
    <Card className={className}>
      <CardHeader>
        <div className="flex items-start justify-between">
          <div>
            <CardTitle className="flex items-center gap-2">
              <Sparkles className="h-5 w-5 text-purple-500" />
              Smart Model Recommendation
            </CardTitle>
            <CardDescription>
              AI-analyzed: {contextAnalysis.task_type} • {contextAnalysis.complexity} complexity • ~{contextAnalysis.estimated_tokens} tokens
            </CardDescription>
          </div>
          <div className="flex items-center gap-2">
            <Label htmlFor="auto-select" className="text-sm">Auto-select</Label>
<<<<<<< HEAD
            <Switch
              id="auto-select"
              checked={autoSelect}
              onCheckedChange={(checked) => {
                setAutoSelect(checked);
                if (checked) {
                  setManualSelectedModelId(null);
                }
              }}
            />
=======
            <Switch id="auto-select" checked={autoSelect} onCheckedChange={handleAutoSelectChange} />
>>>>>>> b31a006c
          </div>
        </div>
      </CardHeader>

      <CardContent className="space-y-4">
        {/* Top Recommendation */}
        {topRecommendation && (
          <div className={`p-4 rounded-lg border-2 ${
            effectiveSelectedModelId === topRecommendation.model.id
              ? 'border-purple-500 bg-purple-50 dark:bg-purple-950/20'
              : 'border-gray-200'
          }`}>
            <div className="flex items-start justify-between mb-3">
              <div>
                <div className="flex items-center gap-2 mb-1">
                  <h3 className="font-semibold text-lg">{topRecommendation.model.display_name}</h3>
                  <Badge variant="secondary" className="text-xs">
                    {Math.round(topRecommendation.score)}% match
                  </Badge>
                  {topRecommendation.model.availability.status === 'online' && (
                    <Badge variant="default" className="text-xs">
                      <CheckCircle2 className="h-3 w-3 mr-1" />
                      Online
                    </Badge>
                  )}
                </div>
                <p className="text-sm text-muted-foreground">
                  {topRecommendation.model.provider} • {topRecommendation.model.capabilities.join(', ')}
                </p>
              </div>
              <Button
                size="sm"
                onClick={() => handleManualSelect(topRecommendation.model.id)}
                disabled={effectiveSelectedModelId === topRecommendation.model.id}
              >
                {effectiveSelectedModelId === topRecommendation.model.id ? 'Selected' : 'Select'}
              </Button>
            </div>

            {/* Reasoning */}
            <div className="space-y-1 mb-3">
              {topRecommendation.reasoning.map((reason, idx) => (
                <p key={idx} className="text-sm text-muted-foreground">
                  {reason}
                </p>
              ))}
            </div>

            {/* Metrics */}
            <div className="grid grid-cols-3 gap-3 pt-3 border-t">
              <div className="text-center">
                <div className="flex items-center justify-center gap-1 text-sm font-medium mb-1">
                  <DollarSign className="h-4 w-4" />
                  ${topRecommendation.estimated_cost.toFixed(4)}
                </div>
                <p className="text-xs text-muted-foreground">Est. Cost</p>
              </div>
              <div className="text-center">
                <div className="flex items-center justify-center gap-1 text-sm font-medium mb-1">
                  <Zap className="h-4 w-4" />
                  {topRecommendation.estimated_latency}ms
                </div>
                <p className="text-xs text-muted-foreground">Latency</p>
              </div>
              <div className="text-center">
                <div className="flex items-center justify-center gap-1 text-sm font-medium mb-1">
                  <TrendingUp className="h-4 w-4" />
                  {topRecommendation.model.performance.quality_score}/100
                </div>
                <p className="text-xs text-muted-foreground">Quality</p>
              </div>
            </div>
          </div>
        )}

        {/* Advanced Controls */}
        <div className="space-y-3">
          <Button
            variant="ghost"
            size="sm"
            onClick={() => setShowAdvanced(!showAdvanced)}
            className="w-full justify-between"
          >
            Advanced Tuning
            {showAdvanced ? <ChevronUp className="h-4 w-4" /> : <ChevronDown className="h-4 w-4" />}
          </Button>

          {showAdvanced && (
            <div className="space-y-4 p-4 bg-muted/50 rounded-lg">
              <div className="space-y-2">
                <div className="flex justify-between">
                  <Label>Quality Priority</Label>
                  <span className="text-sm text-muted-foreground">{qualityWeight[0]}%</span>
                </div>
                <Slider
                  value={qualityWeight}
                  onValueChange={setQualityWeight}
                  max={100}
                  step={5}
                />
              </div>

              <div className="space-y-2">
                <div className="flex justify-between">
                  <Label>Speed Priority</Label>
                  <span className="text-sm text-muted-foreground">{speedWeight[0]}%</span>
                </div>
                <Slider
                  value={speedWeight}
                  onValueChange={setSpeedWeight}
                  max={100}
                  step={5}
                />
              </div>

              <div className="space-y-2">
                <div className="flex justify-between">
                  <Label>Cost Priority</Label>
                  <span className="text-sm text-muted-foreground">{costWeight[0]}%</span>
                </div>
                <Slider
                  value={costWeight}
                  onValueChange={setCostWeight}
                  max={100}
                  step={5}
                />
              </div>
            </div>
          )}
        </div>

        {/* Alternative Models */}
        {recommendations.length > 1 && (
          <div className="space-y-2">
            <Label className="text-sm font-medium">Alternative Models</Label>
            <Select value={effectiveSelectedModelId} onValueChange={handleManualSelect}>
              <SelectTrigger>
                <SelectValue placeholder="Select a model" />
              </SelectTrigger>
              <SelectContent>
                {recommendations.slice(0, 5).map(rec => (
                  <SelectItem key={rec.model.id} value={rec.model.id}>
                    <div className="flex items-center justify-between w-full">
                      <span>{rec.model.display_name}</span>
                      <span className="text-xs text-muted-foreground ml-2">
                        {Math.round(rec.score)}% match
                      </span>
                    </div>
                  </SelectItem>
                ))}
              </SelectContent>
            </Select>
          </div>
        )}

        {/* Warning for low confidence */}
        {lowConfidenceRecommendation && (
          <Alert variant="destructive">
            <AlertTriangle className="h-4 w-4" />
            <AlertDescription>
              Low confidence recommendation ({lowConfidenceRecommendation.confidence}%). Consider manually
              reviewing options or providing more context.
            </AlertDescription>
          </Alert>
        )}
      </CardContent>
    </Card>
  );
}

export { IntelligentModelSelector };<|MERGE_RESOLUTION|>--- conflicted
+++ resolved
@@ -383,15 +383,11 @@
 
   useEffect(() => {
     if (autoSelect && topRecommendation && topRecommendation.score > 60) {
-<<<<<<< HEAD
-      onModelSelect(topRecommendation.model.id);
-=======
       const recommendedId = topRecommendation.model.id;
       if (autoSelectionRef.current !== recommendedId) {
         autoSelectionRef.current = recommendedId;
         onModelSelect(recommendedId);
       }
->>>>>>> b31a006c
     }
   }, [autoSelect, topRecommendation, onModelSelect]);
 
@@ -456,20 +452,7 @@
           </div>
           <div className="flex items-center gap-2">
             <Label htmlFor="auto-select" className="text-sm">Auto-select</Label>
-<<<<<<< HEAD
-            <Switch
-              id="auto-select"
-              checked={autoSelect}
-              onCheckedChange={(checked) => {
-                setAutoSelect(checked);
-                if (checked) {
-                  setManualSelectedModelId(null);
-                }
-              }}
-            />
-=======
             <Switch id="auto-select" checked={autoSelect} onCheckedChange={handleAutoSelectChange} />
->>>>>>> b31a006c
           </div>
         </div>
       </CardHeader>
