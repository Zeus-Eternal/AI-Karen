--- conflicted
+++ resolved
@@ -362,10 +362,7 @@
   const [loading, setLoading] = useState(true);
   const [error, setError] = useState<string | null>(null);
   const [showSensitive, setShowSensitive] = useState<Set<string>>(new Set());
-<<<<<<< HEAD
-=======
-
->>>>>>> 86c2a3ce
+
   const loadConfiguration = useCallback(async () => {
     setLoading(true);
     setError(null);
@@ -526,20 +523,12 @@
     } finally {
       setLoading(false);
     }
-<<<<<<< HEAD
-  }, [extensionId]);
-=======
   }, []);
->>>>>>> 86c2a3ce
 
   // Load extension configuration
   useEffect(() => {
     void loadConfiguration();
-<<<<<<< HEAD
-  }, [loadConfiguration]);
-=======
   }, [extensionId, loadConfiguration]);
->>>>>>> 86c2a3ce
   const handleSettingChange = useCallback((key: string, value: SettingValue) => {
     setSettings(prev => prev.map(setting =>
       setting.key === key ? { ...setting, value } : setting
@@ -555,15 +544,7 @@
         permission.key === key ? { ...permission, granted } : permission
       ));
     } catch (error) {
-<<<<<<< HEAD
-      if (error instanceof Error) {
-        setError(error.message);
-      } else {
-        setError("Failed to update permission");
-      }
-=======
       setError(error instanceof Error ? error.message : 'Failed to update permission');
->>>>>>> 86c2a3ce
     }
   }, [onPermissionChange]);
   const handleSave = useCallback(async () => {
