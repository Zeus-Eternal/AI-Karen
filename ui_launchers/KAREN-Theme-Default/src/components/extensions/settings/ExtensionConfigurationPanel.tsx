/**
 * Extension Configuration Panel Component
 * 
 * Provides a comprehensive interface for configuring extension settings,
 * permissions, and advanced options.
 */
"use client";

import { useCallback, useEffect, useState } from 'react';
import { Card, CardContent, CardDescription, CardHeader, CardTitle } from '../../ui/card';
import { Tabs, TabsContent, TabsList, TabsTrigger } from '../../ui/tabs';
import { Badge } from '../../ui/badge';
import { Button } from '../../ui/button';

import {
  Settings,
  Shield,
  Eye,
  EyeOff,
  Info,
  Database,
  Globe,
  Key,
  RefreshCw,
  RotateCcw,
  Save,
  AlertTriangle,
  Copy,
  FileText,
  Code,
  Zap
} from 'lucide-react';

type SettingPrimitive = string | number | boolean;
type SettingValue = SettingPrimitive | SettingPrimitive[] | Record<string, unknown> | null;

interface SettingFieldProps {
  setting: ExtensionSetting;
  showSensitive: boolean;
  onChange: (value: SettingValue) => void;
  onToggleSensitive: () => void;
}

interface ExtensionSetting {
  key: string;
  label: string;
  description?: string;
  type: 'string' | 'number' | 'boolean' | 'select' | 'multiselect' | 'password' | 'json' | 'array';
  value: SettingValue;
  defaultValue: SettingValue;
  validation?: {
    required?: boolean;
    min?: number;
    max?: number;
    step?: number;
    pattern?: string;
    options?: { value: SettingPrimitive; label: string }[];
  };
  group?: string;
  sensitive?: boolean;
  readonly?: boolean;
}
interface ExtensionPermission {
  key: string;
  label: string;
  description: string;
  granted: boolean;
  required: boolean;
  category: 'filesystem' | 'network' | 'system' | 'data' | 'api';
}
interface ExtensionConfigurationPanelProps {
  extensionId: string;
  extensionName: string;
  className?: string;
  onSave?: (settings: Record<string, SettingValue>) => Promise<void>;
  onReset?: () => Promise<void>;
  onPermissionChange?: (permission: string, granted: boolean) => Promise<void>;
}

// Helper functions
function valueToString(value: SettingValue): string {
  if (value == null) return '';
  if (Array.isArray(value)) {
    return value.map((item) => valueToString(item)).join(', ');
  }
  if (typeof value === 'object') {
    try {
      return JSON.stringify(value);
    } catch {
      return '';
    }
  }
  return String(value);
}

function isPrimitiveArray(value: SettingValue): value is SettingPrimitive[] {
  return Array.isArray(value) && value.every((item) => ['string', 'number', 'boolean'].includes(typeof item));
}

function SettingField({ setting, showSensitive, onChange, onToggleSensitive }: SettingFieldProps) {
  const textValue = valueToString(setting.value);
  const defaultPlaceholder = typeof setting.defaultValue === 'string' ? setting.defaultValue : undefined;

  const renderInput = () => {
    switch (setting.type) {
      case 'string':
      case 'password':
        return (
          <div className="relative">
            <input
              type={setting.type === 'password' && !showSensitive ? 'password' : 'text'}
              value={textValue}
              onChange={(e) => onChange(e.target.value)}
              disabled={setting.readonly}
              className="w-full px-3 py-2 border border-gray-300 rounded-lg focus:ring-2 focus:ring-blue-500 focus:border-transparent disabled:bg-gray-100"
              placeholder={defaultPlaceholder}
            />
            {setting.sensitive && (
              <Button
                type="button"
                onClick={onToggleSensitive}
                variant="ghost"
                size="sm"
                className="absolute right-1 top-1/2 transform -translate-y-1/2 h-8 w-8 p-0"
              >
                {showSensitive ? <EyeOff className="h-4 w-4" /> : <Eye className="h-4 w-4" />}
              </Button>
            )}
          </div>
        );
      case 'number':
        return (
          <input
            type="number"
            value={typeof setting.value === 'number' ? setting.value : ''}
            onChange={(e) => onChange(Number(e.target.value))}
            disabled={setting.readonly}
            min={setting.validation?.min}
            max={setting.validation?.max}
            step={setting.validation?.step}
            className="w-full px-3 py-2 border border-gray-300 rounded-lg focus:ring-2 focus:ring-blue-500 focus:border-transparent disabled:bg-gray-100"
          />
        );
      case 'boolean': {
        const booleanValue = typeof setting.value === 'boolean' ? setting.value : Boolean(setting.value);
        return (
          <label className="flex items-center">
            <input
              type="checkbox"
              checked={booleanValue}
              onChange={(e) => onChange(e.target.checked)}
              disabled={setting.readonly}
              className="h-4 w-4 text-blue-600 focus:ring-blue-500 border-gray-300 rounded"
            />
            <span className="ml-2 text-sm text-gray-700 md:text-base lg:text-lg">
              {booleanValue ? 'Enabled' : 'Disabled'}
            </span>
          </label>
        );
      }
      case 'select': {
        const options = setting.validation?.options ?? [];
        const selectedValue = (() => {
          if (typeof setting.value === 'string' || typeof setting.value === 'number') {
            return setting.value;
          }
          if (typeof setting.value === 'boolean') {
            return setting.value ? 'true' : 'false';
          }
          return '';
        })();

        const toRawValue = (raw: string): SettingValue => {
          const match = options.find((option) => {
            const optionString = typeof option.value === 'boolean'
              ? (option.value ? 'true' : 'false')
              : option.value.toString();
            return optionString === raw;
          });

          if (!match) {
            return raw;
          }

          if (typeof match.value === 'boolean') {
            return match.value;
          }

          if (typeof match.value === 'number') {
            return match.value;
          }

          return match.value;
        };

        return (
          <select
            value={selectedValue}
            onChange={(e) => onChange(toRawValue(e.target.value))}
            disabled={setting.readonly}
            className="w-full px-3 py-2 border border-gray-300 rounded-lg focus:ring-2 focus:ring-blue-500 focus:border-transparent disabled:bg-gray-100"
          >
            {options.map((option) => {
              const optionValue = typeof option.value === 'boolean'
                ? option.value ? 'true' : 'false'
                : option.value.toString();
              return (
                <option key={`${setting.key}-${optionValue}`} value={optionValue}>
                  {option.label}
                </option>
              );
            })}
          </select>
        );
      }
      case 'multiselect': {
        const options = setting.validation?.options ?? [];
        const selectedValues = isPrimitiveArray(setting.value)
          ? setting.value.map((item) => (typeof item === 'boolean' ? (item ? 'true' : 'false') : item.toString()))
          : [];

        const mapRawValues = (rawValues: string[]): SettingPrimitive[] =>
          rawValues.map((raw) => {
            const match = options.find((option) => {
              const optionValue = typeof option.value === 'boolean'
                ? option.value ? 'true' : 'false'
                : option.value.toString();
              return optionValue === raw;
            });

            if (!match) {
              return raw;
            }

            return match.value;
          });

        return (
          <select
            multiple
            value={selectedValues}
            onChange={(e) => {
              const values = Array.from(e.target.selectedOptions, (option) => option.value);
              onChange(mapRawValues(values));
            }}
            disabled={setting.readonly}
            className="w-full px-3 py-2 border border-gray-300 rounded-lg focus:ring-2 focus:ring-blue-500 focus:border-transparent disabled:bg-gray-100"
          >
            {options.map((option) => {
              const optionValue = typeof option.value === 'boolean'
                ? option.value ? 'true' : 'false'
                : option.value.toString();
              return (
                <option key={`${setting.key}-${optionValue}`} value={optionValue}>
                  {option.label}
                </option>
              );
            })}
          </select>
        );
      }
      default:
        return null;
    }
  };

  return (
    <div className="space-y-2">
      <div className="flex items-center justify-between">
        <label className="text-sm font-medium text-gray-700 md:text-base lg:text-lg">
          {setting.label}
          {setting.validation?.required && (
            <span className="text-red-500 ml-1">*</span>
          )}
        </label>
        {setting.sensitive && (
          <Badge variant="outline" className="text-xs sm:text-sm md:text-base">
            <Shield className="h-2 w-2 mr-1" />
            Sensitive
          </Badge>
        )}
      </div>
      {setting.description && (
        <p className="text-xs text-gray-500 sm:text-sm md:text-base">{setting.description}</p>
      )}
      {renderInput()}
      {setting.value !== setting.defaultValue && (
        <div className="flex items-center gap-1 text-xs text-blue-600 sm:text-sm md:text-base">
          <Info className="h-3 w-3" />
          <span>Modified from default: {JSON.stringify(setting.defaultValue)}</span>
        </div>
      )}
    </div>
  );
}

interface PermissionFieldProps {
  permission: ExtensionPermission;
  onChange: (granted: boolean) => void;
}

function PermissionField({ permission, onChange }: PermissionFieldProps) {
  return (
    <div className="flex items-center justify-between p-4 border border-gray-200 rounded-lg sm:p-4 md:p-6">
      <div className="flex-1">
        <div className="flex items-center gap-2">
          <h4 className="font-medium text-gray-900">{permission.label}</h4>
          {permission.required && (
            <Badge variant="destructive" className="text-xs sm:text-sm md:text-base">Required</Badge>
          )}
        </div>
        <p className="text-sm text-gray-600 mt-1 md:text-base lg:text-lg">{permission.description}</p>
      </div>
      <div className="flex items-center gap-3">
        <label className="flex items-center">
          <input
            type="checkbox"
            checked={permission.granted}
            onChange={(e) => onChange(e.target.checked)}
            disabled={permission.required}
            className="h-4 w-4 text-blue-600 focus:ring-blue-500 border-gray-300 rounded"
          />
          <span className="ml-2 text-sm text-gray-700 md:text-base lg:text-lg">
            {permission.granted ? 'Granted' : 'Denied'}
          </span>
        </label>
      </div>
    </div>
  );
}

function getCategoryIcon(category: string) {
  switch (category) {
    case 'filesystem':
      return <Database className="h-4 w-4" />;
    case 'network':
      return <Globe className="h-4 w-4" />;
    case 'system':
      return <Settings className="h-4 w-4" />;
    case 'data':
      return <Shield className="h-4 w-4" />;
    case 'api':
      return <Key className="h-4 w-4" />;
    default:
      return <Settings className="h-4 w-4" />;
  }
}

export function ExtensionConfigurationPanel({
  extensionId,
  extensionName,
  className,
  onSave,
  onReset,
  onPermissionChange
}: ExtensionConfigurationPanelProps) {
  const [activeTab, setActiveTab] = useState('settings');
  const [settings, setSettings] = useState<ExtensionSetting[]>([]);
  const [permissions, setPermissions] = useState<ExtensionPermission[]>([]);
  const [hasChanges, setHasChanges] = useState(false);
  const [saving, setSaving] = useState(false);
  const [loading, setLoading] = useState(true);
  const [error, setError] = useState<string | null>(null);
  const [showSensitive, setShowSensitive] = useState<Set<string>>(new Set());

  const loadConfiguration = useCallback(async () => {
    setLoading(true);
    setError(null);
    try {
      // Simulate loading configuration from API
      await new Promise(resolve => setTimeout(resolve, 1000));
      // 
      const sampleSettings: ExtensionSetting[] = [
        {
          key: 'api_endpoint',
          label: 'API Endpoint',
          description: 'Base URL for the extension API',
          type: 'string',
          value: 'https://api.example.com/v1',
          defaultValue: 'https://api.example.com/v1',
          group: 'connection',
          validation: {
            required: true,
            pattern: '^https?://.+'
          }
        },
        {
          key: 'api_key',
          label: 'API Key',
          description: 'Authentication key for API access',
          type: 'password',
          value: 'sk-1234567890abcdef',
          defaultValue: '',
          group: 'authentication',
          sensitive: true,
          validation: {
            required: true
          }
        },
        {
          key: 'timeout',
          label: 'Request Timeout',
          description: 'Timeout for API requests in seconds',
          type: 'number',
          value: 30,
          defaultValue: 30,
          group: 'connection',
          validation: {
            min: 1,
            max: 300,
            step: 1
          }
        },
        {
          key: 'enable_caching',
          label: 'Enable Caching',
          description: 'Cache API responses to improve performance',
          type: 'boolean',
          value: true,
          defaultValue: true,
          group: 'performance'
        },
        {
          key: 'log_level',
          label: 'Log Level',
          description: 'Minimum level for logging messages',
          type: 'select',
          value: 'info',
          defaultValue: 'info',
          group: 'debugging',
          validation: {
            options: [
              { value: 'debug', label: 'Debug' },
              { value: 'info', label: 'Info' },
              { value: 'warning', label: 'Warning' },
              { value: 'error', label: 'Error' }
            ]
          }
        },
        {
          key: 'allowed_domains',
          label: 'Allowed Domains',
          description: 'List of domains that can access this extension',
          type: 'array',
          value: ['example.com', 'api.example.com'],
          defaultValue: [],
          group: 'security'
        },
        {
          key: 'webhook_config',
          label: 'Webhook Configuration',
          description: 'JSON configuration for webhook endpoints',
          type: 'json',
          value: {
            url: 'https://webhook.example.com',
            secret: 'webhook-secret',
            events: ['create', 'update', 'delete']
          },
          defaultValue: {},
          group: 'integration'
        }
      ];
      const samplePermissions: ExtensionPermission[] = [
        {
          key: 'filesystem_read',
          label: 'Read Files',
          description: 'Read files from the local filesystem',
          granted: true,
          required: true,
          category: 'filesystem'
        },
        {
          key: 'filesystem_write',
          label: 'Write Files',
          description: 'Write files to the local filesystem',
          granted: false,
          required: false,
          category: 'filesystem'
        },
        {
          key: 'network_outbound',
          label: 'Outbound Network Access',
          description: 'Make HTTP requests to external services',
          granted: true,
          required: true,
          category: 'network'
        },
        {
          key: 'network_inbound',
          label: 'Inbound Network Access',
          description: 'Accept incoming HTTP requests',
          granted: false,
          required: false,
          category: 'network'
        },
        {
          key: 'system_metrics',
          label: 'System Metrics',
          description: 'Access system performance metrics',
          granted: true,
          required: false,
          category: 'system'
        },
        {
          key: 'data_user_profiles',
          label: 'User Profile Data',
          description: 'Access user profile information',
          granted: true,
          required: true,
          category: 'data'
        }
      ];
      setSettings(sampleSettings);
      setPermissions(samplePermissions);
    } catch (err) {
      setError(err instanceof Error ? err.message : 'Failed to load configuration');
    } finally {
      setLoading(false);
    }
  }, []);

  // Load extension configuration
  useEffect(() => {
    void loadConfiguration();
  }, [extensionId, loadConfiguration]);
  const handleSettingChange = useCallback((key: string, value: SettingValue) => {
    setSettings(prev => prev.map(setting =>
      setting.key === key ? { ...setting, value } : setting
    ));
    setHasChanges(true);
  }, []);
  const handlePermissionChange = useCallback(async (key: string, granted: boolean) => {
    try {
      if (onPermissionChange) {
        await onPermissionChange(key, granted);
      }
      setPermissions(prev => prev.map(permission =>
        permission.key === key ? { ...permission, granted } : permission
      ));
    } catch (error) {
<<<<<<< HEAD
      console.error(`Failed to update permission ${key}`, error);
=======
>>>>>>> a85f7aae
      setError(error instanceof Error ? error.message : 'Failed to update permission');
    }
  }, [onPermissionChange]);
  const handleSave = useCallback(async () => {
    setSaving(true);
    setError(null);
    try {
      const settingsObject = settings.reduce<Record<string, SettingValue>>((acc, setting) => {
        acc[setting.key] = setting.value;
        return acc;
      }, {});
      if (onSave) {
        await onSave(settingsObject);
      }
      setHasChanges(false);
    } catch (err) {
      setError(err instanceof Error ? err.message : 'Failed to save configuration');
    } finally {
      setSaving(false);
    }
  }, [settings, onSave]);
  const handleReset = useCallback(async () => {
    try {
      if (onReset) {
        await onReset();
      }
      setSettings(prev => prev.map(setting => ({
        ...setting,
        value: setting.defaultValue
      })));
      setHasChanges(false);
    } catch (err) {
      setError(err instanceof Error ? err.message : 'Failed to reset configuration');
    }
  }, [onReset]);
  const toggleSensitiveVisibility = useCallback((key: string) => {
    setShowSensitive(prev => {
      const newSet = new Set(prev);
      if (newSet.has(key)) {
        newSet.delete(key);
      } else {
        newSet.add(key);
      }
      return newSet;
    });
  }, []);
  const groupedSettings = settings.reduce((acc, setting) => {
    const group = setting.group || 'general';
    if (!acc[group]) acc[group] = [];
    acc[group].push(setting);
    return acc;
  }, {} as Record<string, ExtensionSetting[]>);
  const groupedPermissions = permissions.reduce((acc, permission) => {
    if (!acc[permission.category]) acc[permission.category] = [];
    acc[permission.category].push(permission);
    return acc;
  }, {} as Record<string, ExtensionPermission[]>);
  if (loading) {
    return (
      <div className={`flex items-center justify-center p-8 ${className}`}>
        <div className="text-center">
          <RefreshCw className="h-8 w-8 animate-spin text-blue-600 mx-auto mb-4 " />
          <p className="text-gray-600">Loading configuration...</p>
        </div>
      </div>
    );
  }
  return (
    <div className={`space-y-6 ${className}`}>
      {/* Header */}
      <div className="flex items-center justify-between">
        <div>
          <h1 className="text-3xl font-bold text-gray-900">Extension Configuration</h1>
          <p className="text-gray-600 mt-1">Configure settings and permissions for {extensionName}</p>
        </div>
        <div className="flex gap-2">
          {hasChanges && (
            <Button
              variant="outline"
              onClick={handleReset}
              className="flex items-center gap-2"
            >
              <RotateCcw className="h-4 w-4" />
              Reset Changes
            </Button>
          )}
          <Button
            onClick={handleSave}
            disabled={!hasChanges || saving}
            className="flex items-center gap-2"
          >
            {saving ? (
              <RefreshCw className="h-4 w-4 animate-spin" />
            ) : (
              <Save className="h-4 w-4" />
            )}
            {saving ? 'Saving...' : 'Save Changes'}
          </Button>
        </div>
      </div>
      {/* Error Display */}
      {error && (
        <Card className="border-red-200 bg-red-50">
          <CardContent className="pt-6">
            <div className="flex items-center">
              <AlertTriangle className="h-5 w-5 text-red-500 mr-3 " />
              <div>
                <h3 className="font-semibold text-red-800">Configuration Error</h3>
                <p className="text-red-700">{error}</p>
              </div>
            </div>
          </CardContent>
        </Card>
      )}
      {/* Configuration Tabs */}
      <Tabs value={activeTab} onValueChange={setActiveTab} className="space-y-4">
        <TabsList className="grid w-full grid-cols-3">
          <TabsTrigger value="settings">Settings</TabsTrigger>
          <TabsTrigger value="permissions">Permissions</TabsTrigger>
          <TabsTrigger value="advanced">Advanced</TabsTrigger>
        </TabsList>
        <TabsContent value="settings" className="space-y-6">
          {Object.entries(groupedSettings).map(([group, groupSettings]) => (
            <Card key={group}>
              <CardHeader>
                <CardTitle className="capitalize">{group.replace('_', ' ')} Settings</CardTitle>
                <CardDescription>
                  Configure {group} related options for this extension
                </CardDescription>
              </CardHeader>
              <CardContent className="space-y-4">
                {groupSettings.map(setting => (
                  <SettingField
                    key={setting.key}
                    setting={setting}
                    showSensitive={showSensitive.has(setting.key)}
                    onChange={(value) => handleSettingChange(setting.key, value)}
                    onToggleSensitive={() => toggleSensitiveVisibility(setting.key)}
                  />
                ))}
              </CardContent>
            </Card>
          ))}
        </TabsContent>
        <TabsContent value="permissions" className="space-y-6">
          {Object.entries(groupedPermissions).map(([category, categoryPermissions]) => (
            <Card key={category}>
              <CardHeader>
                <CardTitle className="flex items-center gap-2 capitalize">
                  {getCategoryIcon(category)}
                  {category} Permissions
                </CardTitle>
                <CardDescription>
                  Manage {category} access permissions for this extension
                </CardDescription>
              </CardHeader>
              <CardContent className="space-y-4">
                {categoryPermissions.map(permission => (
                  <PermissionField
                    key={permission.key}
                    permission={permission}
                    onChange={(granted) => handlePermissionChange(permission.key, granted)}
                  />
                ))}
              </CardContent>
            </Card>
          ))}
        </TabsContent>
        <TabsContent value="advanced" className="space-y-6">
          <Card>
            <CardHeader>
              <CardTitle>Advanced Configuration</CardTitle>
              <CardDescription>
                Access diagnostics, metadata, and low-level tools for this extension
              </CardDescription>
            </CardHeader>
            <CardContent className="space-y-4">
              <div className="grid grid-cols-1 md:grid-cols-2 gap-4">
                <div className="space-y-2">
                  <label className="text-sm font-medium md:text-base lg:text-lg">Extension ID</label>
                  <div className="flex items-center gap-2">
                    <code className="flex-1 px-3 py-2 bg-gray-100 rounded text-sm font-mono md:text-base lg:text-lg">
                      {extensionId}
                    </code>
                    <Button
                      size="sm"
                      variant="outline"
                      onClick={() => navigator.clipboard.writeText(extensionId)}
                    >
                      <Copy className="h-3 w-3 " />
                    </Button>
                  </div>
                </div>
                <div className="space-y-2">
                  <label className="text-sm font-medium md:text-base lg:text-lg">Configuration Path</label>
                  <div className="flex items-center gap-2">
                    <code className="flex-1 px-3 py-2 bg-gray-100 rounded text-sm font-mono md:text-base lg:text-lg">
                      /extensions/{extensionId}/config
                    </code>
                    <Button
                      size="sm"
                      variant="outline"
                      onClick={() => navigator.clipboard.writeText(`/extensions/${extensionId}/config`)}
                    >
                      <Copy className="h-3 w-3 " />
                    </Button>
                  </div>
                </div>
              </div>
              <div className="pt-4 border-t border-gray-200">
                <h4 className="font-medium mb-3">Debug Actions</h4>
                <div className="flex gap-2">
                  <Button variant="outline" size="sm" >
                    <FileText className="h-3 w-3 mr-1 " />
                  </Button>
                  <Button variant="outline" size="sm" >
                    <Code className="h-3 w-3 mr-1 " />
                  </Button>
                  <Button variant="outline" size="sm" >
                    <Zap className="h-3 w-3 mr-1 " />
                  </Button>
                </div>
              </div>
            </CardContent>
          </Card>
        </TabsContent>
      </Tabs>
    </div>
  );
}<|MERGE_RESOLUTION|>--- conflicted
+++ resolved
@@ -538,10 +538,6 @@
         permission.key === key ? { ...permission, granted } : permission
       ));
     } catch (error) {
-<<<<<<< HEAD
-      console.error(`Failed to update permission ${key}`, error);
-=======
->>>>>>> a85f7aae
       setError(error instanceof Error ? error.message : 'Failed to update permission');
     }
   }, [onPermissionChange]);
