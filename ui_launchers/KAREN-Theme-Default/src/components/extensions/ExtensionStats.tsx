--- conflicted
+++ resolved
@@ -13,21 +13,13 @@
         const plugins = await getPluginService().getAvailablePlugins();
         setPluginCount(plugins.length);
       } catch (error) {
-<<<<<<< HEAD
-        console.error('Failed to load plugin count', error);
-=======
         console.error("Failed to fetch available plugins", error);
->>>>>>> 7228a0dc
       }
       try {
         const exts = await getExtensionService().getInstalledExtensions();
         setExtensionCount(exts.length);
       } catch (error) {
-<<<<<<< HEAD
-        console.error('Failed to load extension count', error);
-=======
         console.error("Failed to fetch installed extensions", error);
->>>>>>> 7228a0dc
       }
     }
     load();
