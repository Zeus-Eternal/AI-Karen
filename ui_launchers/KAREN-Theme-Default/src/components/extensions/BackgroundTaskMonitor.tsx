/**
 * Background Task Monitor Component
 * 
 * Real-time monitoring of extension background tasks
 */

"use client";

import { useMemo, useState } from 'react';
import type { ExtensionTaskHistoryEntry } from '@/extensions/types';
import type { ExtensionStatus } from '@/lib/extensions/extension-integration';
import { useExtensionTaskMonitoring, useExtensionTasks, type ExtensionTaskMonitoringSummary } from '@/lib/extensions/hooks';
import { Card, CardContent, CardDescription, CardHeader, CardTitle } from '../ui/card';
import { Badge } from '../ui/badge';
import { Button } from '../ui/button';
import { Tabs, TabsContent, TabsList, TabsTrigger } from '../ui/tabs';

import { 
  RefreshCw, 
  Activity, 
  CheckCircle, 
  Timer, 
  Calendar, 
  Clock, 
  XCircle, 
  AlertCircle 
} from 'lucide-react';

export interface BackgroundTaskMonitorProps {
  extensionId?: string;
  className?: string;
}

export function BackgroundTaskMonitor({ extensionId, className }: BackgroundTaskMonitorProps) {
  const [activeTab, setActiveTab] = useState('overview');
<<<<<<< HEAD
  const [manualSelectedExtension, setManualSelectedExtension] = useState<string | null>(null);

  const selectedExtension = manualSelectedExtension ?? extensionId ?? null;

  const taskData = useExtensionTaskMonitoring(extensionId);
=======
  const [manualExtensionId, setManualExtensionId] = useState<string | null>(null);

  const selectedExtension = extensionId ?? manualExtensionId;

  const taskData = useExtensionTaskMonitoring(selectedExtension ?? undefined);
>>>>>>> 05e6d8f9
  const { history, loading } = useExtensionTasks(selectedExtension ?? undefined);

  const taskStats = useMemo(() => {
    const recentExecutions = history.slice(0, 10);
    const completedTasks = recentExecutions.filter(h => h.status === 'completed').length;
    const failedTasks = recentExecutions.filter(h => h.status === 'failed').length;
    const runningTasks = recentExecutions.filter(h => h.status === 'running').length;

    const avgDuration = recentExecutions
      .filter(h => h.duration_seconds)
      .reduce((sum, h) => sum + (h.duration_seconds || 0), 0) /
      (recentExecutions.filter(h => h.duration_seconds).length || 1);

    return {
      total: recentExecutions.length,
      completed: completedTasks,
      failed: failedTasks,
      running: runningTasks,
      avgDuration: avgDuration.toFixed(2)
    };
  }, [history]);

  return (
    <div className={`space-y-6 ${className}`}>
      {/* Header */}
      <div className="flex items-center justify-between">
        <div>
          <h2 className="text-2xl font-bold text-gray-900">Background Task Monitor</h2>
          <p className="text-gray-600 mt-1">
            {selectedExtension
              ? `Monitoring tasks for ${selectedExtension}`
              : 'Monitor background tasks across all extensions'
            }
          </p>
        </div>
        <Button
          variant="outline"
          onClick={() => window.location.reload()}
          className="flex items-center gap-2"
        >
          <RefreshCw className="h-4 w-4 " />
        </Button>
      </div>

      {/* Quick Stats */}
      <div className="grid grid-cols-1 md:grid-cols-2 lg:grid-cols-4 gap-4">
        <Card>
          <CardHeader className="flex flex-row items-center justify-between space-y-0 pb-2">
            <CardTitle className="text-sm font-medium md:text-base lg:text-lg">Active Tasks</CardTitle>
            <Activity className="h-4 w-4 text-muted-foreground " />
          </CardHeader>
          <CardContent>
            <div className="text-2xl font-bold">{taskData.totalActiveTasks}</div>
            <p className="text-xs text-muted-foreground sm:text-sm md:text-base">
              {taskData.totalTasks} total tasks
            </p>
          </CardContent>
        </Card>

        <Card>
          <CardHeader className="flex flex-row items-center justify-between space-y-0 pb-2">
            <CardTitle className="text-sm font-medium md:text-base lg:text-lg">Success Rate</CardTitle>
            <CheckCircle className="h-4 w-4 text-muted-foreground " />
          </CardHeader>
          <CardContent>
            <div className="text-2xl font-bold">
              {taskStats.total > 0 
                ? Math.round((taskStats.completed / taskStats.total) * 100)
                : 0
              }%
            </div>
            <p className="text-xs text-muted-foreground sm:text-sm md:text-base">
              {taskStats.completed}/{taskStats.total} completed
            </p>
          </CardContent>
        </Card>

        <Card>
          <CardHeader className="flex flex-row items-center justify-between space-y-0 pb-2">
            <CardTitle className="text-sm font-medium md:text-base lg:text-lg">Avg Duration</CardTitle>
            <Timer className="h-4 w-4 text-muted-foreground " />
          </CardHeader>
          <CardContent>
            <div className="text-2xl font-bold">{taskStats.avgDuration}s</div>
            <p className="text-xs text-muted-foreground sm:text-sm md:text-base">
              Average execution time
            </p>
          </CardContent>
        </Card>

        <Card>
          <CardHeader className="flex flex-row items-center justify-between space-y-0 pb-2">
            <CardTitle className="text-sm font-medium md:text-base lg:text-lg">Extensions</CardTitle>
            <Calendar className="h-4 w-4 text-muted-foreground " />
          </CardHeader>
          <CardContent>
            <div className="text-2xl font-bold">{taskData.extensionsWithTasks}</div>
            <p className="text-xs text-muted-foreground sm:text-sm md:text-base">
              With active tasks
            </p>
          </CardContent>
        </Card>
      </div>

      {/* Main Content */}
      <Tabs value={activeTab} onValueChange={setActiveTab} className="space-y-4">
        <TabsList className="grid w-full grid-cols-3">
          <TabsTrigger value="overview">Overview</TabsTrigger>
          <TabsTrigger value="extensions">By Extension</TabsTrigger>
          <TabsTrigger value="history">Execution History</TabsTrigger>
        </TabsList>

        <TabsContent value="overview" className="space-y-4">
          <TaskOverview taskData={taskData} />
        </TabsContent>

        <TabsContent value="extensions" className="space-y-4">
          <ExtensionTaskList
            extensions={taskData.statuses}
            selectedExtension={selectedExtension}
<<<<<<< HEAD
            onSelectExtension={(id) => setManualSelectedExtension(id)}
=======
            onSelectExtension={(id) => setManualExtensionId(id)}
>>>>>>> 05e6d8f9
          />
        </TabsContent>

        <TabsContent value="history" className="space-y-4">
          <TaskExecutionHistory
            history={history}
            loading={loading}
            extensionId={selectedExtension}
          />
        </TabsContent>
      </Tabs>
    </div>
  );
}

function TaskOverview({ taskData }: { taskData: ExtensionTaskMonitoringSummary }) {
  return (
    <div className="grid grid-cols-1 lg:grid-cols-2 gap-6">
      <Card>
        <CardHeader>
          <CardTitle>Task Distribution</CardTitle>
          <CardDescription>Tasks across all extensions</CardDescription>
        </CardHeader>
        <CardContent>
          <div className="space-y-4">
            {taskData.statuses.map((status) => (
              <div key={status.id} className="flex items-center justify-between">
                <div className="flex items-center gap-3">
                  <div className={`w-3 h-3 rounded-full ${
                    status.status === 'active' ? 'bg-green-400' :
                    status.status === 'error' ? 'bg-red-400' : 'bg-gray-400'
                  }`} />
                  <span className="font-medium">{status.name}</span>
                </div>
                <div className="flex items-center gap-2">
                  <Badge variant="outline">
                    {status.backgroundTasks?.active || 0} active
                  </Badge>
                  <Badge variant="secondary">
                    {status.backgroundTasks?.total || 0} total
                  </Badge>
                </div>
              </div>
            ))}
          </div>
        </CardContent>
      </Card>

      <Card>
        <CardHeader>
          <CardTitle>Task Utilization</CardTitle>
          <CardDescription>Overall system task usage</CardDescription>
        </CardHeader>
        <CardContent>
          <div className="space-y-4">
            <div>
              <div className="flex justify-between text-sm mb-2 md:text-base lg:text-lg">
                <span>Active Tasks</span>
                <span>{taskData.taskUtilization}%</span>
              </div>
              <div className="w-full bg-gray-200 rounded-full h-2">
                <div 
                  className="bg-blue-500 h-2 rounded-full transition-all duration-300"
                  style={{ width: `${taskData.taskUtilization}%` }}
                />
              </div>
            </div>
            
            <div className="grid grid-cols-2 gap-4 pt-4">
              <div className="text-center">
                <div className="text-2xl font-bold text-green-600">{taskData.totalActiveTasks}</div>
                <div className="text-sm text-gray-500 md:text-base lg:text-lg">Active</div>
              </div>
              <div className="text-center">
                <div className="text-2xl font-bold text-gray-600">{taskData.totalTasks}</div>
                <div className="text-sm text-gray-500 md:text-base lg:text-lg">Total</div>
              </div>
            </div>
          </div>
        </CardContent>
      </Card>
    </div>
  );
}

function ExtensionTaskList({
  extensions,
  selectedExtension,
  onSelectExtension
}: {
  extensions: ExtensionStatus[];
  selectedExtension: string | null;
  onSelectExtension: (id: string) => void;
}) {
  return (
    <div className="grid grid-cols-1 md:grid-cols-2 lg:grid-cols-3 gap-4">
      {extensions.map((extension) => (
        <Card 
          key={extension.id}
          className={`cursor-pointer transition-colors ${
            selectedExtension === extension.id 
              ? 'ring-2 ring-blue-500 bg-blue-50' 
              : 'hover:bg-gray-50'
          }`}
          onClick={() => onSelectExtension(extension.id)}
        >
          <CardHeader className="pb-3">
            <div className="flex items-center justify-between">
              <CardTitle className="text-lg">{extension.name}</CardTitle>
              <div className={`w-3 h-3 rounded-full ${
                extension.status === 'active' ? 'bg-green-400' :
                extension.status === 'error' ? 'bg-red-400' : 'bg-gray-400'
              }`} />
            </div>
          </CardHeader>
          <CardContent>
            <div className="space-y-3">
              <div className="flex justify-between items-center">
                <span className="text-sm text-gray-600 md:text-base lg:text-lg">Active Tasks</span>
                <Badge variant="default">
                  {extension.backgroundTasks?.active || 0}
                </Badge>
              </div>
              
              <div className="flex justify-between items-center">
                <span className="text-sm text-gray-600 md:text-base lg:text-lg">Total Tasks</span>
                <Badge variant="secondary">
                  {extension.backgroundTasks?.total || 0}
                </Badge>
              </div>
              
              {extension.backgroundTasks?.lastExecution && (
                <div className="text-xs text-gray-500 sm:text-sm md:text-base">
                  Last run: {new Date(extension.backgroundTasks.lastExecution).toLocaleString()}
                </div>
              )}
            </div>
          </CardContent>
        </Card>
      ))}
    </div>
  );
}

function TaskExecutionHistory({
  history,
  loading,
  extensionId
}: {
  history: ExtensionTaskHistoryEntry[];
  loading: boolean;
  extensionId: string | null;
}) {
  if (loading) {
    return (
      <div className="flex items-center justify-center py-8">
        <RefreshCw className="h-6 w-6 animate-spin text-blue-600 mr-2 " />
        <span>Loading task history...</span>
      </div>
    );
  }

  if (history.length === 0) {
    return (
      <Card>
        <CardContent className="text-center py-8">
          <Clock className="h-12 w-12 text-gray-300 mx-auto mb-4 " />
          <h3 className="text-lg font-medium text-gray-900 mb-2">No Task History</h3>
          <p className="text-gray-600">
            {extensionId 
              ? `No background tasks have been executed for ${extensionId} yet.`
              : 'No background tasks have been executed yet.'
            }
          </p>
        </CardContent>
      </Card>
    );
  }

  return (
    <div className="space-y-4">
      {history.map((execution, index) => (
        <Card key={execution.execution_id || index}>
          <CardContent className="pt-6">
            <div className="flex items-start justify-between mb-4">
              <div>
                <h3 className="font-semibold text-lg">{execution.task_name}</h3>
                <p className="text-sm text-gray-500 md:text-base lg:text-lg">ID: {execution.execution_id}</p>
              </div>

              <Badge
                variant={
                  execution.status === 'completed' ? 'default' :
                  execution.status === 'failed' ? 'destructive' :
                  execution.status === 'running' ? 'secondary' : 'outline'
                }
                className="flex items-center gap-1"
              >
                {execution.status === 'completed' && <CheckCircle className="h-3 w-3 " />}
                {execution.status === 'failed' && <XCircle className="h-3 w-3 " />}
                {execution.status === 'running' && <RefreshCw className="h-3 w-3 animate-spin " />}
                {execution.status}
              </Badge>
            </div>
            
            <div className="grid grid-cols-2 md:grid-cols-4 gap-4 text-sm">
              {execution.started_at && (
                <div>
                  <span className="text-gray-500">Started:</span>
                  <div className="font-medium">
                    {new Date(execution.started_at).toLocaleString()}
                  </div>
                </div>
              )}
              
              {execution.completed_at && (
                <div>
                  <span className="text-gray-500">Completed:</span>
                  <div className="font-medium">
                    {new Date(execution.completed_at).toLocaleString()}
                  </div>
                </div>
              )}
              
              {execution.duration_seconds && (
                <div>
                  <span className="text-gray-500">Duration:</span>
                  <div className="font-medium">{execution.duration_seconds.toFixed(2)}s</div>
                </div>
              )}
              
              <div>
                <span className="text-gray-500">Status:</span>
                <div className="font-medium capitalize">{execution.status}</div>
              </div>
            </div>
            
            {execution.error && (
              <div className="mt-4 p-3 bg-red-50 border border-red-200 rounded-md sm:p-4 md:p-6">
                <div className="flex items-center gap-2 text-red-800 font-medium mb-1">
                  <AlertCircle className="h-4 w-4 " />
                </div>
                <p className="text-red-700 text-sm md:text-base lg:text-lg">{execution.error}</p>
              </div>
            )}
            
            {execution.result !== undefined && execution.result !== null && (
              <div className="mt-4 p-3 bg-gray-50 border border-gray-200 rounded-md sm:p-4 md:p-6">
                <div className="text-gray-700 font-medium mb-2">Result:</div>
                <pre className="text-xs text-gray-600 whitespace-pre-wrap overflow-x-auto sm:text-sm md:text-base">
                  {JSON.stringify(execution.result, null, 2)}
                </pre>
              </div>
            )}
          </CardContent>
        </Card>
      ))}
    </div>
  );
}

export default BackgroundTaskMonitor;<|MERGE_RESOLUTION|>--- conflicted
+++ resolved
@@ -33,19 +33,11 @@
 
 export function BackgroundTaskMonitor({ extensionId, className }: BackgroundTaskMonitorProps) {
   const [activeTab, setActiveTab] = useState('overview');
-<<<<<<< HEAD
-  const [manualSelectedExtension, setManualSelectedExtension] = useState<string | null>(null);
-
-  const selectedExtension = manualSelectedExtension ?? extensionId ?? null;
-
-  const taskData = useExtensionTaskMonitoring(extensionId);
-=======
   const [manualExtensionId, setManualExtensionId] = useState<string | null>(null);
 
   const selectedExtension = extensionId ?? manualExtensionId;
 
   const taskData = useExtensionTaskMonitoring(selectedExtension ?? undefined);
->>>>>>> 05e6d8f9
   const { history, loading } = useExtensionTasks(selectedExtension ?? undefined);
 
   const taskStats = useMemo(() => {
@@ -166,11 +158,7 @@
           <ExtensionTaskList
             extensions={taskData.statuses}
             selectedExtension={selectedExtension}
-<<<<<<< HEAD
-            onSelectExtension={(id) => setManualSelectedExtension(id)}
-=======
             onSelectExtension={(id) => setManualExtensionId(id)}
->>>>>>> 05e6d8f9
           />
         </TabsContent>
 
