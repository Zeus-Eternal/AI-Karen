/**
 * Background Task Monitor Component
 * 
 * Real-time monitoring of extension background tasks
 */

"use client";

import { useMemo, useState } from 'react';
import type { ExtensionTaskHistoryEntry } from '@/extensions/types';
import type { ExtensionStatus } from '@/lib/extensions/extension-integration';
import { useExtensionTaskMonitoring, useExtensionTasks, type ExtensionTaskMonitoringSummary } from '@/lib/extensions/hooks';
import { Card, CardContent, CardDescription, CardHeader, CardTitle } from '../ui/card';
import { Badge } from '../ui/badge';
import { Button } from '../ui/button';
import { Tabs, TabsContent, TabsList, TabsTrigger } from '../ui/tabs';

import { 
  RefreshCw, 
  Activity, 
  CheckCircle, 
  Timer, 
  Calendar, 
  Clock, 
  XCircle, 
  AlertCircle 
} from 'lucide-react';

export interface BackgroundTaskMonitorProps {
  extensionId?: string;
  className?: string;
}

export function BackgroundTaskMonitor({ extensionId, className }: BackgroundTaskMonitorProps) {
  const [activeTab, setActiveTab] = useState('overview');
  const [manualExtensionId, setManualExtensionId] = useState<string | null>(null);

  const selectedExtension = extensionId ?? manualExtensionId;

<<<<<<< HEAD
  useEffect(() => {
    if (!extensionId) {
      return;
    }

    const frame = requestAnimationFrame(() => {
      setSelectedExtension(extensionId);
    });

    return () => cancelAnimationFrame(frame);
  }, [extensionId]);
=======
  const taskData = useExtensionTaskMonitoring(selectedExtension ?? undefined);
  const { history, loading } = useExtensionTasks(selectedExtension ?? undefined);
>>>>>>> 7228a0dc

  const taskStats = useMemo(() => {
    const recentExecutions = history.slice(0, 10);
    const completedTasks = recentExecutions.filter(h => h.status === 'completed').length;
    const failedTasks = recentExecutions.filter(h => h.status === 'failed').length;
    const runningTasks = recentExecutions.filter(h => h.status === 'running').length;

    const avgDuration = recentExecutions
      .filter(h => h.duration_seconds)
      .reduce((sum, h) => sum + (h.duration_seconds || 0), 0) /
      (recentExecutions.filter(h => h.duration_seconds).length || 1);

    return {
      total: recentExecutions.length,
      completed: completedTasks,
      failed: failedTasks,
      running: runningTasks,
      avgDuration: avgDuration.toFixed(2)
    };
  }, [history]);

  return (
    <div className={`space-y-6 ${className}`}>
      {/* Header */}
      <div className="flex items-center justify-between">
        <div>
          <h2 className="text-2xl font-bold text-gray-900">Background Task Monitor</h2>
          <p className="text-gray-600 mt-1">
            {selectedExtension
              ? `Monitoring tasks for ${selectedExtension}`
              : 'Monitor background tasks across all extensions'
            }
          </p>
        </div>
        <Button
          variant="outline"
          onClick={() => window.location.reload()}
          className="flex items-center gap-2"
        >
          <RefreshCw className="h-4 w-4 " />
        </Button>
      </div>

      {/* Quick Stats */}
      <div className="grid grid-cols-1 md:grid-cols-2 lg:grid-cols-4 gap-4">
        <Card>
          <CardHeader className="flex flex-row items-center justify-between space-y-0 pb-2">
            <CardTitle className="text-sm font-medium md:text-base lg:text-lg">Active Tasks</CardTitle>
            <Activity className="h-4 w-4 text-muted-foreground " />
          </CardHeader>
          <CardContent>
            <div className="text-2xl font-bold">{taskData.totalActiveTasks}</div>
            <p className="text-xs text-muted-foreground sm:text-sm md:text-base">
              {taskData.totalTasks} total tasks
            </p>
          </CardContent>
        </Card>

        <Card>
          <CardHeader className="flex flex-row items-center justify-between space-y-0 pb-2">
            <CardTitle className="text-sm font-medium md:text-base lg:text-lg">Success Rate</CardTitle>
            <CheckCircle className="h-4 w-4 text-muted-foreground " />
          </CardHeader>
          <CardContent>
            <div className="text-2xl font-bold">
              {taskStats.total > 0 
                ? Math.round((taskStats.completed / taskStats.total) * 100)
                : 0
              }%
            </div>
            <p className="text-xs text-muted-foreground sm:text-sm md:text-base">
              {taskStats.completed}/{taskStats.total} completed
            </p>
          </CardContent>
        </Card>

        <Card>
          <CardHeader className="flex flex-row items-center justify-between space-y-0 pb-2">
            <CardTitle className="text-sm font-medium md:text-base lg:text-lg">Avg Duration</CardTitle>
            <Timer className="h-4 w-4 text-muted-foreground " />
          </CardHeader>
          <CardContent>
            <div className="text-2xl font-bold">{taskStats.avgDuration}s</div>
            <p className="text-xs text-muted-foreground sm:text-sm md:text-base">
              Average execution time
            </p>
          </CardContent>
        </Card>

        <Card>
          <CardHeader className="flex flex-row items-center justify-between space-y-0 pb-2">
            <CardTitle className="text-sm font-medium md:text-base lg:text-lg">Extensions</CardTitle>
            <Calendar className="h-4 w-4 text-muted-foreground " />
          </CardHeader>
          <CardContent>
            <div className="text-2xl font-bold">{taskData.extensionsWithTasks}</div>
            <p className="text-xs text-muted-foreground sm:text-sm md:text-base">
              With active tasks
            </p>
          </CardContent>
        </Card>
      </div>

      {/* Main Content */}
      <Tabs value={activeTab} onValueChange={setActiveTab} className="space-y-4">
        <TabsList className="grid w-full grid-cols-3">
          <TabsTrigger value="overview">Overview</TabsTrigger>
          <TabsTrigger value="extensions">By Extension</TabsTrigger>
          <TabsTrigger value="history">Execution History</TabsTrigger>
        </TabsList>

        <TabsContent value="overview" className="space-y-4">
          <TaskOverview taskData={taskData} />
        </TabsContent>

        <TabsContent value="extensions" className="space-y-4">
          <ExtensionTaskList
            extensions={taskData.statuses}
            selectedExtension={selectedExtension}
            onSelectExtension={(id) => setManualExtensionId(id)}
          />
        </TabsContent>

        <TabsContent value="history" className="space-y-4">
          <TaskExecutionHistory
            history={history}
            loading={loading}
            extensionId={selectedExtension}
          />
        </TabsContent>
      </Tabs>
    </div>
  );
}

function TaskOverview({ taskData }: { taskData: ExtensionTaskMonitoringSummary }) {
  return (
    <div className="grid grid-cols-1 lg:grid-cols-2 gap-6">
      <Card>
        <CardHeader>
          <CardTitle>Task Distribution</CardTitle>
          <CardDescription>Tasks across all extensions</CardDescription>
        </CardHeader>
        <CardContent>
          <div className="space-y-4">
            {taskData.statuses.map((status) => (
              <div key={status.id} className="flex items-center justify-between">
                <div className="flex items-center gap-3">
                  <div className={`w-3 h-3 rounded-full ${
                    status.status === 'active' ? 'bg-green-400' :
                    status.status === 'error' ? 'bg-red-400' : 'bg-gray-400'
                  }`} />
                  <span className="font-medium">{status.name}</span>
                </div>
                <div className="flex items-center gap-2">
                  <Badge variant="outline">
                    {status.backgroundTasks?.active || 0} active
                  </Badge>
                  <Badge variant="secondary">
                    {status.backgroundTasks?.total || 0} total
                  </Badge>
                </div>
              </div>
            ))}
          </div>
        </CardContent>
      </Card>

      <Card>
        <CardHeader>
          <CardTitle>Task Utilization</CardTitle>
          <CardDescription>Overall system task usage</CardDescription>
        </CardHeader>
        <CardContent>
          <div className="space-y-4">
            <div>
              <div className="flex justify-between text-sm mb-2 md:text-base lg:text-lg">
                <span>Active Tasks</span>
                <span>{taskData.taskUtilization}%</span>
              </div>
              <div className="w-full bg-gray-200 rounded-full h-2">
                <div 
                  className="bg-blue-500 h-2 rounded-full transition-all duration-300"
                  style={{ width: `${taskData.taskUtilization}%` }}
                />
              </div>
            </div>
            
            <div className="grid grid-cols-2 gap-4 pt-4">
              <div className="text-center">
                <div className="text-2xl font-bold text-green-600">{taskData.totalActiveTasks}</div>
                <div className="text-sm text-gray-500 md:text-base lg:text-lg">Active</div>
              </div>
              <div className="text-center">
                <div className="text-2xl font-bold text-gray-600">{taskData.totalTasks}</div>
                <div className="text-sm text-gray-500 md:text-base lg:text-lg">Total</div>
              </div>
            </div>
          </div>
        </CardContent>
      </Card>
    </div>
  );
}

function ExtensionTaskList({
  extensions,
  selectedExtension,
  onSelectExtension
}: {
  extensions: ExtensionStatus[];
  selectedExtension: string | null;
  onSelectExtension: (id: string) => void;
}) {
  return (
    <div className="grid grid-cols-1 md:grid-cols-2 lg:grid-cols-3 gap-4">
      {extensions.map((extension) => (
        <Card 
          key={extension.id}
          className={`cursor-pointer transition-colors ${
            selectedExtension === extension.id 
              ? 'ring-2 ring-blue-500 bg-blue-50' 
              : 'hover:bg-gray-50'
          }`}
          onClick={() => onSelectExtension(extension.id)}
        >
          <CardHeader className="pb-3">
            <div className="flex items-center justify-between">
              <CardTitle className="text-lg">{extension.name}</CardTitle>
              <div className={`w-3 h-3 rounded-full ${
                extension.status === 'active' ? 'bg-green-400' :
                extension.status === 'error' ? 'bg-red-400' : 'bg-gray-400'
              }`} />
            </div>
          </CardHeader>
          <CardContent>
            <div className="space-y-3">
              <div className="flex justify-between items-center">
                <span className="text-sm text-gray-600 md:text-base lg:text-lg">Active Tasks</span>
                <Badge variant="default">
                  {extension.backgroundTasks?.active || 0}
                </Badge>
              </div>
              
              <div className="flex justify-between items-center">
                <span className="text-sm text-gray-600 md:text-base lg:text-lg">Total Tasks</span>
                <Badge variant="secondary">
                  {extension.backgroundTasks?.total || 0}
                </Badge>
              </div>
              
              {extension.backgroundTasks?.lastExecution && (
                <div className="text-xs text-gray-500 sm:text-sm md:text-base">
                  Last run: {new Date(extension.backgroundTasks.lastExecution).toLocaleString()}
                </div>
              )}
            </div>
          </CardContent>
        </Card>
      ))}
    </div>
  );
}

function TaskExecutionHistory({
  history,
  loading,
  extensionId
}: {
  history: ExtensionTaskHistoryEntry[];
  loading: boolean;
  extensionId: string | null;
}) {
  if (loading) {
    return (
      <div className="flex items-center justify-center py-8">
        <RefreshCw className="h-6 w-6 animate-spin text-blue-600 mr-2 " />
        <span>Loading task history...</span>
      </div>
    );
  }

  if (history.length === 0) {
    return (
      <Card>
        <CardContent className="text-center py-8">
          <Clock className="h-12 w-12 text-gray-300 mx-auto mb-4 " />
          <h3 className="text-lg font-medium text-gray-900 mb-2">No Task History</h3>
          <p className="text-gray-600">
            {extensionId 
              ? `No background tasks have been executed for ${extensionId} yet.`
              : 'No background tasks have been executed yet.'
            }
          </p>
        </CardContent>
      </Card>
    );
  }

  return (
    <div className="space-y-4">
      {history.map((execution, index) => (
        <Card key={execution.execution_id || index}>
          <CardContent className="pt-6">
            <div className="flex items-start justify-between mb-4">
              <div>
                <h3 className="font-semibold text-lg">{execution.task_name}</h3>
                <p className="text-sm text-gray-500 md:text-base lg:text-lg">ID: {execution.execution_id}</p>
              </div>

              <Badge
                variant={
                  execution.status === 'completed' ? 'default' :
                  execution.status === 'failed' ? 'destructive' :
                  execution.status === 'running' ? 'secondary' : 'outline'
                }
                className="flex items-center gap-1"
              >
                {execution.status === 'completed' && <CheckCircle className="h-3 w-3 " />}
                {execution.status === 'failed' && <XCircle className="h-3 w-3 " />}
                {execution.status === 'running' && <RefreshCw className="h-3 w-3 animate-spin " />}
                {execution.status}
              </Badge>
            </div>
            
            <div className="grid grid-cols-2 md:grid-cols-4 gap-4 text-sm">
              {execution.started_at && (
                <div>
                  <span className="text-gray-500">Started:</span>
                  <div className="font-medium">
                    {new Date(execution.started_at).toLocaleString()}
                  </div>
                </div>
              )}
              
              {execution.completed_at && (
                <div>
                  <span className="text-gray-500">Completed:</span>
                  <div className="font-medium">
                    {new Date(execution.completed_at).toLocaleString()}
                  </div>
                </div>
              )}
              
              {execution.duration_seconds && (
                <div>
                  <span className="text-gray-500">Duration:</span>
                  <div className="font-medium">{execution.duration_seconds.toFixed(2)}s</div>
                </div>
              )}
              
              <div>
                <span className="text-gray-500">Status:</span>
                <div className="font-medium capitalize">{execution.status}</div>
              </div>
            </div>
            
            {execution.error && (
              <div className="mt-4 p-3 bg-red-50 border border-red-200 rounded-md sm:p-4 md:p-6">
                <div className="flex items-center gap-2 text-red-800 font-medium mb-1">
                  <AlertCircle className="h-4 w-4 " />
                </div>
                <p className="text-red-700 text-sm md:text-base lg:text-lg">{execution.error}</p>
              </div>
            )}
            
            {execution.result !== undefined && execution.result !== null && (
              <div className="mt-4 p-3 bg-gray-50 border border-gray-200 rounded-md sm:p-4 md:p-6">
                <div className="text-gray-700 font-medium mb-2">Result:</div>
                <pre className="text-xs text-gray-600 whitespace-pre-wrap overflow-x-auto sm:text-sm md:text-base">
                  {JSON.stringify(execution.result, null, 2)}
                </pre>
              </div>
            )}
          </CardContent>
        </Card>
      ))}
    </div>
  );
}

export default BackgroundTaskMonitor;<|MERGE_RESOLUTION|>--- conflicted
+++ resolved
@@ -37,22 +37,8 @@
 
   const selectedExtension = extensionId ?? manualExtensionId;
 
-<<<<<<< HEAD
-  useEffect(() => {
-    if (!extensionId) {
-      return;
-    }
-
-    const frame = requestAnimationFrame(() => {
-      setSelectedExtension(extensionId);
-    });
-
-    return () => cancelAnimationFrame(frame);
-  }, [extensionId]);
-=======
   const taskData = useExtensionTaskMonitoring(selectedExtension ?? undefined);
   const { history, loading } = useExtensionTasks(selectedExtension ?? undefined);
->>>>>>> 7228a0dc
 
   const taskStats = useMemo(() => {
     const recentExecutions = history.slice(0, 10);
