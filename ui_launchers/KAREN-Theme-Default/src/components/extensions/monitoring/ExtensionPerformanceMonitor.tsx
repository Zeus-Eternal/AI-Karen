--- conflicted
+++ resolved
@@ -198,40 +198,6 @@
   }, [performanceData, filteredStatuses, taskData]);
 
   // Sample alerts
-<<<<<<< HEAD
-  useEffect(() => {
-    const frame = requestAnimationFrame(() => {
-      const sampleAlerts: ResourceAlert[] = [
-        {
-          id: "1",
-          type: "memory",
-          severity: "warning",
-          message: "Memory usage approaching limit",
-          timestamp: new Date(Date.now() - 300000).toISOString(),
-          extensionId: "analytics-dashboard",
-          extensionName: "Analytics Dashboard",
-          value: 450,
-          threshold: 500,
-        },
-        {
-          id: "2",
-          type: "cpu",
-          severity: "critical",
-          message: "CPU usage critically high",
-          timestamp: new Date(Date.now() - 600000).toISOString(),
-          extensionId: "automation-engine",
-          extensionName: "Automation Engine",
-          value: 85,
-          threshold: 80,
-        },
-      ];
-      setAlerts(sampleAlerts);
-    });
-
-    return () => cancelAnimationFrame(frame);
-  }, []);
-=======
->>>>>>> 7228a0dc
 
   // Auto-refresh
   useEffect(() => {
