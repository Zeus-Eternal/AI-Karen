"use client";

import { useCallback, useEffect, useMemo, useState } from "react";
import {
  Card,
  CardContent,
  CardDescription,
  CardHeader,
  CardTitle,
} from "../../ui/card";
import { Tabs, TabsContent, TabsList, TabsTrigger } from "../../ui/tabs";
import { Badge } from "../../ui/badge";
import { Button } from "../../ui/button";

import {
  useExtensionStatuses,
  useExtensionPerformance,
  useExtensionTaskMonitoring,
  type ExtensionTaskMonitoringSummary,
} from "../../../lib/extensions/hooks";
import type { ExtensionStatus } from "../../../lib/extensions/extension-integration";

import {
  RefreshCw,
  Download,
  AlertTriangle,
  Monitor,
  Gauge,
  Activity,
  BarChart3,
  TrendingUp,
  TrendingDown,
  Minus,
  LineChart,
  Cpu,
  Database,
  Wifi,
  HardDrive,
  CheckCircle,
  PieChart,
  Target,
} from "lucide-react";

type TimeRangeOption = "1h" | "6h" | "24h" | "7d";
type ResourceMetricKey = "cpu" | "memory" | "network" | "storage";

interface PerformanceMetric {
  name: string;
  value: number;
  unit: string;
  trend: "up" | "down" | "stable";
  status: "good" | "warning" | "critical";
  threshold: {
    warning: number;
    critical: number;
  };
}

interface ResourceAlert {
  id: string;
  type: "cpu" | "memory" | "network" | "storage";
  severity: "warning" | "critical";
  message: string;
  timestamp: string;
  extensionId: string;
  extensionName: string;
  value: number;
  threshold: number;
}

<<<<<<< HEAD
const SAMPLE_ALERTS: ResourceAlert[] = [
=======
const SAMPLE_ALERTS: ReadonlyArray<ResourceAlert> = [
>>>>>>> 05e6d8f9
  {
    id: "1",
    type: "memory",
    severity: "warning",
    message: "Memory usage approaching limit",
<<<<<<< HEAD
    timestamp: new Date(Date.now() - 300000).toISOString(),
=======
    timestamp: "2024-01-01T00:00:00.000Z",
>>>>>>> 05e6d8f9
    extensionId: "analytics-dashboard",
    extensionName: "Analytics Dashboard",
    value: 450,
    threshold: 500,
  },
  {
    id: "2",
    type: "cpu",
    severity: "critical",
    message: "CPU usage critically high",
<<<<<<< HEAD
    timestamp: new Date(Date.now() - 600000).toISOString(),
=======
    timestamp: "2024-01-01T00:05:00.000Z",
>>>>>>> 05e6d8f9
    extensionId: "automation-engine",
    extensionName: "Automation Engine",
    value: 85,
    threshold: 80,
  },
];

interface ExtensionPerformanceMonitorProps {
  className?: string;
  extensionId?: string; // If provided, show metrics for specific extension
}

export function ExtensionPerformanceMonitor({
  className,
  extensionId,
}: ExtensionPerformanceMonitorProps) {
  const [activeTab, setActiveTab] = useState("overview");
  const [timeRange, setTimeRange] = useState<TimeRangeOption>("1h");
  const [selectedMetric, setSelectedMetric] = useState<ResourceMetricKey>("cpu");
<<<<<<< HEAD
  const [alerts] = useState<ResourceAlert[]>(() => SAMPLE_ALERTS);
=======
  const [alerts, setAlerts] = useState<ResourceAlert[]>(() =>
    SAMPLE_ALERTS.map((alert) => ({ ...alert }))
  );
>>>>>>> 05e6d8f9
  const [autoRefresh, setAutoRefresh] = useState(true);

  const { statuses, loading } = useExtensionStatuses();
  const performanceData = useExtensionPerformance(extensionId);
  const taskData = useExtensionTaskMonitoring(extensionId);

  // Filter statuses if specific extension is selected
  const filteredStatuses = useMemo(() => {
    return extensionId ? statuses.filter((status) => status.id === extensionId) : statuses;
  }, [statuses, extensionId]);

  // Generate performance metrics
  const performanceMetrics = useMemo((): PerformanceMetric[] => {
    const activeErrors = filteredStatuses.filter((status) => status.status === "error").length;
    const activeCount = filteredStatuses.filter((status) => status.status === "active").length;
    const tasks = taskData?.totalActiveTasks ?? 0;

    return [
      {
        name: "CPU Usage",
        value: performanceData?.avgCpu ?? 0,
        unit: "%",
        trend:
          (performanceData?.avgCpu ?? 0) > 50
            ? "up"
            : (performanceData?.avgCpu ?? 0) < 20
            ? "down"
            : "stable",
        status:
          (performanceData?.avgCpu ?? 0) > 80
            ? "critical"
            : (performanceData?.avgCpu ?? 0) > 60
            ? "warning"
            : "good",
        threshold: { warning: 60, critical: 80 },
      },
      {
        name: "Memory Usage",
        value: performanceData?.avgMemory ?? 0,
        unit: "MB",
        trend:
          (performanceData?.avgMemory ?? 0) > 400
            ? "up"
            : (performanceData?.avgMemory ?? 0) < 200
            ? "down"
            : "stable",
        status:
          (performanceData?.avgMemory ?? 0) > 800
            ? "critical"
            : (performanceData?.avgMemory ?? 0) > 500
            ? "warning"
            : "good",
        threshold: { warning: 500, critical: 800 },
      },
      {
        name: "Active Extensions",
        value: activeCount,
        unit: "",
        trend: "stable",
        status: "good",
        threshold: { warning: 10, critical: 15 },
      },
      {
        name: "Background Tasks",
        value: tasks,
        unit: "",
        trend: tasks > 5 ? "up" : "stable",
        status: tasks > 10 ? "warning" : "good",
        threshold: { warning: 8, critical: 15 },
      },
      {
        name: "Error Rate",
        value: activeErrors,
        unit: "",
        trend: activeErrors > 0 ? "up" : "stable",
        status: activeErrors > 2 ? "critical" : activeErrors > 0 ? "warning" : "good",
        threshold: { warning: 1, critical: 3 },
      },
      {
        name: "Response Time",
        value: performanceData?.avgResponseTime ?? performanceData?.totalCpu ?? 125, // fallback simulated average
        unit: "ms",
        trend: "stable",
        status: "good",
        threshold: { warning: 500, critical: 1000 },
      },
    ];
  }, [performanceData, filteredStatuses, taskData]);

<<<<<<< HEAD
=======
  // Sample alerts

>>>>>>> 05e6d8f9
  // Auto-refresh
  useEffect(() => {
    if (!autoRefresh) return;
    const interval = setInterval(() => {
      // Intentionally left as a placeholder for real refresh triggers
      // e.g., refetch queries or emit redux actions
    }, 30000);
    return () => clearInterval(interval);
  }, [autoRefresh]);

  const handleExportMetrics = useCallback(() => {
    const metricsData = {
      timestamp: new Date().toISOString(),
      timeRange,
      metrics: performanceMetrics,
      extensions: filteredStatuses.map((status) => ({
        id: status.id,
        name: status.name,
        status: status.status,
        resources: status.resources,
      })),
      alerts,
    };
    const blob = new Blob([JSON.stringify(metricsData, null, 2)], {
      type: "application/json",
    });
    const url = URL.createObjectURL(blob);
    const a = document.createElement("a");
    a.href = url;
    a.download = `extension-performance-${new Date()
      .toISOString()
      .split("T")[0]}.json`;
    document.body.appendChild(a);
    a.click();
    document.body.removeChild(a);
    URL.revokeObjectURL(url);
  }, [performanceMetrics, filteredStatuses, alerts, timeRange]);

  if (loading) {
    return (
      <div className={`flex items-center justify-center p-8 ${className ?? ""}`}>
        <div className="text-center">
          <RefreshCw className="h-8 w-8 animate-spin text-blue-600 mx-auto mb-4" />
          <p className="text-gray-600">Loading performance monitor...</p>
        </div>
      </div>
    );
  }

  return (
    <div className={`space-y-6 ${className ?? ""}`}>
      {/* Header */}
      <div className="flex items-center justify-between">
        <div>
          <h1 className="text-3xl font-bold text-gray-900">Performance Monitor</h1>
          <p className="text-gray-600 mt-1">
            {extensionId
              ? `Monitor performance for ${filteredStatuses[0]?.name || extensionId}`
              : "Monitor performance across all extensions"}
          </p>
        </div>
        <div className="flex gap-2">
          <select
            value={timeRange}
            onChange={(e) => setTimeRange(e.target.value as TimeRangeOption)}
            className="px-3 py-2 border border-gray-300 rounded-lg focus:ring-2 focus:ring-blue-500 focus:border-transparent"
          >
            <option value="1h">Last Hour</option>
            <option value="6h">Last 6 Hours</option>
            <option value="24h">Last 24 Hours</option>
            <option value="7d">Last 7 Days</option>
          </select>
          <Button
            variant="outline"
            onClick={() => setAutoRefresh((v) => !v)}
            className={`flex items-center gap-2 ${autoRefresh ? "text-green-600" : "text-gray-600"}`}
          >
            <RefreshCw className={`h-4 w-4 ${autoRefresh ? "animate-spin" : ""}`} />
          </Button>
          <Button variant="outline" onClick={handleExportMetrics} className="flex items-center gap-2">
            <Download className="h-4 w-4" />
          </Button>
        </div>
      </div>

      {/* Alerts */}
      {alerts.length > 0 && (
        <Card className="border-yellow-200 bg-yellow-50">
          <CardHeader>
            <CardTitle className="flex items-center gap-2 text-yellow-800">
              <AlertTriangle className="h-5 w-5" />
              Performance Alerts ({alerts.length})
            </CardTitle>
          </CardHeader>
          <CardContent>
            <div className="space-y-2">
              {alerts.slice(0, 3).map((alert) => (
                <div
                  key={alert.id}
                  className="flex items-center justify-between p-3 bg-white rounded-lg border sm:p-4 md:p-6"
                >
                  <div className="flex items-center gap-3">
                    <Badge variant={alert.severity === "critical" ? "destructive" : "secondary"}>
                      {alert.severity}
                    </Badge>
                    <div>
                      <p className="font-medium">{alert.message}</p>
                      <p className="text-sm text-gray-600 md:text-base lg:text-lg">
                        {alert.extensionName} • {alert.value}
                        {alert.type === "cpu" ? "%" : "MB"} / {alert.threshold}
                        {alert.type === "cpu" ? "%" : "MB"}
                      </p>
                    </div>
                  </div>
                  <span className="text-sm text-gray-500 md:text-base lg:text-lg">
                    {new Date(alert.timestamp).toLocaleTimeString()}
                  </span>
                </div>
              ))}
              {alerts.length > 3 && (
                <p className="text-sm text-gray-600 text-center pt-2 md:text-base lg:text-lg">
                  +{alerts.length - 3} more alerts
                </p>
              )}
            </div>
          </CardContent>
        </Card>
      )}

      {/* Performance Metrics Overview */}
      <div className="grid grid-cols-1 md:grid-cols-2 lg:grid-cols-3 gap-4">
        {performanceMetrics.map((metric, index) => (
          <MetricCard key={index} metric={metric} />
        ))}
      </div>

      {/* Performance Tabs */}
      <Tabs value={activeTab} onValueChange={setActiveTab} className="space-y-4">
        <TabsList className="grid w-full grid-cols-4">
          <TabsTrigger value="overview">
            <Monitor className="h-4 w-4 mr-2" />
            Overview
          </TabsTrigger>
          <TabsTrigger value="resources">
            <Gauge className="h-4 w-4 mr-2" />
            Resources
          </TabsTrigger>
          <TabsTrigger value="extensions">
            <Activity className="h-4 w-4 mr-2" />
            Extensions
          </TabsTrigger>
          <TabsTrigger value="analytics">
            <BarChart3 className="h-4 w-4 mr-2" />
            Analytics
          </TabsTrigger>
        </TabsList>

        <TabsContent value="overview" className="space-y-6">
          <OverviewPanel metrics={performanceMetrics} statuses={filteredStatuses} taskData={taskData} />
        </TabsContent>

        <TabsContent value="resources" className="space-y-6">
          <ResourcesPanel
            statuses={filteredStatuses}
            selectedMetric={selectedMetric}
            onMetricChange={setSelectedMetric}
          />
        </TabsContent>

        <TabsContent value="extensions" className="space-y-6">
          <ExtensionsPanel statuses={filteredStatuses} />
        </TabsContent>

        <TabsContent value="analytics" className="space-y-6">
          <AnalyticsPanel metrics={performanceMetrics} timeRange={timeRange} />
        </TabsContent>
      </Tabs>
    </div>
  );
}

/* ===== Subcomponents ===== */

interface MetricCardProps {
  metric: PerformanceMetric;
}
function MetricCard({ metric }: MetricCardProps) {
  const getStatusColor = (status: string) => {
    switch (status) {
      case "good":
        return "text-green-600 bg-green-100";
      case "warning":
        return "text-yellow-600 bg-yellow-100";
      case "critical":
        return "text-red-600 bg-red-100";
      default:
        return "text-gray-600 bg-gray-100";
    }
  };
  const getTrendIcon = (trend: string) => {
    switch (trend) {
      case "up":
        return <TrendingUp className="h-4 w-4 text-red-500" />;
      case "down":
        return <TrendingDown className="h-4 w-4 text-green-500" />;
      case "stable":
      default:
        return <Minus className="h-4 w-4 text-gray-500" />;
    }
  };
  return (
    <Card>
      <CardHeader className="flex flex-row items-center justify-between space-y-0 pb-2">
        <CardTitle className="text-sm font-medium md:text-base lg:text-lg">{metric.name}</CardTitle>
        <Badge className={getStatusColor(metric.status)}>{metric.status}</Badge>
      </CardHeader>
      <CardContent>
        <div className="flex items-center justify-between">
          <div>
            <div className="text-2xl font-bold">
              {metric.value.toFixed(metric.unit === "%" ? 1 : 0)}
              {metric.unit}
            </div>
            <div className="flex items-center mt-1">
              {getTrendIcon(metric.trend)}
              <span className="text-xs text-gray-500 ml-1 sm:text-sm md:text-base">
                {metric.trend === "stable" ? "Stable" : metric.trend === "up" ? "Increasing" : "Decreasing"}
              </span>
            </div>
          </div>
          <div className="text-right">
            <div className="text-xs text-gray-500 sm:text-sm md:text-base">
              Warning: {metric.threshold.warning}
              {metric.unit}
            </div>
            <div className="text-xs text-gray-500 sm:text-sm md:text-base">
              Critical: {metric.threshold.critical}
              {metric.unit}
            </div>
          </div>
        </div>
      </CardContent>
    </Card>
  );
}

interface OverviewPanelProps {
  metrics: PerformanceMetric[];
  statuses: ExtensionStatus[];
  taskData: ExtensionTaskMonitoringSummary;
}

function OverviewPanel({ metrics: _metrics, statuses, taskData }: OverviewPanelProps) {
  return (
    <div className="space-y-6">
      {/* System Health Summary */}
      <Card>
        <CardHeader>
          <CardTitle>System Health Summary</CardTitle>
          <CardDescription>Overall performance status across all extensions</CardDescription>
        </CardHeader>
        <CardContent>
          <div className="grid grid-cols-1 md:grid-cols-4 gap-4">
            <div className="text-center">
              <div className="text-3xl font-bold text-green-600">
                {statuses.filter((status) => status.status === "active").length}
              </div>
              <p className="text-sm text-gray-600 md:text-base lg:text-lg">Active Extensions</p>
            </div>
            <div className="text-center">
              <div className="text-3xl font-bold text-blue-600">{taskData?.totalActiveTasks ?? 0}</div>
              <p className="text-sm text-gray-600 md:text-base lg:text-lg">Active Tasks</p>
            </div>
            <div className="text-center">
              <div className="text-3xl font-bold text-yellow-600">
                {statuses.filter((status) => status.status === "inactive").length}
              </div>
              <p className="text-sm text-gray-600 md:text-base lg:text-lg">Inactive Extensions</p>
            </div>
            <div className="text-center">
              <div className="text-3xl font-bold text-red-600">
                {statuses.filter((status) => status.status === "error").length}
              </div>
              <p className="text-sm text-gray-600 md:text-base lg:text-lg">Error Extensions</p>
            </div>
          </div>
        </CardContent>
      </Card>

      {/* Performance Trends Chart Placeholder */}
      <Card>
        <CardHeader>
          <CardTitle>Performance Trends</CardTitle>
          <CardDescription>Resource usage trends over time</CardDescription>
        </CardHeader>
        <CardContent>
          <div className="h-64 flex items-center justify-center bg-gray-50 rounded-lg">
            <div className="text-center">
              <LineChart className="h-12 w-12 text-gray-400 mx-auto mb-4" />
              <p className="text-gray-600">Performance trends chart would be rendered here</p>
              <p className="text-sm text-gray-500 md:text-base lg:text-lg">
                Integration with charting library needed
              </p>
            </div>
          </div>
        </CardContent>
      </Card>
    </div>
  );
}

interface ResourcesPanelProps {
  statuses: ExtensionStatus[];
  selectedMetric: ResourceMetricKey;
  onMetricChange: (metric: ResourceMetricKey) => void;
}

function ResourcesPanel({ statuses, selectedMetric, onMetricChange }: ResourcesPanelProps) {
  const resourceMetrics: ResourceMetricKey[] = ["cpu", "memory", "network", "storage"];
  return (
    <div className="space-y-6">
      {/* Resource Selector */}
      <Card>
        <CardHeader>
          <CardTitle>Resource Monitoring</CardTitle>
          <CardDescription>Monitor resource usage across extensions</CardDescription>
        </CardHeader>
        <CardContent>
          <div className="flex gap-2 mb-4">
            {resourceMetrics.map((metric) => (
              <Button
                key={metric}
                variant={selectedMetric === metric ? "default" : "outline"}
                size="sm"
                onClick={() => onMetricChange(metric)}
                className="capitalize"
              >
                {metric === "cpu" && <Cpu className="h-3 w-3 mr-1" />}
                {metric === "memory" && <Database className="h-3 w-3 mr-1" />}
                {metric === "network" && <Wifi className="h-3 w-3 mr-1" />}
                {metric === "storage" && <HardDrive className="h-3 w-3 mr-1" />}
                {metric}
              </Button>
            ))}
          </div>

          {/* Resource Usage by Extension */}
          <div className="space-y-3">
            {statuses.map((status) => (
              <div
                key={status.id}
                className="flex items-center justify-between p-3 border border-gray-200 rounded-lg sm:p-4 md:p-6"
              >
                <div className="flex items-center gap-3">
                  <div
                    className={`w-3 h-3 rounded-full ${
                      status.status === "active"
                        ? "bg-green-400"
                        : status.status === "error"
                        ? "bg-red-400"
                        : "bg-gray-400"
                    }`}
                  />
                  <div>
                    <h4 className="font-medium">{status.name}</h4>
                    <p className="text-sm text-gray-600 md:text-base lg:text-lg">ID: {status.id}</p>
                  </div>
                </div>

                <div className="text-right">
                  <div className="font-semibold">
                    {selectedMetric === "cpu" && `${(status.resources.cpu ?? 0).toFixed(1)}%`}
                    {selectedMetric === "memory" && `${Math.round(status.resources.memory ?? 0)}MB`}
                    {selectedMetric === "network" && `${(status.resources.network ?? 0).toFixed(1)} KB/s`}
                    {selectedMetric === "storage" && `${Math.round(status.resources.storage ?? 0)}MB`}
                  </div>

                  <div className="w-24 bg-gray-200 rounded-full h-2 mt-1">
                    <div
                      className={`h-2 rounded-full ${
                        selectedMetric === "cpu" && (status.resources.cpu ?? 0) > 80
                          ? "bg-red-500"
                          : selectedMetric === "cpu" && (status.resources.cpu ?? 0) > 60
                          ? "bg-yellow-500"
                          : selectedMetric === "memory" && (status.resources.memory ?? 0) > 500
                          ? "bg-red-500"
                          : selectedMetric === "memory" && (status.resources.memory ?? 0) > 300
                          ? "bg-yellow-500"
                          : "bg-green-500"
                      }`}
                      style={{
                        width: `${Math.min(
                          100,
                          selectedMetric === "cpu"
                            ? status.resources.cpu ?? 0
                            : selectedMetric === "memory"
                            ? (status.resources.memory ?? 0) / 10
                            : selectedMetric === "network"
                            ? (status.resources.network ?? 0) / 10
                            : (status.resources.storage ?? 0) / 10
                        )}%`,
                      }}
                    />
                  </div>
                </div>
              </div>
            ))}
          </div>
        </CardContent>
      </Card>
    </div>
  );
}

interface ExtensionsPanelProps {
  statuses: ExtensionStatus[];
}

function ExtensionsPanel({ statuses }: ExtensionsPanelProps) {
  return (
    <div className="space-y-6">
      <Card>
        <CardHeader>
          <CardTitle>Extension Performance Breakdown</CardTitle>
          <CardDescription>Detailed performance metrics for each extension</CardDescription>
        </CardHeader>
        <CardContent>
          <div className="overflow-x-auto">
            <table className="w-full text-sm md:text-base lg:text-lg">
              <thead>
                <tr className="border-b border-gray-200">
                  <th className="text-left py-2">Extension</th>
                  <th className="text-center py-2">Status</th>
                  <th className="text-right py-2">CPU</th>
                  <th className="text-right py-2">Memory</th>
                  <th className="text-right py-2">Network</th>
                  <th className="text-right py-2">Tasks</th>
                  <th className="text-center py-2">Health</th>
                </tr>
              </thead>
              <tbody>
                {statuses.map((status) => (
                  <tr key={status.id} className="border-b border-gray-100">
                    <td className="py-2">
                      <div>
                        <div className="font-medium">{status.name}</div>
                        <div className="text-xs text-gray-500 sm:text-sm md:text-base">{status.id}</div>
                      </div>
                    </td>
                    <td className="text-center py-2">
                      <Badge
                        variant={
                          status.status === "active" ? "default" : status.status === "error" ? "destructive" : "secondary"
                        }
                      >
                        {status.status}
                      </Badge>
                    </td>
                    <td className="text-right py-2">{(status.resources.cpu ?? 0).toFixed(1)}%</td>
                    <td className="text-right py-2">{Math.round(status.resources.memory ?? 0)}MB</td>
                    <td className="text-right py-2">{(status.resources.network ?? 0).toFixed(1)} KB/s</td>
                    <td className="text-right py-2">
                      {status.backgroundTasks
                        ? `${status.backgroundTasks.active}/${status.backgroundTasks.total}`
                        : "0/0"}
                    </td>
                    <td className="text-center py-2">
                      {status.health?.status === "healthy" ? (
                        <CheckCircle className="h-4 w-4 text-green-500 mx-auto" />
                      ) : (
                        <AlertTriangle className="h-4 w-4 text-yellow-500 mx-auto" />
                      )}
                    </td>
                  </tr>
                ))}
              </tbody>
            </table>
          </div>
        </CardContent>
      </Card>
    </div>
  );
}

interface AnalyticsPanelProps {
  metrics: PerformanceMetric[];
  timeRange: TimeRangeOption;
}

function AnalyticsPanel({ metrics: _metrics, timeRange }: AnalyticsPanelProps) {
  return (
    <div className="space-y-6">
      {/* Performance Analytics */}
      <div className="grid grid-cols-1 md:grid-cols-2 gap-6">
        <Card>
          <CardHeader>
            <CardTitle>Resource Distribution</CardTitle>
            <CardDescription>How resources are distributed across extensions</CardDescription>
          </CardHeader>
          <CardContent>
            <div className="h-48 flex items-center justify-center bg-gray-50 rounded-lg">
              <div className="text-center">
                <PieChart className="h-12 w-12 text-gray-400 mx-auto mb-4" />
                <p className="text-gray-600">Resource distribution chart</p>
                <p className="text-sm text-gray-500 md:text-base lg:text-lg">Pie chart would be rendered here</p>
              </div>
            </div>
          </CardContent>
        </Card>

        <Card>
          <CardHeader>
            <CardTitle>Performance Trends</CardTitle>
            <CardDescription>Performance metrics over {timeRange}</CardDescription>
          </CardHeader>
          <CardContent>
            <div className="h-48 flex items-center justify-center bg-gray-50 rounded-lg">
              <div className="text-center">
                <BarChart3 className="h-12 w-12 text-gray-400 mx-auto mb-4" />
                <p className="text-gray-600">Performance trends chart</p>
                <p className="text-sm text-gray-500 md:text-base lg:text-lg">Bar chart would be rendered here</p>
              </div>
            </div>
          </CardContent>
        </Card>
      </div>

      {/* Performance Insights */}
      <Card>
        <CardHeader>
          <CardTitle>Performance Insights</CardTitle>
          <CardDescription>AI-powered insights and recommendations</CardDescription>
        </CardHeader>
        <CardContent>
          <div className="space-y-4">
            <div className="flex items-start gap-3 p-3 bg-blue-50 rounded-lg sm:p-4 md:p-6">
              <Target className="h-5 w-5 text-blue-600 mt-0.5" />
              <div>
                <h4 className="font-medium text-blue-900">Optimization Opportunity</h4>
                <p className="text-sm text-blue-800 md:text-base lg:text-lg">
                  The Analytics Dashboard extension is using 45% more memory than average. Consider reviewing data
                  caching strategies.
                </p>
              </div>
            </div>
            <div className="flex items-start gap-3 p-3 bg-green-50 rounded-lg sm:p-4 md:p-6">
              <CheckCircle className="h-5 w-5 text-green-600 mt-0.5" />
              <div>
                <h4 className="font-medium text-green-900">Good Performance</h4>
                <p className="text-sm text-green-800 md:text-base lg:text-lg">
                  CPU usage is well within normal ranges across all extensions. Current load balancing is effective.
                </p>
              </div>
            </div>
            <div className="flex items-start gap-3 p-3 bg-yellow-50 rounded-lg sm:p-4 md:p-6">
              <AlertTriangle className="h-5 w-5 text-yellow-600 mt-0.5" />
              <div>
                <h4 className="font-medium text-yellow-900">Resource Alert</h4>
                <p className="text-sm text-yellow-800 md:text-base lg:text-lg">
                  Network usage has increased by 30% in the last hour. Monitor for potential API rate limiting issues.
                </p>
              </div>
            </div>
          </div>
        </CardContent>
      </Card>
    </div>
  );
}<|MERGE_RESOLUTION|>--- conflicted
+++ resolved
@@ -68,21 +68,13 @@
   threshold: number;
 }
 
-<<<<<<< HEAD
-const SAMPLE_ALERTS: ResourceAlert[] = [
-=======
 const SAMPLE_ALERTS: ReadonlyArray<ResourceAlert> = [
->>>>>>> 05e6d8f9
   {
     id: "1",
     type: "memory",
     severity: "warning",
     message: "Memory usage approaching limit",
-<<<<<<< HEAD
-    timestamp: new Date(Date.now() - 300000).toISOString(),
-=======
     timestamp: "2024-01-01T00:00:00.000Z",
->>>>>>> 05e6d8f9
     extensionId: "analytics-dashboard",
     extensionName: "Analytics Dashboard",
     value: 450,
@@ -93,11 +85,7 @@
     type: "cpu",
     severity: "critical",
     message: "CPU usage critically high",
-<<<<<<< HEAD
-    timestamp: new Date(Date.now() - 600000).toISOString(),
-=======
     timestamp: "2024-01-01T00:05:00.000Z",
->>>>>>> 05e6d8f9
     extensionId: "automation-engine",
     extensionName: "Automation Engine",
     value: 85,
@@ -117,13 +105,9 @@
   const [activeTab, setActiveTab] = useState("overview");
   const [timeRange, setTimeRange] = useState<TimeRangeOption>("1h");
   const [selectedMetric, setSelectedMetric] = useState<ResourceMetricKey>("cpu");
-<<<<<<< HEAD
-  const [alerts] = useState<ResourceAlert[]>(() => SAMPLE_ALERTS);
-=======
   const [alerts, setAlerts] = useState<ResourceAlert[]>(() =>
     SAMPLE_ALERTS.map((alert) => ({ ...alert }))
   );
->>>>>>> 05e6d8f9
   const [autoRefresh, setAutoRefresh] = useState(true);
 
   const { statuses, loading } = useExtensionStatuses();
@@ -213,11 +197,8 @@
     ];
   }, [performanceData, filteredStatuses, taskData]);
 
-<<<<<<< HEAD
-=======
   // Sample alerts
 
->>>>>>> 05e6d8f9
   // Auto-refresh
   useEffect(() => {
     if (!autoRefresh) return;
