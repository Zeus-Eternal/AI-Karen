--- conflicted
+++ resolved
@@ -105,40 +105,9 @@
   const [activeTab, setActiveTab] = useState("overview");
   const [timeRange, setTimeRange] = useState<TimeRangeOption>("1h");
   const [selectedMetric, setSelectedMetric] = useState<ResourceMetricKey>("cpu");
-<<<<<<< HEAD
-  const sampleAlerts: ResourceAlert[] = useMemo(
-    () => [
-      {
-        id: "1",
-        type: "memory",
-        severity: "warning",
-        message: "Memory usage approaching limit",
-        timestamp: "2024-01-01T11:55:00.000Z",
-        extensionId: "analytics-dashboard",
-        extensionName: "Analytics Dashboard",
-        value: 450,
-        threshold: 500,
-      },
-      {
-        id: "2",
-        type: "cpu",
-        severity: "critical",
-        message: "CPU usage critically high",
-        timestamp: "2024-01-01T11:50:00.000Z",
-        extensionId: "automation-engine",
-        extensionName: "Automation Engine",
-        value: 85,
-        threshold: 80,
-      },
-    ],
-    []
-  );
-  const [alerts] = useState<ResourceAlert[]>(sampleAlerts);
-=======
   const [alerts, setAlerts] = useState<ResourceAlert[]>(() =>
     SAMPLE_ALERTS.map((alert) => ({ ...alert }))
   );
->>>>>>> 86c2a3ce
   const [autoRefresh, setAutoRefresh] = useState(true);
 
   const { statuses, loading } = useExtensionStatuses();
@@ -228,11 +197,6 @@
     ];
   }, [performanceData, filteredStatuses, taskData]);
 
-<<<<<<< HEAD
-=======
-  // Sample alerts
-
->>>>>>> 86c2a3ce
   // Auto-refresh
   useEffect(() => {
     if (!autoRefresh) return;
