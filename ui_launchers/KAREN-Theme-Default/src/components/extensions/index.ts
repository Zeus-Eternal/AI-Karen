--- conflicted
+++ resolved
@@ -1,4 +1,14 @@
-// Main extension management components
+/**
+ * Extension Management Component Exports
+ *
+ * Central barrel export for all extension management components, including
+ * dashboards, navigation, monitoring, system extensions, marketplace,
+ * and debugging utilities.
+ */
+
+// -------------------------------------
+// Main Extension Management Components
+// -------------------------------------
 export { default as ExtensionBreadcrumbs } from './ExtensionBreadcrumbs';
 export type { Crumb } from './ExtensionBreadcrumbs';
 
@@ -11,61 +21,74 @@
 export { default as ExtensionControls } from './ExtensionControls';
 export { default as SidebarNavigation } from './SidebarNavigation';
 
-// New extension components
-<<<<<<< HEAD
+// -------------------------------------
+// New Extension Components
+// -------------------------------------
 export { default as ExtensionDashboard, CompactExtensionDashboard } from './ExtensionDashboard';
 export type { ExtensionDashboardProps } from './ExtensionDashboard';
+
 export { ExtensionNavigation, ExtensionNavigationBreadcrumbs } from './ExtensionNavigation';
-=======
-export { default as ExtensionDashboard } from './ExtensionDashboard';
-
-export { ExtensionNavigation } from './ExtensionNavigation';
 export type {
   ExtensionNavigationProps,
   ExtensionNavGroupProps,
   ExtensionNavItemProps,
 } from './ExtensionNavigation';
 
->>>>>>> aa6d5b3b
 export { BackgroundTaskMonitor } from './BackgroundTaskMonitor';
 export type { BackgroundTaskMonitorProps } from './BackgroundTaskMonitor';
 
 export { ExtensionPageFallback } from './ExtensionPageFallback';
-<<<<<<< HEAD
+export type { ExtensionPageFallbackProps } from './ExtensionPageFallback';
+
 export { default as ExtensionHealthMonitor } from './ExtensionHealthMonitor';
 export type { ExtensionHealthMonitorProps } from './ExtensionHealthMonitor';
-=======
-export type { ExtensionPageFallbackProps } from './ExtensionPageFallback';
->>>>>>> aa6d5b3b
 
-// Core components
+// -------------------------------------
+// Core Components
+// -------------------------------------
 export * from './core';
 
-// Plugin components
+// -------------------------------------
+// Plugin Components
+// -------------------------------------
 export * from './plugins';
 
-// System extension components
+// -------------------------------------
+// System Extension Components
+// -------------------------------------
 export { default as AgentList } from './automation/AgentList';
 export { default as WorkflowList } from './automation/WorkflowList';
 export { default as SystemExtensionsList } from './system/SystemExtensionsList';
-// TODO: Re-enable when all components are implemented
+// TODO: Re-enable once all subcomponents are fully implemented
 // export * from './system';
 // export * from './automation';
 
-// Shared components
+// -------------------------------------
+// Shared Components
+// -------------------------------------
 export * from './shared';
 
-// Marketplace components
+// -------------------------------------
+// Marketplace Components
+// -------------------------------------
 export * from './marketplace';
 
-// Management components
+// -------------------------------------
+// Management Components
+// -------------------------------------
 export * from './management';
 
-// Settings components
+// -------------------------------------
+// Settings Components
+// -------------------------------------
 export * from './settings';
 
-// Debugging components
+// -------------------------------------
+// Debugging Components
+// -------------------------------------
 export * from './debugging';
 
-// Monitoring components
+// -------------------------------------
+// Monitoring Components
+// -------------------------------------
 export * from './monitoring';