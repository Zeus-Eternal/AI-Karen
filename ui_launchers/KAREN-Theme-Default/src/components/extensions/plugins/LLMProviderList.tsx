"use client";
<<<<<<< HEAD

import { useMemo } from "react";
=======
>>>>>>> a85f7aae
import { Card, CardHeader, CardTitle, CardContent, CardFooter } from "@/components/ui/card";
import { Badge } from "@/components/ui/badge";
import { Button } from "@/components/ui/button";
import { Plug } from "lucide-react";

interface ProviderInfo {
  id: string;
  name: string;
  status: "healthy" | "error" | "unknown";
  model: string;
}

<<<<<<< HEAD
const DEFAULT_PROVIDERS: readonly ProviderInfo[] = [
=======
const DEFAULT_PROVIDERS: ProviderInfo[] = [
>>>>>>> a85f7aae
  { id: "openai", name: "OpenAI", status: "healthy", model: "gpt-3.5-turbo" },
  { id: "anthropic", name: "Anthropic", status: "unknown", model: "claude-3" },
];

export default function LLMProviderList() {
<<<<<<< HEAD
  const providers = useMemo(
    () => DEFAULT_PROVIDERS.map((provider) => ({ ...provider })),
    []
  );
=======
  const providers = DEFAULT_PROVIDERS;
>>>>>>> a85f7aae

  return (
    <div className="space-y-4">
      {providers.map((p) => (
        <Card key={p.id}>
          <CardHeader className="flex flex-row items-center justify-between space-y-0 pb-2">
            <CardTitle className="text-sm flex items-center gap-1 md:text-base lg:text-lg">
              <Plug className="h-4 w-4 " /> {p.name}
            </CardTitle>
            <Badge variant={p.status === "healthy" ? "default" : "destructive"}>{p.status}</Badge>
          </CardHeader>
          <CardContent className="text-sm md:text-base lg:text-lg">
            Model: <span className="font-mono">{p.model}</span>
          </CardContent>
          <CardFooter>
            <Button size="sm" variant="outline" >Configure</Button>
          </CardFooter>
        </Card>
      ))}
    </div>
  );
}<|MERGE_RESOLUTION|>--- conflicted
+++ resolved
@@ -1,9 +1,4 @@
 "use client";
-<<<<<<< HEAD
-
-import { useMemo } from "react";
-=======
->>>>>>> a85f7aae
 import { Card, CardHeader, CardTitle, CardContent, CardFooter } from "@/components/ui/card";
 import { Badge } from "@/components/ui/badge";
 import { Button } from "@/components/ui/button";
@@ -16,24 +11,13 @@
   model: string;
 }
 
-<<<<<<< HEAD
-const DEFAULT_PROVIDERS: readonly ProviderInfo[] = [
-=======
 const DEFAULT_PROVIDERS: ProviderInfo[] = [
->>>>>>> a85f7aae
   { id: "openai", name: "OpenAI", status: "healthy", model: "gpt-3.5-turbo" },
   { id: "anthropic", name: "Anthropic", status: "unknown", model: "claude-3" },
 ];
 
 export default function LLMProviderList() {
-<<<<<<< HEAD
-  const providers = useMemo(
-    () => DEFAULT_PROVIDERS.map((provider) => ({ ...provider })),
-    []
-  );
-=======
   const providers = DEFAULT_PROVIDERS;
->>>>>>> a85f7aae
 
   return (
     <div className="space-y-4">
