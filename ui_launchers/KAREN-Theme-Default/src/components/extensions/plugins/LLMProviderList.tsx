--- conflicted
+++ resolved
@@ -1,9 +1,4 @@
 "use client";
-<<<<<<< HEAD
-
-import { useMemo } from "react";
-=======
->>>>>>> 86c2a3ce
 import { Card, CardHeader, CardTitle, CardContent, CardFooter } from "@/components/ui/card";
 import { Badge } from "@/components/ui/badge";
 import { Button } from "@/components/ui/button";
@@ -16,16 +11,6 @@
   model: string;
 }
 
-<<<<<<< HEAD
-export default function LLMProviderList() {
-  const providers = useMemo<ProviderInfo[]>(
-    () => [
-      { id: "openai", name: "OpenAI", status: "healthy", model: "gpt-3.5-turbo" },
-      { id: "anthropic", name: "Anthropic", status: "unknown", model: "claude-3" },
-    ],
-    []
-  );
-=======
 const DEFAULT_PROVIDERS: ProviderInfo[] = [
   { id: "openai", name: "OpenAI", status: "healthy", model: "gpt-3.5-turbo" },
   { id: "anthropic", name: "Anthropic", status: "unknown", model: "claude-3" },
@@ -33,7 +18,6 @@
 
 export default function LLMProviderList() {
   const providers = DEFAULT_PROVIDERS;
->>>>>>> 86c2a3ce
 
   return (
     <div className="space-y-4">
