"use client";
<<<<<<< HEAD

import { useState } from "react";
=======
>>>>>>> 127badc4
import { Card, CardHeader, CardTitle, CardContent, CardFooter } from "@/components/ui/card";
import { Badge } from "@/components/ui/badge";
import { Button } from "@/components/ui/button";
import { Plug } from "lucide-react";

interface ProviderInfo {
  id: string;
  name: string;
  status: "healthy" | "error" | "unknown";
  model: string;
}

<<<<<<< HEAD
const staticProviders: ProviderInfo[] = [
=======
const DEFAULT_PROVIDERS: ProviderInfo[] = [
>>>>>>> 127badc4
  { id: "openai", name: "OpenAI", status: "healthy", model: "gpt-3.5-turbo" },
  { id: "anthropic", name: "Anthropic", status: "unknown", model: "claude-3" },
];

export default function LLMProviderList() {
<<<<<<< HEAD
  const [providers] = useState<ProviderInfo[]>(staticProviders);
=======
  const providers = DEFAULT_PROVIDERS;
>>>>>>> 127badc4

  return (
    <div className="space-y-4">
      {providers.map((p) => (
        <Card key={p.id}>
          <CardHeader className="flex flex-row items-center justify-between space-y-0 pb-2">
            <CardTitle className="text-sm flex items-center gap-1 md:text-base lg:text-lg">
              <Plug className="h-4 w-4 " /> {p.name}
            </CardTitle>
            <Badge variant={p.status === "healthy" ? "default" : "destructive"}>{p.status}</Badge>
          </CardHeader>
          <CardContent className="text-sm md:text-base lg:text-lg">
            Model: <span className="font-mono">{p.model}</span>
          </CardContent>
          <CardFooter>
            <Button size="sm" variant="outline" >Configure</Button>
          </CardFooter>
        </Card>
      ))}
    </div>
  );
}<|MERGE_RESOLUTION|>--- conflicted
+++ resolved
@@ -1,9 +1,4 @@
 "use client";
-<<<<<<< HEAD
-
-import { useState } from "react";
-=======
->>>>>>> 127badc4
 import { Card, CardHeader, CardTitle, CardContent, CardFooter } from "@/components/ui/card";
 import { Badge } from "@/components/ui/badge";
 import { Button } from "@/components/ui/button";
@@ -16,21 +11,13 @@
   model: string;
 }
 
-<<<<<<< HEAD
-const staticProviders: ProviderInfo[] = [
-=======
 const DEFAULT_PROVIDERS: ProviderInfo[] = [
->>>>>>> 127badc4
   { id: "openai", name: "OpenAI", status: "healthy", model: "gpt-3.5-turbo" },
   { id: "anthropic", name: "Anthropic", status: "unknown", model: "claude-3" },
 ];
 
 export default function LLMProviderList() {
-<<<<<<< HEAD
-  const [providers] = useState<ProviderInfo[]>(staticProviders);
-=======
   const providers = DEFAULT_PROVIDERS;
->>>>>>> 127badc4
 
   return (
     <div className="space-y-4">
