"use client";
<<<<<<< HEAD

import { useState } from "react";
=======
>>>>>>> 127badc4
import { Card, CardHeader, CardTitle, CardContent } from "@/components/ui/card";
import { Button } from "@/components/ui/button";
import { Volume2 } from "lucide-react";

interface VoiceProvider {
  id: string;
  name: string;
  previewText?: string;
}

<<<<<<< HEAD
const staticProviders: VoiceProvider[] = [
=======
const DEFAULT_VOICE_PROVIDERS: VoiceProvider[] = [
>>>>>>> 127badc4
  { id: "system", name: "System Voices", previewText: "Hello from your system" },
];

export default function VoiceProviderList() {
<<<<<<< HEAD
  const [providers] = useState<VoiceProvider[]>(staticProviders);
=======
  const providers = DEFAULT_VOICE_PROVIDERS;
>>>>>>> 127badc4

  const handlePreview = (text?: string) => {
    if (!text) return;

    if (typeof window !== "undefined" && window.speechSynthesis) {
      const utterance = new SpeechSynthesisUtterance(text);
      window.speechSynthesis.speak(utterance);
    }
  };

  return (
    <div className="space-y-4">
      {providers.map((p) => (
        <Card key={p.id}>
          <CardHeader className="flex flex-row items-center justify-between space-y-0 pb-2">
            <CardTitle className="text-sm flex items-center gap-1 md:text-base lg:text-lg">
              <Volume2 className="h-4 w-4 " /> {p.name}
            </CardTitle>
          </CardHeader>
          {p.previewText && (
            <CardContent>
              <Button
                size="sm"
                variant="outline"
                onClick={() => handlePreview(p.previewText)}
                className="flex items-center gap-1"
              >
                Preview
              </Button>
            </CardContent>
          )}
        </Card>
      ))}
    </div>
  );
}<|MERGE_RESOLUTION|>--- conflicted
+++ resolved
@@ -1,9 +1,4 @@
 "use client";
-<<<<<<< HEAD
-
-import { useState } from "react";
-=======
->>>>>>> 127badc4
 import { Card, CardHeader, CardTitle, CardContent } from "@/components/ui/card";
 import { Button } from "@/components/ui/button";
 import { Volume2 } from "lucide-react";
@@ -14,20 +9,12 @@
   previewText?: string;
 }
 
-<<<<<<< HEAD
-const staticProviders: VoiceProvider[] = [
-=======
 const DEFAULT_VOICE_PROVIDERS: VoiceProvider[] = [
->>>>>>> 127badc4
   { id: "system", name: "System Voices", previewText: "Hello from your system" },
 ];
 
 export default function VoiceProviderList() {
-<<<<<<< HEAD
-  const [providers] = useState<VoiceProvider[]>(staticProviders);
-=======
   const providers = DEFAULT_VOICE_PROVIDERS;
->>>>>>> 127badc4
 
   const handlePreview = (text?: string) => {
     if (!text) return;
