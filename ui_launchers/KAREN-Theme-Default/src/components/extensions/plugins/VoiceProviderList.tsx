"use client";
<<<<<<< HEAD

import { useMemo, useState } from "react";
=======
>>>>>>> 86c2a3ce
import { Card, CardHeader, CardTitle, CardContent } from "@/components/ui/card";
import { Button } from "@/components/ui/button";
import { Volume2 } from "lucide-react";

interface VoiceProvider {
  id: string;
  name: string;
  previewText?: string;
}

<<<<<<< HEAD
export default function VoiceProviderList() {
  const providers = useMemo<VoiceProvider[]>(
    () => [
      { id: "system", name: "System Voices", previewText: "Hello from your system" },
    ],
    []
  );
  const [previewing, setPreviewing] = useState<string | null>(null);
=======
const DEFAULT_VOICE_PROVIDERS: VoiceProvider[] = [
  { id: "system", name: "System Voices", previewText: "Hello from your system" },
];

export default function VoiceProviderList() {
  const providers = DEFAULT_VOICE_PROVIDERS;
>>>>>>> 86c2a3ce

  const handlePreview = (text?: string) => {
    if (!text) return;

    if (typeof window === "undefined" || !window.speechSynthesis) {
      return;
    }

    const utterance = new SpeechSynthesisUtterance(text);
    setPreviewing(text);
    utterance.onend = () => setPreviewing(null);
    window.speechSynthesis.speak(utterance);
  };

  return (
    <div className="space-y-4">
      {providers.map((p) => (
        <Card key={p.id}>
          <CardHeader className="flex flex-row items-center justify-between space-y-0 pb-2">
            <CardTitle className="text-sm flex items-center gap-1 md:text-base lg:text-lg">
              <Volume2 className="h-4 w-4 " /> {p.name}
            </CardTitle>
          </CardHeader>
          {p.previewText && (
            <CardContent>
              <Button
                size="sm"
                variant="outline"
                onClick={() => handlePreview(p.previewText)}
                className="flex items-center gap-1"
                disabled={previewing === p.previewText}
              >
                {previewing === p.previewText ? "Playing" : "Preview"}
              </Button>
            </CardContent>
          )}
        </Card>
      ))}
    </div>
  );
}<|MERGE_RESOLUTION|>--- conflicted
+++ resolved
@@ -1,9 +1,4 @@
 "use client";
-<<<<<<< HEAD
-
-import { useMemo, useState } from "react";
-=======
->>>>>>> 86c2a3ce
 import { Card, CardHeader, CardTitle, CardContent } from "@/components/ui/card";
 import { Button } from "@/components/ui/button";
 import { Volume2 } from "lucide-react";
@@ -14,23 +9,12 @@
   previewText?: string;
 }
 
-<<<<<<< HEAD
-export default function VoiceProviderList() {
-  const providers = useMemo<VoiceProvider[]>(
-    () => [
-      { id: "system", name: "System Voices", previewText: "Hello from your system" },
-    ],
-    []
-  );
-  const [previewing, setPreviewing] = useState<string | null>(null);
-=======
 const DEFAULT_VOICE_PROVIDERS: VoiceProvider[] = [
   { id: "system", name: "System Voices", previewText: "Hello from your system" },
 ];
 
 export default function VoiceProviderList() {
   const providers = DEFAULT_VOICE_PROVIDERS;
->>>>>>> 86c2a3ce
 
   const handlePreview = (text?: string) => {
     if (!text) return;
