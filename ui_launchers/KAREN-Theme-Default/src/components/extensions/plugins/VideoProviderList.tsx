--- conflicted
+++ resolved
@@ -1,9 +1,4 @@
 "use client";
-<<<<<<< HEAD
-
-import { useMemo } from "react";
-=======
->>>>>>> a85f7aae
 import { Card, CardHeader, CardTitle, CardContent } from "@/components/ui/card";
 import { Badge } from "@/components/ui/badge";
 import { Video } from "lucide-react";
@@ -14,24 +9,13 @@
   status: "ready" | "unavailable";
 }
 
-<<<<<<< HEAD
-const DEFAULT_PROVIDERS: readonly VideoProvider[] = [
-=======
 const DEFAULT_VIDEO_PROVIDERS: VideoProvider[] = [
->>>>>>> a85f7aae
   { id: "d-id", name: "D-ID", status: "ready" },
   { id: "synthesia", name: "Synthesia", status: "unavailable" },
 ];
 
 export default function VideoProviderList() {
-<<<<<<< HEAD
-  const providers = useMemo(
-    () => DEFAULT_PROVIDERS.map((provider) => ({ ...provider })),
-    []
-  );
-=======
   const providers = DEFAULT_VIDEO_PROVIDERS;
->>>>>>> a85f7aae
 
   return (
     <div className="space-y-4">
