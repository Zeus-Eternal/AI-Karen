--- conflicted
+++ resolved
@@ -1,9 +1,4 @@
 "use client";
-<<<<<<< HEAD
-
-import { useMemo } from "react";
-=======
->>>>>>> 86c2a3ce
 import { Card, CardHeader, CardTitle, CardContent } from "@/components/ui/card";
 import { Badge } from "@/components/ui/badge";
 import { Video } from "lucide-react";
@@ -14,16 +9,6 @@
   status: "ready" | "unavailable";
 }
 
-<<<<<<< HEAD
-export default function VideoProviderList() {
-  const providers = useMemo<VideoProvider[]>(
-    () => [
-      { id: "d-id", name: "D-ID", status: "ready" },
-      { id: "synthesia", name: "Synthesia", status: "unavailable" },
-    ],
-    []
-  );
-=======
 const DEFAULT_VIDEO_PROVIDERS: VideoProvider[] = [
   { id: "d-id", name: "D-ID", status: "ready" },
   { id: "synthesia", name: "Synthesia", status: "unavailable" },
@@ -31,7 +16,6 @@
 
 export default function VideoProviderList() {
   const providers = DEFAULT_VIDEO_PROVIDERS;
->>>>>>> 86c2a3ce
 
   return (
     <div className="space-y-4">
