"use client";
import { Card, CardHeader, CardTitle, CardContent } from "@/components/ui/card";
import { Badge } from "@/components/ui/badge";
import { Video } from "lucide-react";

interface VideoProvider {
  id: string;
  name: string;
  status: "ready" | "unavailable";
}

const DEFAULT_VIDEO_PROVIDERS: VideoProvider[] = [
  { id: "d-id", name: "D-ID", status: "ready" },
  { id: "synthesia", name: "Synthesia", status: "unavailable" },
];

<<<<<<< HEAD
  useEffect(() => {
    const frame = requestAnimationFrame(() => {
      setProviders([
        { id: "d-id", name: "D-ID", status: "ready" },
        { id: "synthesia", name: "Synthesia", status: "unavailable" },
      ]);
    });

    return () => cancelAnimationFrame(frame);
  }, []);
=======
export default function VideoProviderList() {
  const providers = DEFAULT_VIDEO_PROVIDERS;
>>>>>>> 7228a0dc

  return (
    <div className="space-y-4">
      {providers.map((p) => (
        <Card key={p.id}>
          <CardHeader className="flex flex-row items-center justify-between space-y-0 pb-2">
            <CardTitle className="text-sm flex items-center gap-1 md:text-base lg:text-lg">
              <Video className="h-4 w-4 " /> {p.name}
            </CardTitle>
            <Badge variant={p.status === "ready" ? "default" : "secondary"}>{p.status}</Badge>
          </CardHeader>
          <CardContent className="text-sm md:text-base lg:text-lg">Visual provider</CardContent>
        </Card>
      ))}
    </div>
  );
}<|MERGE_RESOLUTION|>--- conflicted
+++ resolved
@@ -14,21 +14,8 @@
   { id: "synthesia", name: "Synthesia", status: "unavailable" },
 ];
 
-<<<<<<< HEAD
-  useEffect(() => {
-    const frame = requestAnimationFrame(() => {
-      setProviders([
-        { id: "d-id", name: "D-ID", status: "ready" },
-        { id: "synthesia", name: "Synthesia", status: "unavailable" },
-      ]);
-    });
-
-    return () => cancelAnimationFrame(frame);
-  }, []);
-=======
 export default function VideoProviderList() {
   const providers = DEFAULT_VIDEO_PROVIDERS;
->>>>>>> 7228a0dc
 
   return (
     <div className="space-y-4">
