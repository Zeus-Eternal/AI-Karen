"use client";

import { useState } from "react";
import { Card, CardHeader, CardTitle, CardContent, CardFooter } from "@/components/ui/card";
import { Badge } from "@/components/ui/badge";
import { Button } from "@/components/ui/button";
import { Switch } from "@/components/ui/switch";
import { Input } from "@/components/ui/input";
import { useToast } from "@/hooks/use-toast";

interface AgentInfo {
  id: string;
  name: string;
  status: "running" | "stopped" | "error";
  trigger: string;
  action: string;
}

<<<<<<< HEAD
const INITIAL_AGENTS: AgentInfo[] = [
=======
const DEFAULT_AGENTS: AgentInfo[] = [
>>>>>>> 05e6d8f9
  { id: "build-agent", name: "Build Agent", status: "running", trigger: "on commit", action: "build" },
  { id: "review-agent", name: "Review Agent", status: "stopped", trigger: "manual", action: "review" },
];

export default function AgentList() {
<<<<<<< HEAD
  const [agents, setAgents] = useState<AgentInfo[]>(INITIAL_AGENTS);
=======
  const [agents, setAgents] = useState<AgentInfo[]>(DEFAULT_AGENTS);
>>>>>>> 05e6d8f9
  const { toast } = useToast();

  const toggleAgent = (id: string, enabled: boolean) => {
    setAgents(prev => prev.map(a => a.id === id ? { ...a, status: enabled ? "running" : "stopped" } : a));
    toast({
      title: enabled ? "Agent started" : "Agent stopped",
      description: `${id} ${enabled ? "is running" : "has stopped"}`,
    });
  };

  return (
    <div className="space-y-4">
      {agents.map(agent => (
        <Card key={agent.id}>
          <CardHeader className="flex flex-row items-center justify-between space-y-0 pb-2">
            <CardTitle className="text-sm md:text-base lg:text-lg">{agent.name}</CardTitle>
            <Badge variant={agent.status === "running" ? "default" : agent.status === "stopped" ? "secondary" : "destructive"}>
              {agent.status}
            </Badge>
          </CardHeader>
          <CardContent className="space-y-2 text-sm md:text-base lg:text-lg">
            <div className="flex items-center justify-between">
              <span>Trigger</span>
              <Input className="w-40" value={agent.trigger} readOnly />
            </div>
            <div className="flex items-center justify-between">
              <span>Action</span>
              <Input className="w-40" value={agent.action} readOnly />
            </div>
          </CardContent>
          <CardFooter className="flex items-center justify-between">
            <Switch checked={agent.status === "running"} onCheckedChange={(val) => toggleAgent(agent.id, val)} />
            <Button size="sm" variant="outline">Configure</Button>
          </CardFooter>
        </Card>
      ))}
    </div>
  );
}<|MERGE_RESOLUTION|>--- conflicted
+++ resolved
@@ -16,21 +16,13 @@
   action: string;
 }
 
-<<<<<<< HEAD
-const INITIAL_AGENTS: AgentInfo[] = [
-=======
 const DEFAULT_AGENTS: AgentInfo[] = [
->>>>>>> 05e6d8f9
   { id: "build-agent", name: "Build Agent", status: "running", trigger: "on commit", action: "build" },
   { id: "review-agent", name: "Review Agent", status: "stopped", trigger: "manual", action: "review" },
 ];
 
 export default function AgentList() {
-<<<<<<< HEAD
-  const [agents, setAgents] = useState<AgentInfo[]>(INITIAL_AGENTS);
-=======
   const [agents, setAgents] = useState<AgentInfo[]>(DEFAULT_AGENTS);
->>>>>>> 05e6d8f9
   const { toast } = useToast();
 
   const toggleAgent = (id: string, enabled: boolean) => {
