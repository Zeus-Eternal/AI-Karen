"use client";

import { useState } from "react";
import { Card, CardHeader, CardTitle, CardContent, CardFooter } from "@/components/ui/card";
import { Badge } from "@/components/ui/badge";
import { Button } from "@/components/ui/button";
import { Input } from "@/components/ui/input";
import { Textarea } from "@/components/ui/textarea";
import { useToast } from "@/hooks/use-toast";

interface WorkflowStep {
  name: string;
  action: string;
}

interface WorkflowInfo {
  id: string;
  name: string;
  status: "idle" | "running" | "failed" | "completed";
  steps: WorkflowStep[];
}

const DEFAULT_WORKFLOWS: WorkflowInfo[] = [
  {
    id: "wf1",
    name: "Release Pipeline",
    status: "idle",
    steps: [
      { name: "Build", action: "build" },
      { name: "Test", action: "test" },
      { name: "Deploy", action: "deploy" },
    ],
  },
];

export default function WorkflowList() {
  const [workflows, setWorkflows] = useState<WorkflowInfo[]>(DEFAULT_WORKFLOWS);
  const { toast } = useToast();

<<<<<<< HEAD
  useEffect(() => {
    const frame = requestAnimationFrame(() => {
      setWorkflows([
        {
          id: "wf1",
          name: "Release Pipeline",
          status: "idle",
          steps: [
            { name: "Build", action: "build" },
            { name: "Test", action: "test" },
            { name: "Deploy", action: "deploy" },
          ],
        },
      ]);
    });

    return () => cancelAnimationFrame(frame);
  }, []);

=======
>>>>>>> 7228a0dc
  const executeWorkflow = (id: string) => {
    setWorkflows(prev => prev.map(w => w.id === id ? { ...w, status: "running" } : w));
    setTimeout(() => {
      setWorkflows(prev => prev.map(w => w.id === id ? { ...w, status: "completed" } : w));
      toast({ title: "Workflow completed", description: id });
    }, 1000);
  };

  return (
    <div className="space-y-4">
      {workflows.map(wf => (
        <Card key={wf.id}>
          <CardHeader className="flex flex-row items-center justify-between space-y-0 pb-2">
            <CardTitle className="text-sm md:text-base lg:text-lg">{wf.name}</CardTitle>
            <Badge variant={wf.status === "failed" ? "destructive" : wf.status === "running" ? "default" : "secondary"}>
              {wf.status}
            </Badge>
          </CardHeader>
          <CardContent className="space-y-2 text-sm md:text-base lg:text-lg">
          {wf.steps.map((step, idx) => (
            <div key={idx} className="flex items-center justify-between">
              <span>{step.name}</span>
              <Input className="w-40" value={step.action} readOnly />
            </div>
          ))}
          </CardContent>
          <CardFooter className="flex items-center justify-between gap-3">
            <Textarea className="w-full" placeholder="Variables (JSON)" />
            <Button size="sm" onClick={() => executeWorkflow(wf.id)}>Execute</Button>
          </CardFooter>
        </Card>
      ))}
    </div>
  );
}<|MERGE_RESOLUTION|>--- conflicted
+++ resolved
@@ -37,28 +37,6 @@
   const [workflows, setWorkflows] = useState<WorkflowInfo[]>(DEFAULT_WORKFLOWS);
   const { toast } = useToast();
 
-<<<<<<< HEAD
-  useEffect(() => {
-    const frame = requestAnimationFrame(() => {
-      setWorkflows([
-        {
-          id: "wf1",
-          name: "Release Pipeline",
-          status: "idle",
-          steps: [
-            { name: "Build", action: "build" },
-            { name: "Test", action: "test" },
-            { name: "Deploy", action: "deploy" },
-          ],
-        },
-      ]);
-    });
-
-    return () => cancelAnimationFrame(frame);
-  }, []);
-
-=======
->>>>>>> 7228a0dc
   const executeWorkflow = (id: string) => {
     setWorkflows(prev => prev.map(w => w.id === id ? { ...w, status: "running" } : w));
     setTimeout(() => {
