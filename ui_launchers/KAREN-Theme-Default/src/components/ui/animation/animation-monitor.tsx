--- conflicted
+++ resolved
@@ -1,10 +1,6 @@
 "use client";
 
-<<<<<<< HEAD
-import React, { useEffect, useRef } from 'react';
-=======
 import React, { useEffect, useMemo, useRef } from 'react';
->>>>>>> 2e0a57e9
 import { motion } from 'framer-motion';
 import { Activity, AlertTriangle, CheckCircle, TrendingUp, type LucideIcon } from 'lucide-react';
 import { Button } from '@/components/ui/button';
@@ -44,12 +40,6 @@
   } = useAnimationPerformance();
 
   const historicalMetricsRef = useRef<AnimationMetrics[]>([]);
-<<<<<<< HEAD
-  if (metrics) {
-    historicalMetricsRef.current = [...historicalMetricsRef.current.slice(-19), metrics];
-  }
-  const historicalMetrics = historicalMetricsRef.current;
-=======
 
   const historicalMetrics = useMemo(() => {
     if (!metrics) {
@@ -60,7 +50,6 @@
     historicalMetricsRef.current = nextHistory;
     return nextHistory;
   }, [metrics]);
->>>>>>> 2e0a57e9
 
   useEffect(() => {
     if (autoStart) {
