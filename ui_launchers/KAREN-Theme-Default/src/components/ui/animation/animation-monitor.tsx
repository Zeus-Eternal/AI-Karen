"use client";

import React, { useEffect, useMemo, useRef } from 'react';
import { motion } from 'framer-motion';
import { Activity, AlertTriangle, CheckCircle, TrendingUp, type LucideIcon } from 'lucide-react';
import { Button } from '@/components/ui/button';
import { useAnimationPerformance } from '@/utils/animation-performance';

const ANIMATION_PERFORMANCE_THRESHOLDS = {
  EXCELLENT_FPS: 60,
  GOOD_FPS: 50,
  POOR_FPS: 30,
};

export interface AnimationMetrics {
  fps: number;
  averageFrameTime: number;
  maxFrameTime: number;
  droppedFrames: number;
  isSmooth: boolean;
  frameCount: number;
}

export interface AnimationMonitorProps {
  className?: string;
  showDetails?: boolean;
  autoStart?: boolean;
}

export const AnimationMonitor: React.FC<AnimationMonitorProps> = ({
  className = '',
  showDetails = true,
  autoStart = false,
}) => {
  const {
    metrics,
    isMonitoring,
    startMonitoring,
    stopMonitoring,
  } = useAnimationPerformance();

  const historicalMetricsRef = useRef<AnimationMetrics[]>([]);

  const historicalMetrics = useMemo(() => {
    if (!metrics) {
      return historicalMetricsRef.current;
    }

<<<<<<< HEAD
    const frame = requestAnimationFrame(() => {
      setHistoricalMetrics(prevHistory => [...prevHistory.slice(-19), metrics]);
    });

    return () => cancelAnimationFrame(frame);
=======
    const nextHistory = [...historicalMetricsRef.current.slice(-19), metrics];
    historicalMetricsRef.current = nextHistory;
    return nextHistory;
>>>>>>> 7228a0dc
  }, [metrics]);

  useEffect(() => {
    if (autoStart) {
      startMonitoring();
    }

    return () => {
      if (isMonitoring) {
        stopMonitoring();
      }
    };
  }, [autoStart, startMonitoring, stopMonitoring, isMonitoring]);

  type PerformanceRating = 'excellent' | 'good' | 'fair' | 'poor' | 'unknown';

  const getPerformanceRating = (fps: number): PerformanceRating => {
    if (fps >= ANIMATION_PERFORMANCE_THRESHOLDS.EXCELLENT_FPS) return 'excellent';
    if (fps >= ANIMATION_PERFORMANCE_THRESHOLDS.GOOD_FPS) return 'good';
    if (fps >= ANIMATION_PERFORMANCE_THRESHOLDS.POOR_FPS) return 'fair';
    return 'poor';
  };

  const getRatingColor = (rating: PerformanceRating) => {
    switch (rating) {
      case 'excellent': return 'text-green-600 bg-green-50 border-green-200';
      case 'good': return 'text-blue-600 bg-blue-50 border-blue-200';
      case 'fair': return 'text-yellow-600 bg-yellow-50 border-yellow-200';
      case 'poor': return 'text-red-600 bg-red-50 border-red-200';
      default: return 'text-gray-600 bg-gray-50 border-gray-200';
    }
  };

  const ratingIconMap: Record<Exclude<PerformanceRating, 'unknown'>, LucideIcon> = {
    excellent: CheckCircle,
    good: CheckCircle,
    fair: AlertTriangle,
    poor: AlertTriangle,
  };

  const currentRating: PerformanceRating = metrics ? getPerformanceRating(metrics.fps) : 'unknown';
  const RatingIcon = currentRating === 'unknown' ? Activity : ratingIconMap[currentRating];

  return (
    <div className={`space-y-4 ${className}`}>
      {/* Header */}
      <div className="flex items-center justify-between">
        <div className="flex items-center space-x-2">
          <Activity className="h-5 w-5 text-primary " />
          <h3 className="text-lg font-semibold">Animation Performance</h3>
        </div>
        
        <div className="flex items-center space-x-2">
          {isMonitoring ? (
            <Button
              onClick={stopMonitoring}
              className="px-3 py-1 text-sm bg-red-100 text-red-700 rounded-md hover:bg-red-200 transition-colors md:text-base lg:text-lg"
              aria-label="Button"
            >
              Stop Monitoring
            </Button>
          ) : (
            <Button
              onClick={startMonitoring}
              className="px-3 py-1 text-sm bg-green-100 text-green-700 rounded-md hover:bg-green-200 transition-colors md:text-base lg:text-lg"
              aria-label="Button"
            >
              Start Monitoring
            </Button>
          )}
        </div>
      </div>

      {/* Status */}
      {isMonitoring ? (
        <div className="flex items-center space-x-2 text-sm text-muted-foreground md:text-base lg:text-lg">
          <div className="w-2 h-2 bg-green-500 rounded-full animate-pulse " />
          <span>Monitoring active - {metrics?.frameCount || 0} frames analyzed</span>
        </div>
      ) : (
        <div className="flex items-center space-x-2 text-sm text-muted-foreground md:text-base lg:text-lg">
          <div className="w-2 h-2 bg-gray-400 rounded-full " />
          <span>Monitoring inactive</span>
        </div>
      )}

      {/* Current Metrics */}
      {metrics && (
        <motion.div
          className={`p-4 rounded-lg border ${getRatingColor(currentRating)}`}
          initial={{ opacity: 0, y: 20 }}
          animate={{ opacity: 1, y: 0 }}
          transition={{ duration: 0.3 }}
        >
          <div className="flex items-center justify-between mb-3">
            <div className="flex items-center space-x-2">
              <RatingIcon className="h-5 w-5 " />
              <span className="font-semibold capitalize">{currentRating} Performance</span>
            </div>
            <div className="text-2xl font-bold">
              {Math.round(metrics.fps)} FPS
            </div>
          </div>

          {showDetails && (
            <div className="grid grid-cols-2 md:grid-cols-4 gap-4 text-sm">
              <div>
                <div className="text-xs opacity-75 mb-1 sm:text-sm md:text-base">Avg Frame Time</div>
                <div className="font-medium">{metrics.averageFrameTime.toFixed(2)}ms</div>
              </div>
              <div>
                <div className="text-xs opacity-75 mb-1 sm:text-sm md:text-base">Max Frame Time</div>
                <div className="font-medium">{metrics.maxFrameTime.toFixed(2)}ms</div>
              </div>
              <div>
                <div className="text-xs opacity-75 mb-1 sm:text-sm md:text-base">Dropped Frames</div>
                <div className="font-medium">{metrics.droppedFrames}</div>
              </div>
              <div>
                <div className="text-xs opacity-75 mb-1 sm:text-sm md:text-base">Smoothness</div>
                <div className="font-medium">{metrics.isSmooth ? 'Smooth' : 'Choppy'}</div>
              </div>
            </div>
          )}
        </motion.div>
      )}

      {/* Performance Chart */}
      {showDetails && historicalMetrics.length > 1 && (
        <div className="p-4 bg-card rounded-lg border sm:p-4 md:p-6">
          <h4 className="text-sm font-semibold mb-3 flex items-center space-x-2 md:text-base lg:text-lg">
            <TrendingUp className="h-4 w-4 " />
            <span>FPS History</span>
          </h4>
          
          <div className="relative h-24 bg-muted rounded overflow-hidden">
            <svg className="w-full h-full" viewBox="0 0 400 96" preserveAspectRatio="none">
              {/* Grid lines */}
              <defs>
                <pattern id="grid" width="20" height="16" patternUnits="userSpaceOnUse">
                  <path d="M 20 0 L 0 0 0 16" fill="none" stroke="currentColor" strokeWidth="0.5" opacity="0.2"/>
                </pattern>
              </defs>
              <rect width="100%" height="100%" fill="url(#grid)" />
              
              {/* FPS line */}
              <polyline
                fill="none"
                stroke="currentColor"
                strokeWidth="2"
                points={historicalMetrics
                  .map((metric, index) => {
                    const x = (index / (historicalMetrics.length - 1)) * 400;
                    const y = 96 - ((metric.fps / 60) * 96); // Normalize to 60fps max
                    return `${x},${Math.max(0, Math.min(96, y))}`;
                  })
                  .join(' ')}
                className="text-primary"
              />
              
              {/* Target FPS line (60fps) */}
              <line
                x1="0"
                y1="0"
                x2="400"
                y2="0"
                stroke="currentColor"
                strokeWidth="1"
                strokeDasharray="4,4"
                opacity="0.5"
                className="text-green-500"
              />
              
              {/* Minimum acceptable FPS line (30fps) */}
              <line
                x1="0"
                y1="48"
                x2="400"
                y2="48"
                stroke="currentColor"
                strokeWidth="1"
                strokeDasharray="4,4"
                opacity="0.5"
                className="text-red-500"
              />
            </svg>
          </div>
          
          <div className="flex justify-between text-xs text-muted-foreground mt-2 sm:text-sm md:text-base">
            <span>0 FPS</span>
            <span>30 FPS (min)</span>
            <span>60 FPS (target)</span>
          </div>
        </div>
      )}

      {/* Performance Tips */}
      {metrics && !metrics.isSmooth && (
        <motion.div
          className="p-4 bg-yellow-50 border border-yellow-200 rounded-lg sm:p-4 md:p-6"
          initial={{ opacity: 0, scale: 0.95 }}
          animate={{ opacity: 1, scale: 1 }}
          transition={{ duration: 0.3 }}
        >
          <div className="flex items-start space-x-2">
            <AlertTriangle className="h-4 w-4 text-yellow-600 mt-0.5 " />
            <div>
              <div className="text-sm font-medium text-yellow-800 mb-1 md:text-base lg:text-lg">
              </div>
              <div className="text-xs text-yellow-700 space-y-1 sm:text-sm md:text-base">
                <div>• Consider reducing animation complexity</div>
                <div>• Use transform and opacity properties only</div>
                <div>• Enable GPU acceleration with will-change</div>
                <div>• Reduce the number of simultaneous animations</div>
              </div>
            </div>
          </div>
        </motion.div>
      )}

      {/* Performance Summary */}
      {showDetails && historicalMetrics.length > 5 && (
        <div className="p-4 bg-card rounded-lg border sm:p-4 md:p-6">
          <h4 className="text-sm font-semibold mb-3 md:text-base lg:text-lg">Performance Summary</h4>
          
          <div className="grid grid-cols-2 md:grid-cols-3 gap-4 text-sm">
            <div>
              <div className="text-xs text-muted-foreground mb-1 sm:text-sm md:text-base">Average FPS</div>
              <div className="font-medium">
                {(historicalMetrics.reduce((sum, m) => sum + m.fps, 0) / historicalMetrics.length).toFixed(1)}
              </div>
            </div>
            <div>
              <div className="text-xs text-muted-foreground mb-1 sm:text-sm md:text-base">Best FPS</div>
              <div className="font-medium">
                {Math.max(...historicalMetrics.map(m => m.fps)).toFixed(1)}
              </div>
            </div>
            <div>
              <div className="text-xs text-muted-foreground mb-1 sm:text-sm md:text-base">Worst FPS</div>
              <div className="font-medium">
                {Math.min(...historicalMetrics.map(m => m.fps)).toFixed(1)}
              </div>
            </div>
          </div>
        </div>
      )}
    </div>
  );
};

export default AnimationMonitor;<|MERGE_RESOLUTION|>--- conflicted
+++ resolved
@@ -46,17 +46,9 @@
       return historicalMetricsRef.current;
     }
 
-<<<<<<< HEAD
-    const frame = requestAnimationFrame(() => {
-      setHistoricalMetrics(prevHistory => [...prevHistory.slice(-19), metrics]);
-    });
-
-    return () => cancelAnimationFrame(frame);
-=======
     const nextHistory = [...historicalMetricsRef.current.slice(-19), metrics];
     historicalMetricsRef.current = nextHistory;
     return nextHistory;
->>>>>>> 7228a0dc
   }, [metrics]);
 
   useEffect(() => {
