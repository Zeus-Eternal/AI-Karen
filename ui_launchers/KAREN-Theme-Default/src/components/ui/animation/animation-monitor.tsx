"use client";

<<<<<<< HEAD
import React, { useEffect } from 'react';
=======
import React, { useEffect, useMemo, useRef } from 'react';
>>>>>>> 127badc4
import { motion } from 'framer-motion';
import { Activity, AlertTriangle, CheckCircle, TrendingUp, type LucideIcon } from 'lucide-react';
import { Button } from '@/components/ui/button';
import { useAnimationPerformance } from '@/utils/animation-performance';

const ANIMATION_PERFORMANCE_THRESHOLDS = {
  EXCELLENT_FPS: 60,
  GOOD_FPS: 50,
  POOR_FPS: 30,
};

export interface AnimationMetrics {
  fps: number;
  averageFrameTime: number;
  maxFrameTime: number;
  droppedFrames: number;
  isSmooth: boolean;
  frameCount: number;
}

export interface AnimationMonitorProps {
  className?: string;
  showDetails?: boolean;
  autoStart?: boolean;
}

export const AnimationMonitor: React.FC<AnimationMonitorProps> = ({
  className = '',
  showDetails = true,
  autoStart = false,
}) => {
  const {
    metrics,
    isMonitoring,
    startMonitoring,
    stopMonitoring,
  } = useAnimationPerformance();

<<<<<<< HEAD
  const historyRef = React.useRef<AnimationMetrics[]>([]);
  const historicalMetrics = React.useMemo(() => {
    if (!metrics) {
      return historyRef.current;
    }

    const nextHistory = [...historyRef.current.slice(-19), metrics];
    historyRef.current = nextHistory;
=======
  const historicalMetricsRef = useRef<AnimationMetrics[]>([]);

  const historicalMetrics = useMemo(() => {
    if (!metrics) {
      return historicalMetricsRef.current;
    }

    const nextHistory = [...historicalMetricsRef.current.slice(-19), metrics];
    historicalMetricsRef.current = nextHistory;
>>>>>>> 127badc4
    return nextHistory;
  }, [metrics]);

  useEffect(() => {
    if (autoStart) {
      startMonitoring();
    }

    return () => {
      if (isMonitoring) {
        stopMonitoring();
      }
    };
  }, [autoStart, startMonitoring, stopMonitoring, isMonitoring]);

  type PerformanceRating = 'excellent' | 'good' | 'fair' | 'poor' | 'unknown';

  const getPerformanceRating = (fps: number): PerformanceRating => {
    if (fps >= ANIMATION_PERFORMANCE_THRESHOLDS.EXCELLENT_FPS) return 'excellent';
    if (fps >= ANIMATION_PERFORMANCE_THRESHOLDS.GOOD_FPS) return 'good';
    if (fps >= ANIMATION_PERFORMANCE_THRESHOLDS.POOR_FPS) return 'fair';
    return 'poor';
  };

  const getRatingColor = (rating: PerformanceRating) => {
    switch (rating) {
      case 'excellent': return 'text-green-600 bg-green-50 border-green-200';
      case 'good': return 'text-blue-600 bg-blue-50 border-blue-200';
      case 'fair': return 'text-yellow-600 bg-yellow-50 border-yellow-200';
      case 'poor': return 'text-red-600 bg-red-50 border-red-200';
      default: return 'text-gray-600 bg-gray-50 border-gray-200';
    }
  };

  const ratingIconMap: Record<Exclude<PerformanceRating, 'unknown'>, LucideIcon> = {
    excellent: CheckCircle,
    good: CheckCircle,
    fair: AlertTriangle,
    poor: AlertTriangle,
  };

  const currentRating: PerformanceRating = metrics ? getPerformanceRating(metrics.fps) : 'unknown';
  const RatingIcon = currentRating === 'unknown' ? Activity : ratingIconMap[currentRating];

  return (
    <div className={`space-y-4 ${className}`}>
      {/* Header */}
      <div className="flex items-center justify-between">
        <div className="flex items-center space-x-2">
          <Activity className="h-5 w-5 text-primary " />
          <h3 className="text-lg font-semibold">Animation Performance</h3>
        </div>
        
        <div className="flex items-center space-x-2">
          {isMonitoring ? (
            <Button
              onClick={stopMonitoring}
              className="px-3 py-1 text-sm bg-red-100 text-red-700 rounded-md hover:bg-red-200 transition-colors md:text-base lg:text-lg"
              aria-label="Button"
            >
              Stop Monitoring
            </Button>
          ) : (
            <Button
              onClick={startMonitoring}
              className="px-3 py-1 text-sm bg-green-100 text-green-700 rounded-md hover:bg-green-200 transition-colors md:text-base lg:text-lg"
              aria-label="Button"
            >
              Start Monitoring
            </Button>
          )}
        </div>
      </div>

      {/* Status */}
      {isMonitoring ? (
        <div className="flex items-center space-x-2 text-sm text-muted-foreground md:text-base lg:text-lg">
          <div className="w-2 h-2 bg-green-500 rounded-full animate-pulse " />
          <span>Monitoring active - {metrics?.frameCount || 0} frames analyzed</span>
        </div>
      ) : (
        <div className="flex items-center space-x-2 text-sm text-muted-foreground md:text-base lg:text-lg">
          <div className="w-2 h-2 bg-gray-400 rounded-full " />
          <span>Monitoring inactive</span>
        </div>
      )}

      {/* Current Metrics */}
      {metrics && (
        <motion.div
          className={`p-4 rounded-lg border ${getRatingColor(currentRating)}`}
          initial={{ opacity: 0, y: 20 }}
          animate={{ opacity: 1, y: 0 }}
          transition={{ duration: 0.3 }}
        >
          <div className="flex items-center justify-between mb-3">
            <div className="flex items-center space-x-2">
              <RatingIcon className="h-5 w-5 " />
              <span className="font-semibold capitalize">{currentRating} Performance</span>
            </div>
            <div className="text-2xl font-bold">
              {Math.round(metrics.fps)} FPS
            </div>
          </div>

          {showDetails && (
            <div className="grid grid-cols-2 md:grid-cols-4 gap-4 text-sm">
              <div>
                <div className="text-xs opacity-75 mb-1 sm:text-sm md:text-base">Avg Frame Time</div>
                <div className="font-medium">{metrics.averageFrameTime.toFixed(2)}ms</div>
              </div>
              <div>
                <div className="text-xs opacity-75 mb-1 sm:text-sm md:text-base">Max Frame Time</div>
                <div className="font-medium">{metrics.maxFrameTime.toFixed(2)}ms</div>
              </div>
              <div>
                <div className="text-xs opacity-75 mb-1 sm:text-sm md:text-base">Dropped Frames</div>
                <div className="font-medium">{metrics.droppedFrames}</div>
              </div>
              <div>
                <div className="text-xs opacity-75 mb-1 sm:text-sm md:text-base">Smoothness</div>
                <div className="font-medium">{metrics.isSmooth ? 'Smooth' : 'Choppy'}</div>
              </div>
            </div>
          )}
        </motion.div>
      )}

      {/* Performance Chart */}
      {showDetails && historicalMetrics.length > 1 && (
        <div className="p-4 bg-card rounded-lg border sm:p-4 md:p-6">
          <h4 className="text-sm font-semibold mb-3 flex items-center space-x-2 md:text-base lg:text-lg">
            <TrendingUp className="h-4 w-4 " />
            <span>FPS History</span>
          </h4>
          
          <div className="relative h-24 bg-muted rounded overflow-hidden">
            <svg className="w-full h-full" viewBox="0 0 400 96" preserveAspectRatio="none">
              {/* Grid lines */}
              <defs>
                <pattern id="grid" width="20" height="16" patternUnits="userSpaceOnUse">
                  <path d="M 20 0 L 0 0 0 16" fill="none" stroke="currentColor" strokeWidth="0.5" opacity="0.2"/>
                </pattern>
              </defs>
              <rect width="100%" height="100%" fill="url(#grid)" />
              
              {/* FPS line */}
              <polyline
                fill="none"
                stroke="currentColor"
                strokeWidth="2"
                points={historicalMetrics
                  .map((metric, index) => {
                    const x = (index / (historicalMetrics.length - 1)) * 400;
                    const y = 96 - ((metric.fps / 60) * 96); // Normalize to 60fps max
                    return `${x},${Math.max(0, Math.min(96, y))}`;
                  })
                  .join(' ')}
                className="text-primary"
              />
              
              {/* Target FPS line (60fps) */}
              <line
                x1="0"
                y1="0"
                x2="400"
                y2="0"
                stroke="currentColor"
                strokeWidth="1"
                strokeDasharray="4,4"
                opacity="0.5"
                className="text-green-500"
              />
              
              {/* Minimum acceptable FPS line (30fps) */}
              <line
                x1="0"
                y1="48"
                x2="400"
                y2="48"
                stroke="currentColor"
                strokeWidth="1"
                strokeDasharray="4,4"
                opacity="0.5"
                className="text-red-500"
              />
            </svg>
          </div>
          
          <div className="flex justify-between text-xs text-muted-foreground mt-2 sm:text-sm md:text-base">
            <span>0 FPS</span>
            <span>30 FPS (min)</span>
            <span>60 FPS (target)</span>
          </div>
        </div>
      )}

      {/* Performance Tips */}
      {metrics && !metrics.isSmooth && (
        <motion.div
          className="p-4 bg-yellow-50 border border-yellow-200 rounded-lg sm:p-4 md:p-6"
          initial={{ opacity: 0, scale: 0.95 }}
          animate={{ opacity: 1, scale: 1 }}
          transition={{ duration: 0.3 }}
        >
          <div className="flex items-start space-x-2">
            <AlertTriangle className="h-4 w-4 text-yellow-600 mt-0.5 " />
            <div>
              <div className="text-sm font-medium text-yellow-800 mb-1 md:text-base lg:text-lg">
              </div>
              <div className="text-xs text-yellow-700 space-y-1 sm:text-sm md:text-base">
                <div>• Consider reducing animation complexity</div>
                <div>• Use transform and opacity properties only</div>
                <div>• Enable GPU acceleration with will-change</div>
                <div>• Reduce the number of simultaneous animations</div>
              </div>
            </div>
          </div>
        </motion.div>
      )}

      {/* Performance Summary */}
      {showDetails && historicalMetrics.length > 5 && (
        <div className="p-4 bg-card rounded-lg border sm:p-4 md:p-6">
          <h4 className="text-sm font-semibold mb-3 md:text-base lg:text-lg">Performance Summary</h4>
          
          <div className="grid grid-cols-2 md:grid-cols-3 gap-4 text-sm">
            <div>
              <div className="text-xs text-muted-foreground mb-1 sm:text-sm md:text-base">Average FPS</div>
              <div className="font-medium">
                {(historicalMetrics.reduce((sum, m) => sum + m.fps, 0) / historicalMetrics.length).toFixed(1)}
              </div>
            </div>
            <div>
              <div className="text-xs text-muted-foreground mb-1 sm:text-sm md:text-base">Best FPS</div>
              <div className="font-medium">
                {Math.max(...historicalMetrics.map(m => m.fps)).toFixed(1)}
              </div>
            </div>
            <div>
              <div className="text-xs text-muted-foreground mb-1 sm:text-sm md:text-base">Worst FPS</div>
              <div className="font-medium">
                {Math.min(...historicalMetrics.map(m => m.fps)).toFixed(1)}
              </div>
            </div>
          </div>
        </div>
      )}
    </div>
  );
};

export default AnimationMonitor;<|MERGE_RESOLUTION|>--- conflicted
+++ resolved
@@ -1,10 +1,6 @@
 "use client";
 
-<<<<<<< HEAD
-import React, { useEffect } from 'react';
-=======
 import React, { useEffect, useMemo, useRef } from 'react';
->>>>>>> 127badc4
 import { motion } from 'framer-motion';
 import { Activity, AlertTriangle, CheckCircle, TrendingUp, type LucideIcon } from 'lucide-react';
 import { Button } from '@/components/ui/button';
@@ -43,16 +39,6 @@
     stopMonitoring,
   } = useAnimationPerformance();
 
-<<<<<<< HEAD
-  const historyRef = React.useRef<AnimationMetrics[]>([]);
-  const historicalMetrics = React.useMemo(() => {
-    if (!metrics) {
-      return historyRef.current;
-    }
-
-    const nextHistory = [...historyRef.current.slice(-19), metrics];
-    historyRef.current = nextHistory;
-=======
   const historicalMetricsRef = useRef<AnimationMetrics[]>([]);
 
   const historicalMetrics = useMemo(() => {
@@ -62,7 +48,6 @@
 
     const nextHistory = [...historicalMetricsRef.current.slice(-19), metrics];
     historicalMetricsRef.current = nextHistory;
->>>>>>> 127badc4
     return nextHistory;
   }, [metrics]);
 
