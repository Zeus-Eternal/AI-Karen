--- conflicted
+++ resolved
@@ -39,16 +39,6 @@
     stopMonitoring,
   } = useAnimationPerformance();
 
-<<<<<<< HEAD
-  const historyRef = useRef<AnimationMetrics[]>([]);
-  const historicalMetrics = useMemo(() => {
-    if (!metrics) {
-      return historyRef.current;
-    }
-
-    const nextHistory = [...historyRef.current.slice(-19), metrics];
-    historyRef.current = nextHistory;
-=======
   const historicalMetricsRef = useRef<AnimationMetrics[]>([]);
 
   const historicalMetrics = useMemo(() => {
@@ -58,7 +48,6 @@
 
     const nextHistory = [...historicalMetricsRef.current.slice(-19), metrics];
     historicalMetricsRef.current = nextHistory;
->>>>>>> fb3dffd8
     return nextHistory;
   }, [metrics]);
 
