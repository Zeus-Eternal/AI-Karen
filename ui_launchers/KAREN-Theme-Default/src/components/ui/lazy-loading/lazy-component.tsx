"use client";

import React, {
  Suspense,
  type ComponentType,
  type LazyExoticComponent,
} from "react";
import { motion } from "framer-motion";
import { Loader2 } from "lucide-react";

import { Button } from "@/components/ui/button";
type SimpleComponent = React.ComponentType<Record<string, unknown>>;

export interface LazyComponentProps {
  fallback?: SimpleComponent;
  errorFallback?: React.ComponentType<{ error: Error; retry: () => void }>;
  children: React.ReactNode;
}

export interface LazyLoadOptions {
  fallback?: SimpleComponent;
  errorFallback?: React.ComponentType<{ error: Error; retry: () => void }>;
  delay?: number;
}

const DefaultLoadingFallback: React.FC = () => (
  <motion.div
    className="flex items-center justify-center p-8 sm:p-4 md:p-6"
    initial={{ opacity: 0 }}
    animate={{ opacity: 1 }}
    transition={{ duration: 0.2 }}
  >
    <div className="flex items-center space-x-2 text-muted-foreground">
      <Loader2 className="h-4 w-4 animate-spin" />
      <span className="text-sm md:text-base lg:text-lg">Loading...</span>
    </div>
  </motion.div>
);

const DefaultErrorFallback: React.FC<{ error: Error; retry: () => void }> = ({ error, retry }) => (
  <motion.div
    className="flex flex-col items-center justify-center p-8 text-center sm:p-4 md:p-6"
    initial={{ opacity: 0, y: 20 }}
    animate={{ opacity: 1, y: 0 }}
    transition={{ duration: 0.3 }}
  >
    <div className="mb-4 text-destructive">
      <svg
        className="mx-auto mb-2 h-12 w-12"
        fill="none"
        viewBox="0 0 24 24"
        stroke="currentColor"
        aria-hidden="true"
      >
        <path
          strokeLinecap="round"
          strokeLinejoin="round"
          strokeWidth={2}
          d="M12 9v2m0 4h.01M5.062 19h13.876c1.54 0 2.502-1.667 1.732-2.5L13.732 4c-.77-.833-1.964-.833-2.732 0L3.33 16.5c-.77.833.192 2.5 1.732 2.5z"
        />
      </svg>
      <h3 className="text-lg font-semibold">Failed to load component</h3>
      <p className="mt-1 text-sm text-muted-foreground md:text-base lg:text-lg">
        {error.message || "An unexpected error occurred"}
      </p>
    </div>
    <Button
      type="button"
      onClick={retry}
      className="mt-2 bg-primary text-primary-foreground hover:bg-primary/90"
    >
      Try again
    </Button>
  </motion.div>
);

interface LazyComponentErrorBoundaryState {
  hasError: boolean;
  error: Error | null;
  retryCount: number;
}

export class LazyComponentErrorBoundary extends React.Component<
  LazyComponentProps & { onRetry?: () => void },
  LazyComponentErrorBoundaryState
> {
  private readonly maxRetries = 3;

  state: LazyComponentErrorBoundaryState = {
    hasError: false,
    error: null,
    retryCount: 0,
  };

  static getDerivedStateFromError(error: Error): LazyComponentErrorBoundaryState {
    return { hasError: true, error, retryCount: 0 };
  }

  componentDidCatch(error: Error, errorInfo: React.ErrorInfo) {
    if (process.env.NODE_ENV !== "production") {
      // eslint-disable-next-line no-console
      console.error("LazyComponentErrorBoundary caught", error, errorInfo);
    }
  }

  private handleRetry = () => {
    if (this.state.retryCount >= this.maxRetries) {
      return;
    }

    this.setState((prev) => ({
      hasError: false,
      error: null,
      retryCount: prev.retryCount + 1,
    }));
    this.props.onRetry?.();
  };

  override render() {
    if (this.state.hasError && this.state.error) {
      const ErrorFallback = this.props.errorFallback ?? DefaultErrorFallback;
      return <ErrorFallback error={this.state.error} retry={this.handleRetry} />;
    }

    return this.props.children;
  }
}

export const LazyComponent: React.FC<LazyComponentProps> = ({
  fallback: FallbackComponent = DefaultLoadingFallback,
  errorFallback,
  children,
}) => (
  <LazyComponentErrorBoundary errorFallback={errorFallback}>
    <Suspense fallback={<FallbackComponent />}>{children}</Suspense>
  </LazyComponentErrorBoundary>
);

export function createLazyComponent<T extends ComponentType<any>>(
  importFn: () => Promise<{ default: T }>,
  options: LazyLoadOptions = {}
): LazyExoticComponent<T> {
<<<<<<< HEAD
  let loader: Promise<{ default: T }> | null = null;

  const loadComponent = async () => {
    if (!loader) {
      loader = (async () => {
        if (options.delay && options.delay > 0) {
          await new Promise((resolve) => setTimeout(resolve, options.delay));
        }
        return importFn();
      })();
    }

    return loader;
  };

  const LazyInner = React.lazy(loadComponent);

  const WrappedComponent = ((props: React.ComponentProps<T>) => (
    <LazyComponent fallback={options.fallback} errorFallback={options.errorFallback}>
      <LazyInner {...props} />
    </LazyComponent>
  )) as React.FC<React.ComponentProps<T>> & { preload?: () => Promise<void> };

  WrappedComponent.displayName = `LazyComponent(${LazyInner.displayName ?? LazyInner.name ?? "Component"})`;
  WrappedComponent.preload = () => loadComponent().then(() => undefined);

  return WrappedComponent as unknown as LazyExoticComponent<T>;
=======
  const LazyComp = React.lazy(() => {
    // Add artificial delay if specified (useful for testing)
    if (options.delay) {
      return new Promise<{ default: T }>(resolve => {
        setTimeout(() => {
          importFn().then(resolve);
        }, options.delay);
      });
    }
    return importFn();
  });

  // Return a wrapped component that includes error boundary and fallback
  return React.lazy(() =>
    Promise.resolve({
      default: ((props: any) => (
        <LazyComponent
          fallback={options.fallback}
          errorFallback={options.errorFallback}
        >
          <LazyComp {...props} />
        </LazyComponent>
      )) as unknown as T,
    })
  );
>>>>>>> 642c0932
}

export function useLazyPreload() {
<<<<<<< HEAD
  const preloadComponent = React.useCallback((importFn: () => Promise<unknown>) => {
    void importFn();
  }, []);

=======
  const preloadComponent = React.useCallback(
    (importFn: () => Promise<{ default: ComponentType<any> }>) => {
      // Preload the component by calling the import function
      importFn().catch(error => { });
    },
    []
  );
>>>>>>> 642c0932
  return { preloadComponent };
}

export default LazyComponent;<|MERGE_RESOLUTION|>--- conflicted
+++ resolved
@@ -140,35 +140,6 @@
   importFn: () => Promise<{ default: T }>,
   options: LazyLoadOptions = {}
 ): LazyExoticComponent<T> {
-<<<<<<< HEAD
-  let loader: Promise<{ default: T }> | null = null;
-
-  const loadComponent = async () => {
-    if (!loader) {
-      loader = (async () => {
-        if (options.delay && options.delay > 0) {
-          await new Promise((resolve) => setTimeout(resolve, options.delay));
-        }
-        return importFn();
-      })();
-    }
-
-    return loader;
-  };
-
-  const LazyInner = React.lazy(loadComponent);
-
-  const WrappedComponent = ((props: React.ComponentProps<T>) => (
-    <LazyComponent fallback={options.fallback} errorFallback={options.errorFallback}>
-      <LazyInner {...props} />
-    </LazyComponent>
-  )) as React.FC<React.ComponentProps<T>> & { preload?: () => Promise<void> };
-
-  WrappedComponent.displayName = `LazyComponent(${LazyInner.displayName ?? LazyInner.name ?? "Component"})`;
-  WrappedComponent.preload = () => loadComponent().then(() => undefined);
-
-  return WrappedComponent as unknown as LazyExoticComponent<T>;
-=======
   const LazyComp = React.lazy(() => {
     // Add artificial delay if specified (useful for testing)
     if (options.delay) {
@@ -194,16 +165,7 @@
       )) as unknown as T,
     })
   );
->>>>>>> 642c0932
-}
-
-export function useLazyPreload() {
-<<<<<<< HEAD
-  const preloadComponent = React.useCallback((importFn: () => Promise<unknown>) => {
-    void importFn();
-  }, []);
-
-=======
+      
   const preloadComponent = React.useCallback(
     (importFn: () => Promise<{ default: ComponentType<any> }>) => {
       // Preload the component by calling the import function
@@ -211,7 +173,6 @@
     },
     []
   );
->>>>>>> 642c0932
   return { preloadComponent };
 }
 
