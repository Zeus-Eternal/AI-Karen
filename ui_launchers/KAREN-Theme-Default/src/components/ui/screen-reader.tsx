/**
 * Screen Reader Support Components
 * Provides comprehensive screen reader support and announcements
 */

import React from "react";
import { cn } from "@/lib/utils";
import { Button } from "@/components/ui/button";
import { AriaLiveRegion } from "./aria-live-region";
import { useAriaAnnouncements } from "./aria-live-announcements";
import { useScreenReaderAnnouncements } from "./use-screen-reader-announcements";

type ScreenReaderOnlyElement = HTMLSpanElement | HTMLDivElement;

function assignForwardedRef<T>(ref: React.ForwardedRef<T>, value: T | null): void {
  if (typeof ref === 'function') {
    ref(value);
  } else if (ref) {
    ref.current = value;
  }
}

/**
 * ScreenReaderOnly - Content visible only to screen readers
 */
export interface ScreenReaderOnlyProps extends React.HTMLAttributes<HTMLElement> {
  /** Content to show only to screen readers */
  children: React.ReactNode;
  /** Whether to use a div instead of span */
  asDiv?: boolean;
}

<<<<<<< HEAD
type ScreenReaderElement = HTMLSpanElement | HTMLDivElement;

export const ScreenReaderOnly = React.forwardRef<ScreenReaderElement, ScreenReaderOnlyProps>(
  ({ children, asDiv = false, className, ...props }, ref) => {
    const sharedClassName = cn("sr-only", className);
=======
export const ScreenReaderOnly = React.forwardRef<
  HTMLSpanElement | HTMLDivElement,
  ScreenReaderOnlyProps
>(
  ({ children, asDiv = false, className, ...props }, ref) => {
    const sharedClassName = cn('sr-only', className);
    const setElementRef = React.useCallback(
      (node: ScreenReaderOnlyElement | null) => {
        assignForwardedRef(ref, node);
      },
      [ref]
    );

    if (asDiv) {
      return (
        <div ref={setElementRef} className={sharedClassName} {...props}>
          {children}
        </div>
      );
    }
>>>>>>> 634048d6

    if (asDiv) {
      return (
        <div
<<<<<<< HEAD
          ref={ref as React.ForwardedRef<HTMLDivElement>}
=======
          ref={ref as React.Ref<HTMLDivElement>}
>>>>>>> 634048d6
          className={sharedClassName}
          {...props}
        >
          {children}
        </div>
      );
    }

    return (
      <span
<<<<<<< HEAD
        ref={ref as React.ForwardedRef<HTMLSpanElement>}
=======
        ref={ref as React.Ref<HTMLSpanElement>}
>>>>>>> 634048d6
        className={sharedClassName}
        {...props}
      >
        {children}
      </span>
    );
  }
);

ScreenReaderOnly.displayName = 'ScreenReaderOnly';

/**
 * VisuallyHidden - Alias for ScreenReaderOnly
 */
export const VisuallyHidden = ScreenReaderOnly;

/**
 * ScreenReaderAnnouncer - Global announcer for screen reader messages
 */
export interface ScreenReaderAnnouncerProps {
  /** Children that can trigger announcements */
  children: (announce: (message: string, priority?: 'polite' | 'assertive') => void) => React.ReactNode;
}

export const ScreenReaderAnnouncer: React.FC<ScreenReaderAnnouncerProps> = ({ children }) => {
  const { announce, politeMessage, assertiveMessage } = useAriaAnnouncements();

  return (
    <>
      {children(announce)}
      <AriaLiveRegion politeness="polite" id="polite-announcer">
        {politeMessage}
      </AriaLiveRegion>
      <AriaLiveRegion politeness="assertive" id="assertive-announcer">
        {assertiveMessage}
      </AriaLiveRegion>
    </>
  );
};

/**
 * DescriptiveText - Provides descriptive text for complex interactions
 */
export interface DescriptiveTextProps extends React.HTMLAttributes<HTMLSpanElement> {
  /** The descriptive text */
  description: string;
  /** Whether to show the description visually */
  visuallyHidden?: boolean;
  /** ID for the description (for aria-describedby) */
  descriptionId?: string;
}

export const DescriptiveText = React.forwardRef<HTMLSpanElement, DescriptiveTextProps>(
  ({ 
    description, 
    visuallyHidden = true, 
    descriptionId,
    className, 
    ...props 
  }, ref) => {
    const generatedId = React.useId();
    const id = descriptionId ?? generatedId;
    return (
      <span
        ref={ref}
        id={id}
        className={cn(
          visuallyHidden && 'sr-only',
          'description-text',
          className
        )}
        {...props}
      >
        {description}
      </span>
    );
  }
);

DescriptiveText.displayName = 'DescriptiveText';

/**
 * HeadingStructure - Ensures proper heading hierarchy
 */
export interface HeadingStructureProps extends React.HTMLAttributes<HTMLHeadingElement> {
  /** Heading level (1-6) */
  level: 1 | 2 | 3 | 4 | 5 | 6;
  /** Visual level (can be different from semantic level) */
  visualLevel?: 1 | 2 | 3 | 4 | 5 | 6;
  /** Heading text */
  children: React.ReactNode;
}

export const HeadingStructure = React.forwardRef<HTMLHeadingElement, HeadingStructureProps>(
  ({ level, visualLevel, className, children, ...props }, ref) => {
    const visualClass = visualLevel ? `text-${visualLevel === 1 ? '4xl' : visualLevel === 2 ? '3xl' : visualLevel === 3 ? '2xl' : visualLevel === 4 ? 'xl' : visualLevel === 5 ? 'lg' : 'base'}` : '';

    const commonProps = {
      className: cn(
        'heading-structure font-semibold',
        visualClass,
        className
      ),
      ...props
    };

    switch (level) {
      case 1:
        return <h1 ref={ref} {...commonProps}>{children}</h1>;
      case 2:
        return <h2 ref={ref} {...commonProps}>{children}</h2>;
      case 3:
        return <h3 ref={ref} {...commonProps}>{children}</h3>;
      case 4:
        return <h4 ref={ref} {...commonProps}>{children}</h4>;
      case 5:
        return <h5 ref={ref} {...commonProps}>{children}</h5>;
      case 6:
        return <h6 ref={ref} {...commonProps}>{children}</h6>;
      default:
        return <h1 ref={ref} {...commonProps}>{children}</h1>;
    }
  }
);

HeadingStructure.displayName = 'HeadingStructure';

/**
 * LandmarkRegion - Creates semantic landmark regions
 */
export interface LandmarkRegionProps extends React.HTMLAttributes<HTMLElement> {
  /** Type of landmark */
  landmark: 'banner' | 'main' | 'navigation' | 'complementary' | 'contentinfo' | 'search' | 'region';
  /** Accessible label for the landmark */
  label?: string;
  /** ID of element that labels this landmark */
  labelledBy?: string;
  /** Children content */
  children: React.ReactNode;
}

export const LandmarkRegion = React.forwardRef<HTMLElement, LandmarkRegionProps>(
  ({ landmark, label, labelledBy, className, children, ...props }, ref) => {
    const getElement = () => {
      switch (landmark) {
        case 'banner':
          return 'header';
        case 'main':
          return 'main';
        case 'navigation':
          return 'nav';
        case 'complementary':
          return 'aside';
        case 'contentinfo':
          return 'footer';
        default:
          return 'section';
      }
    };

    const elementTag = getElement() as keyof JSX.IntrinsicElements;

    return React.createElement(
      elementTag,
      {
        ref,
        role: landmark === 'region' ? 'region' : undefined,
        'aria-label': label,
        'aria-labelledby': labelledBy,
        className: cn('landmark-region', className),
        ...props,
      },
      children
    );
  }
);

LandmarkRegion.displayName = 'LandmarkRegion';

/**
 * StatusMessage - Announces status changes to screen readers
 */
export interface StatusMessageProps {
  /** The status message */
  message: string;
  /** Type of status */
  type?: 'info' | 'success' | 'warning' | 'error';
  /** Whether to announce immediately */
  announce?: boolean;
  /** Custom className */
  className?: string;
}

export const StatusMessage: React.FC<StatusMessageProps> = ({
  message,
  type = 'info',
  announce = true,
  className,
}) => {
  const role = type === 'error' ? 'alert' : 'status';
  const politeness = type === 'error' ? 'assertive' : 'polite';

  return (
    <div
      role={role}
      aria-live={announce ? politeness : undefined}
      aria-atomic="true"
      className={cn('sr-only', className)}
    >
      {type !== 'info' && `${type.charAt(0).toUpperCase() + type.slice(1)}: `}
      {message}
    </div>
  );
};

/**
 * LoadingAnnouncement - Announces loading states
 */
export interface LoadingAnnouncementProps {
  /** Whether currently loading */
  loading: boolean;
  /** Loading message */
  loadingMessage?: string;
  /** Completion message */
  completionMessage?: string;
  /** Error message */
  errorMessage?: string;
  /** Current error state */
  error?: boolean;
}

export const LoadingAnnouncement: React.FC<LoadingAnnouncementProps> = ({
  loading,
  loadingMessage = 'Loading...',
  completionMessage = 'Loading complete',
  errorMessage = 'Loading failed',
  error = false,
}) => {
  const previousLoadingRef = React.useRef(loading);
  const [shouldShowCompletion, setShouldShowCompletion] = React.useState(false);

  React.useEffect(() => {
    let showTimer: ReturnType<typeof setTimeout> | null = null;
    let hideTimer: ReturnType<typeof setTimeout> | null = null;

    if (previousLoadingRef.current && !loading && !error) {
      showTimer = setTimeout(() => setShouldShowCompletion(true), 0);
      hideTimer = setTimeout(() => setShouldShowCompletion(false), 100);
    }

    previousLoadingRef.current = loading;

    return () => {
      if (showTimer) clearTimeout(showTimer);
      if (hideTimer) clearTimeout(hideTimer);
    };
  }, [loading, error]);

  const shouldAnnounceError = error;

  return (
    <>
      {loading && (
        <StatusMessage 
          message={loadingMessage} 
          type="info"
          announce={true}
        />
      )}
      {shouldShowCompletion && (
        <StatusMessage 
          message={completionMessage} 
          type="success"
          announce={true}
        />
      )}
      {shouldAnnounceError && (
        <StatusMessage 
          message={errorMessage} 
          type="error"
          announce={true}
        />
      )}
    </>
  );
};

/**
 * InteractionDescription - Describes complex interactions
 */
export interface InteractionDescriptionProps {
  /** Description of the interaction */
  description: string;
  /** Keyboard shortcuts */
  shortcuts?: string[];
  /** Additional instructions */
  instructions?: string[];
  /** ID for the description */
  id?: string;
}

export const InteractionDescription: React.FC<InteractionDescriptionProps> = ({
  description,
  shortcuts = [],
  instructions = [],
  id,
}) => {
  const generatedId = React.useId();
  const descriptionId = id ?? generatedId;

  return (
    <div id={descriptionId} className="sr-only">
      <p>{description}</p>
      {shortcuts.length > 0 && (
        <div>
          <p>Keyboard shortcuts:</p>
          <ul>
            {shortcuts.map((shortcut, index) => (
              <li key={index}>{shortcut}</li>
            ))}
          </ul>
        </div>
      )}
      {instructions.length > 0 && (
        <div>
          <p>Instructions:</p>
          <ul>
            {instructions.map((instruction, index) => (
              <li key={index}>{instruction}</li>
            ))}
          </ul>
        </div>
      )}
    </div>
  );
};

/**
 * ScreenReaderTestHelper - Component for testing screen reader functionality
 */
export const ScreenReaderTestHelper: React.FC<{
  onTest?: (message: string) => void;
}> = ({ onTest }) => {
  const { announce } = useScreenReaderAnnouncements();

  const testAnnouncements = () => {
    announce('Screen reader test: polite announcement', 'polite');
    setTimeout(() => {
      announce('Screen reader test: assertive announcement', 'assertive');
    }, 1000);
    onTest?.('Screen reader test completed');
  };

  return (
    <div className="sr-only">
      <Button onClick={testAnnouncements} aria-label="Run screen reader announcement test">
        Run test
      </Button>
    </div>
  );
};

export default ScreenReaderOnly;<|MERGE_RESOLUTION|>--- conflicted
+++ resolved
@@ -30,13 +30,6 @@
   asDiv?: boolean;
 }
 
-<<<<<<< HEAD
-type ScreenReaderElement = HTMLSpanElement | HTMLDivElement;
-
-export const ScreenReaderOnly = React.forwardRef<ScreenReaderElement, ScreenReaderOnlyProps>(
-  ({ children, asDiv = false, className, ...props }, ref) => {
-    const sharedClassName = cn("sr-only", className);
-=======
 export const ScreenReaderOnly = React.forwardRef<
   HTMLSpanElement | HTMLDivElement,
   ScreenReaderOnlyProps
@@ -57,16 +50,11 @@
         </div>
       );
     }
->>>>>>> 634048d6
 
     if (asDiv) {
       return (
         <div
-<<<<<<< HEAD
-          ref={ref as React.ForwardedRef<HTMLDivElement>}
-=======
           ref={ref as React.Ref<HTMLDivElement>}
->>>>>>> 634048d6
           className={sharedClassName}
           {...props}
         >
@@ -77,11 +65,7 @@
 
     return (
       <span
-<<<<<<< HEAD
-        ref={ref as React.ForwardedRef<HTMLSpanElement>}
-=======
         ref={ref as React.Ref<HTMLSpanElement>}
->>>>>>> 634048d6
         className={sharedClassName}
         {...props}
       >
