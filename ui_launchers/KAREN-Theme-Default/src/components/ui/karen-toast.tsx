--- conflicted
+++ resolved
@@ -19,17 +19,12 @@
 import { cn } from "@/lib/utils";
 import type { AlertAction, KarenAlert } from "@/types/karen-alerts";
 
-<<<<<<< HEAD
-const karenToastVariants = cva(
-  "group pointer-events-auto relative flex w-full items-start gap-4 overflow-hidden rounded-lg border p-4 pr-10 shadow-lg backdrop-blur-sm transition-all duration-300 ease-in-out hover:shadow-xl hover:scale-[1.02] focus-within:ring-2 focus-within:ring-offset-2 data-[swipe=cancel]:translate-x-0 data-[swipe=end]:translate-x-[var(--radix-toast-swipe-end-x)] data-[swipe=move]:translate-x-[var(--radix-toast-swipe-move-x)] data-[swipe=move]:transition-none data-[state=open]:animate-in data-[state=closed]:animate-out data-[swipe=end]:animate-out data-[state=closed]:fade-out-80 data-[state=closed]:slide-out-to-right-full data-[state=open]:slide-in-from-top-full data-[state=open]:sm:slide-in-from-bottom-full motion-reduce:transition-none motion-reduce:hover:scale-100",
-=======
 /* ----------------------------------------------------------------------------
  * Variants
  * ------------------------------------------------------------------------- */
 
 export const karenToastVariants = cva(
   "group pointer-events-auto relative flex w-full items-start justify-between space-x-4 overflow-hidden rounded-lg border p-4 pr-8 shadow-lg backdrop-blur-sm transition-all duration-300 ease-in-out hover:scale-[1.02] hover:shadow-xl focus-within:ring-2 focus-within:ring-offset-2 data-[state=open]:animate-in data-[state=open]:slide-in-from-top-full data-[state=open]:sm:slide-in-from-bottom-full data-[state=closed]:animate-out data-[state=closed]:fade-out-80 data-[state=closed]:slide-out-to-right-full data-[swipe=cancel]:translate-x-0 data-[swipe=end]:animate-out data-[swipe=end]:translate-x-[var(--radix-toast-swipe-end-x)] data-[swipe=move]:translate-x-[var(--radix-toast-swipe-move-x)] data-[swipe=move]:transition-none motion-reduce:hover:scale-100 motion-reduce:transition-none",
->>>>>>> 38b1d479
   {
     variants: {
       variant: {
@@ -55,12 +50,6 @@
   }
 );
 
-<<<<<<< HEAD
-interface KarenToastProgressProps
-  extends React.HTMLAttributes<HTMLDivElement> {
-  duration?: number;
-  variant?: VariantProps<typeof karenToastVariants>["variant"];
-=======
 type KarenToastVariant = NonNullable<
   VariantProps<typeof karenToastVariants>["variant"]
 >;
@@ -89,28 +78,12 @@
   extends React.HTMLAttributes<HTMLDivElement> {
   duration?: number;
   variant?: KarenToastVariant;
->>>>>>> 38b1d479
   enableAnimations?: boolean;
 }
 
 const KarenToastProgress = React.forwardRef<
   HTMLDivElement,
   KarenToastProgressProps
-<<<<<<< HEAD
->(({ className, duration = 5000, variant = "default", enableAnimations = true, ...props }, ref) => {
-  const [progress, setProgress] = React.useState(100);
-
-  React.useEffect(() => {
-    if (!enableAnimations || duration <= 0) {
-      setProgress(100);
-      return;
-    }
-
-    setProgress(100);
-    const interval = window.setInterval(() => {
-      setProgress((prev) => {
-        const next = prev - 100 / Math.max(duration / 100, 1);
-=======
 >(function KarenToastProgress(
   {
     className,
@@ -142,32 +115,10 @@
     const interval = window.setInterval(() => {
       setProgress((prev) => {
         const next = prev - decrement;
->>>>>>> 38b1d479
         return next <= 0 ? 0 : next;
       });
     }, stepDuration);
 
-<<<<<<< HEAD
-    return () => window.clearInterval(interval);
-  }, [duration, enableAnimations]);
-
-  const getProgressColor = () => {
-    switch (variant) {
-      case "karen-success":
-        return "bg-gradient-to-r from-green-400 to-green-600 shadow-sm shadow-green-200 dark:shadow-green-900/20";
-      case "karen-info":
-        return "bg-gradient-to-r from-blue-400 to-blue-600 shadow-sm shadow-blue-200 dark:shadow-blue-900/20";
-      case "karen-warning":
-        return "bg-gradient-to-r from-amber-400 to-amber-600 shadow-sm shadow-amber-200 dark:shadow-amber-900/20";
-      case "karen-error":
-        return "bg-gradient-to-r from-red-400 to-red-600 shadow-sm shadow-red-200 dark:shadow-red-900/20";
-      case "karen-system":
-        return "bg-gradient-to-r from-purple-400 to-purple-600 shadow-sm shadow-purple-200 dark:shadow-purple-900/20";
-      default:
-        return "bg-gradient-to-r from-primary/80 to-primary shadow-sm";
-    }
-  };
-=======
     return () => {
       window.clearInterval(interval);
     };
@@ -177,22 +128,15 @@
   const progressClassName =
     PROGRESS_COLOR_BY_VARIANT[resolvedVariant] ??
     PROGRESS_COLOR_BY_VARIIANT.default; // fallback is guaranteed
->>>>>>> 38b1d479
 
   return (
     <div
       ref={ref}
       className={cn(
-<<<<<<< HEAD
-        "absolute inset-x-0 bottom-0 h-1 overflow-hidden bg-current/10",
-        className
-      )}
-=======
         "relative mt-3 h-1 w-full overflow-hidden rounded-full bg-current/15 dark:bg-white/10",
         className
       )}
       style={style}
->>>>>>> 38b1d479
       {...props}
     >
       <div
@@ -206,19 +150,6 @@
     </div>
   );
 });
-<<<<<<< HEAD
-KarenToastProgress.displayName = "KarenToastProgress";
-
-type KarenToastRootProps = React.ComponentPropsWithoutRef<
-  typeof ToastPrimitives.Root
-> & {
-  variant?: VariantProps<typeof karenToastVariants>["variant"];
-  alert?: KarenAlert;
-  showProgress?: boolean;
-  onActionClick?: (action: AlertAction) => void;
-  enableAnimations?: boolean;
-};
-=======
 
 // Fix: PROGRESS_COLOR_BY_VARIANT reference
 // (The above line used PROGRESS_COLOR_BY_VARIIANT; correct it:)
@@ -236,93 +167,10 @@
     showProgress?: boolean;
     onActionClick?: (action: AlertAction) => void;
   };
->>>>>>> 38b1d479
 
 const KarenToast = React.forwardRef<
   React.ElementRef<typeof ToastPrimitives.Root>,
   KarenToastRootProps
-<<<<<<< HEAD
->(
-  (
-    {
-      className,
-      children,
-      variant = "default",
-      alert,
-      duration,
-      showProgress = true,
-      enableAnimations = true,
-      onActionClick,
-      ...props
-    },
-    ref
-  ) => {
-    const [isExpanded, setIsExpanded] = React.useState(false);
-
-    const resolvedVariant = alert?.variant ?? variant;
-    const resolvedDuration = alert?.duration ?? duration;
-
-    const handleAction = React.useCallback(
-      (action: AlertAction) => {
-        action.action();
-        onActionClick?.(action);
-      },
-      [onActionClick]
-    );
-
-    return (
-      <ToastPrimitives.Root
-        ref={ref}
-        className={cn(karenToastVariants({ variant: resolvedVariant }), className)}
-        duration={resolvedDuration}
-        {...props}
-      >
-        <div className="flex w-full flex-col gap-3">
-          <div className="flex items-start gap-3">
-            {alert?.emoji && (
-              <div className="flex-shrink-0 text-lg" role="img" aria-label="Alert indicator">
-                {alert.emoji}
-              </div>
-            )}
-
-            <div className="flex-1 space-y-1">
-              {alert ? (
-                <>
-                  <KarenToastTitle>{alert.title}</KarenToastTitle>
-                  <KarenToastDescription>{alert.message}</KarenToastDescription>
-                </>
-              ) : null}
-
-              {children}
-
-              {alert?.expandableContent && (
-                <div className="pt-1">
-                  <button
-                    type="button"
-                    onClick={() => setIsExpanded((prev) => !prev)}
-                    className="flex items-center gap-1 text-xs font-medium opacity-75 transition-opacity hover:opacity-100 sm:text-sm"
-                    aria-expanded={isExpanded}
-                    aria-controls={`alert-${alert.id}-details`}
-                  >
-                    <span>{isExpanded ? "Show less" : "Show more"}</span>
-                    {isExpanded ? (
-                      <ChevronUp className="h-3 w-3" />
-                    ) : (
-                      <ChevronDown className="h-3 w-3" />
-                    )}
-                  </button>
-                  {isExpanded && (
-                    <div
-                      id={`alert-${alert.id}-details`}
-                      className="mt-2 rounded bg-black/5 p-2 text-xs dark:bg-white/5 sm:text-sm"
-                    >
-                      {alert.expandableContent}
-                    </div>
-                  )}
-                </div>
-              )}
-            </div>
-=======
 >(function KarenToast(
   {
     className,
@@ -441,29 +289,8 @@
                 ) : null}
               </div>
             ) : null}
->>>>>>> 38b1d479
           </div>
-
-          {alert?.actions?.length ? (
-            <div className="flex flex-wrap gap-2 border-t border-current/10 pt-2">
-              {alert.actions.map((action, index) => (
-                <Button
-                  key={`${action.label}-${index}`}
-                  type="button"
-                  size="sm"
-                  variant={action.variant === "outline" ? "outline" : action.variant === "destructive" ? "destructive" : "secondary"}
-                  onClick={() => handleAction(action)}
-                  className="gap-1"
-                >
-                  {action.icon}
-                  {action.label}
-                </Button>
-              ))}
-            </div>
-          ) : null}
         </div>
-<<<<<<< HEAD
-=======
 
         {hasActions ? (
           <div className="flex flex-wrap gap-2 border-t border-current/10 pt-3">
@@ -492,17 +319,12 @@
             })}
           </div>
         ) : null}
->>>>>>> 38b1d479
-
-        {showProgress && enableAnimations && resolvedDuration ? (
+
+        {showProgress && resolvedDuration ? (
           <KarenToastProgress
             duration={resolvedDuration}
             variant={resolvedVariant}
-<<<<<<< HEAD
-            enableAnimations={enableAnimations}
-=======
             enableAnimations
->>>>>>> 38b1d479
           />
         ) : null}
       </div>
@@ -523,14 +345,6 @@
   React.ComponentPropsWithoutRef<typeof ToastPrimitives.Action> & {
     variant?: "default" | "destructive" | "outline";
   }
-<<<<<<< HEAD
->(({ className, variant = "default", ...props }, ref) => {
-  const variantStyles = {
-    destructive: "bg-red-600 text-white hover:bg-red-700 focus:ring-red-500",
-    outline: "border border-current/20 bg-transparent hover:bg-current/10 focus:ring-current",
-    default: "bg-current/10 hover:bg-current/20 focus:ring-current",
-  } as const;
-=======
 >(function KarenToastAction(
   { className, variant = "default", ...props },
   ref
@@ -543,7 +357,6 @@
     default:
       "bg-current/10 hover:bg-current/20 focus-visible:ring-current",
   };
->>>>>>> 38b1d479
 
   return (
     <ToastPrimitives.Action
@@ -557,10 +370,7 @@
     />
   );
 });
-<<<<<<< HEAD
-=======
-
->>>>>>> 38b1d479
+
 KarenToastAction.displayName = "KarenToastAction";
 
 /* ----------------------------------------------------------------------------
@@ -594,16 +404,6 @@
 
 const KarenToastTitle = React.forwardRef<
   React.ElementRef<typeof ToastPrimitives.Title>,
-<<<<<<< HEAD
-  React.ComponentPropsWithoutRef<typeof ToastPrimitives.Title>
->(({ className, ...props }, ref) => (
-  <ToastPrimitives.Title
-    ref={ref}
-    className={cn("text-sm font-semibold leading-tight", className)}
-    {...props}
-  />
-));
-=======
   React.ComponentPropsWithoutRef<typeof ToastPrimitives.Title> & {
     emoji?: string;
   }
@@ -627,21 +427,11 @@
   );
 });
 
->>>>>>> 38b1d479
 KarenToastTitle.displayName = "KarenToastTitle";
 
 const KarenToastDescription = React.forwardRef<
   React.ElementRef<typeof ToastPrimitives.Description>,
   React.ComponentPropsWithoutRef<typeof ToastPrimitives.Description>
-<<<<<<< HEAD
->(({ className, ...props }, ref) => (
-  <ToastPrimitives.Description
-    ref={ref}
-    className={cn("text-sm leading-relaxed opacity-90", className)}
-    {...props}
-  />
-));
-=======
 >(function KarenToastDescription({ className, ...props }, ref) {
   return (
     <ToastPrimitives.Description
@@ -655,7 +445,6 @@
   );
 });
 
->>>>>>> 38b1d479
 KarenToastDescription.displayName = "KarenToastDescription";
 
 /* ----------------------------------------------------------------------------
@@ -698,10 +487,7 @@
     />
   );
 });
-<<<<<<< HEAD
-=======
-
->>>>>>> 38b1d479
+
 KarenToastViewport.displayName = "KarenToastViewport";
 
 const KarenToastProvider = ToastPrimitives.Provider;
