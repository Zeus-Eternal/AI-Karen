--- conflicted
+++ resolved
@@ -50,54 +50,6 @@
   }
 );
 
-<<<<<<< HEAD
-type KarenToastProgressProps = React.HTMLAttributes<HTMLDivElement> & {
-  duration?: number;
-  variant?: VariantProps<typeof karenToastVariants>["variant"];
-  enableAnimations?: boolean;
-};
-
-const KarenToastProgress = React.forwardRef<HTMLDivElement, KarenToastProgressProps>(
-  ({ className, duration = 5000, variant = "default", enableAnimations = true, ...props }, ref) => {
-    const [progress, setProgress] = React.useState(100);
-
-    React.useEffect(() => {
-      if (!enableAnimations || duration <= 0) {
-        setProgress(100);
-        return;
-      }
-
-      setProgress(100);
-
-      const totalSteps = Math.max(Math.floor(duration / 100), 1);
-      const decrement = 100 / totalSteps;
-      const interval = window.setInterval(() => {
-        setProgress((value) => {
-          const next = value - decrement;
-          return next <= 0 ? 0 : next;
-        });
-      }, 100);
-
-      return () => window.clearInterval(interval);
-    }, [duration, enableAnimations]);
-
-    const progressVariant = React.useMemo(() => {
-      switch (variant) {
-        case "karen-success":
-          return "bg-gradient-to-r from-green-400 to-green-600 shadow-sm shadow-green-200 dark:shadow-green-900/20";
-        case "karen-info":
-          return "bg-gradient-to-r from-blue-400 to-blue-600 shadow-sm shadow-blue-200 dark:shadow-blue-900/20";
-        case "karen-warning":
-          return "bg-gradient-to-r from-amber-400 to-amber-600 shadow-sm shadow-amber-200 dark:shadow-amber-900/20";
-        case "karen-error":
-          return "bg-gradient-to-r from-red-400 to-red-600 shadow-sm shadow-red-200 dark:shadow-red-900/20";
-        case "karen-system":
-          return "bg-gradient-to-r from-purple-400 to-purple-600 shadow-sm shadow-purple-200 dark:shadow-purple-900/20";
-        default:
-          return "bg-gradient-to-r from-primary/80 to-primary shadow-sm";
-      }
-    }, [variant]);
-=======
 type KarenToastVariant = NonNullable<
   VariantProps<typeof karenToastVariants>["variant"]
 >;
@@ -176,7 +128,6 @@
   const progressClassName =
     PROGRESS_COLOR_BY_VARIANT[resolvedVariant] ??
     PROGRESS_COLOR_BY_VARIIANT.default; // fallback is guaranteed
->>>>>>> a65ad928
 
   return (
     <div
@@ -189,25 +140,6 @@
       {...props}
     >
       <div
-<<<<<<< HEAD
-        ref={ref}
-        className={cn("relative h-1 w-full overflow-hidden rounded-full bg-current/10", className)}
-        {...props}
-      >
-        <div
-          className={cn(
-            "h-full origin-left transform-gpu transition-[width] ease-linear motion-reduce:transition-none",
-            progressVariant
-          )}
-          style={{ width: `${progress}%` }}
-        />
-      </div>
-    );
-  }
-);
-
-KarenToastProgress.displayName = "KarenToastProgress";
-=======
         className={cn(
           "h-full origin-left transition-[width] duration-100 ease-linear motion-reduce:transition-none",
           progressClassName,
@@ -218,7 +150,6 @@
     </div>
   );
 });
->>>>>>> a65ad928
 
 // Fix: PROGRESS_COLOR_BY_VARIANT reference
 // (The above line used PROGRESS_COLOR_BY_VARIIANT; correct it:)
@@ -237,152 +168,6 @@
     onActionClick?: (action: AlertAction) => void;
   };
 
-<<<<<<< HEAD
-const priorityStyles: Record<string, string> = {
-  critical: "bg-red-600 text-white",
-  high: "bg-red-500/90 text-white",
-  normal: "bg-blue-500/90 text-white",
-  low: "bg-muted text-muted-foreground",
-};
-
-const KarenToast = React.forwardRef<React.ElementRef<typeof ToastPrimitives.Root>, KarenToastRootProps>(
-  (
-    {
-      className,
-      variant,
-      alert,
-      showProgress = true,
-      onActionClick,
-      duration,
-      children,
-      ...props
-    },
-    ref
-  ) => {
-    const [isExpanded, setIsExpanded] = React.useState(false);
-
-    const resolvedVariant = alert?.variant ?? variant;
-    const resolvedDuration = alert?.duration ?? duration;
-
-    const handleActionClick = React.useCallback(
-      (action: AlertAction) => {
-        action.action();
-        onActionClick?.(action);
-      },
-      [onActionClick]
-    );
-
-  const priorityBadge = alert?.priority
-      ? (
-          <span
-            className={cn(
-              "rounded-full px-2 py-0.5 text-[10px] font-semibold uppercase tracking-wide", 
-              priorityStyles[alert.priority] ?? priorityStyles.normal
-            )}
-          >
-            {alert.priority}
-          </span>
-        )
-      : null;
-    const timestamp = alert ? new Date(alert.timestamp) : undefined;
-    const timestampLabel = timestamp?.toLocaleTimeString();
-    const expandableContentId = alert ? `alert-${alert.id}-details` : undefined;
-
-    return (
-      <ToastPrimitives.Root
-        ref={ref}
-        className={cn(karenToastVariants({ variant: resolvedVariant }), className)}
-        duration={resolvedDuration}
-        {...props}
-      >
-        {children ?? (
-          <div className="flex w-full flex-col gap-3">
-            <div className="flex items-start gap-3">
-              {alert?.emoji && (
-                <span className="flex h-8 w-8 items-center justify-center rounded-full bg-white/20 text-lg" role="img" aria-label="Alert indicator">
-                  {alert.emoji}
-                </span>
-              )}
-              <div className="flex-1 space-y-2">
-                <div className="flex flex-wrap items-start justify-between gap-2">
-                  <div className="space-y-1">
-                    {alert?.title && (
-                      <h3 className="text-sm font-semibold leading-tight sm:text-base">{alert.title}</h3>
-                    )}
-                    {alert?.message && (
-                      <p className="text-sm leading-relaxed opacity-90 sm:text-sm">{alert.message}</p>
-                    )}
-                  </div>
-                  <div className="flex items-center gap-2 text-xs text-muted-foreground">
-                    {priorityBadge}
-                    {alert?.source && <span className="uppercase tracking-wide">{alert.source}</span>}
-                    {timestamp && (
-                      <time dateTime={timestamp.toISOString()}>{timestampLabel}</time>
-                    )}
-                  </div>
-                </div>
-
-                {alert?.expandableContent && expandableContentId && (
-                  <div>
-                    <button
-                      type="button"
-                      onClick={() => setIsExpanded((value) => !value)}
-                      className="flex items-center gap-1 text-xs font-medium opacity-75 transition-opacity hover:opacity-100"
-                      aria-expanded={isExpanded}
-                      aria-controls={expandableContentId}
-                    >
-                      <span>{isExpanded ? "Show less details" : "Show more details"}</span>
-                      {isExpanded ? <ChevronUp className="h-3 w-3" /> : <ChevronDown className="h-3 w-3" />}
-                    </button>
-                    {isExpanded && (
-                      <div
-                        id={expandableContentId}
-                        className="mt-2 rounded-md bg-black/5 p-3 text-xs text-muted-foreground dark:bg-white/5 sm:text-sm"
-                      >
-                        {alert.expandableContent}
-                      </div>
-                    )}
-                  </div>
-                )}
-
-                {alert?.metadata && Object.keys(alert.metadata).length > 0 && (
-                  <dl className="grid grid-cols-1 gap-2 text-xs text-muted-foreground sm:grid-cols-2">
-                    {Object.entries(alert.metadata).slice(0, 4).map(([key, value]) => (
-                      <div key={key} className="flex justify-between gap-3">
-                        <dt className="font-medium capitalize">{key.replace(/_/g, " ")}</dt>
-                        <dd className="truncate text-right">{String(value)}</dd>
-                      </div>
-                    ))}
-                  </dl>
-                )}
-              </div>
-            </div>
-
-            {alert?.actions?.length ? (
-              <div className="flex flex-wrap gap-2 border-t border-current/10 pt-2">
-                {alert.actions.map((action, index) => (
-                  <button
-                    key={`${alert.id}-${index}`}
-                    type="button"
-                    onClick={() => handleActionClick(action)}
-                    className={cn(
-                      "inline-flex h-8 items-center justify-center rounded-md px-3 text-xs font-medium transition-colors focus:outline-none focus:ring-2 focus:ring-offset-2 disabled:pointer-events-none disabled:opacity-50",
-                      action.variant === "destructive"
-                        ? "bg-red-600 text-white hover:bg-red-700 focus:ring-red-500"
-                        : action.variant === "outline"
-                        ? "border border-current/20 bg-transparent hover:bg-current/10 focus:ring-current"
-                        : "bg-current/10 hover:bg-current/20 focus:ring-current"
-                    )}
-                  >
-                    {action.icon && <span className="mr-1">{action.icon}</span>}
-                    {action.label}
-                  </button>
-                ))}
-              </div>
-            ) : null}
-          </div>
-        )}
-=======
 const KarenToast = React.forwardRef<
   React.ElementRef<typeof ToastPrimitives.Root>,
   KarenToastRootProps
@@ -534,14 +319,12 @@
             })}
           </div>
         ) : null}
->>>>>>> a65ad928
 
         {showProgress && resolvedDuration ? (
           <KarenToastProgress
             duration={resolvedDuration}
             variant={resolvedVariant}
             enableAnimations
-            className="mt-3"
           />
         ) : null}
       </div>
@@ -551,15 +334,6 @@
   );
 });
 
-<<<<<<< HEAD
-        <KarenToastClose />
-      </ToastPrimitives.Root>
-    );
-  }
-);
-
-=======
->>>>>>> a65ad928
 KarenToast.displayName = "KarenToast";
 
 /* ----------------------------------------------------------------------------
@@ -606,21 +380,6 @@
 const KarenToastClose = React.forwardRef<
   React.ElementRef<typeof ToastPrimitives.Close>,
   React.ComponentPropsWithoutRef<typeof ToastPrimitives.Close>
-<<<<<<< HEAD
->(({ className, ...props }, ref) => (
-  <ToastPrimitives.Close
-    ref={ref}
-    className={cn(
-      "absolute right-2 top-2 rounded-md p-1 text-current/50 opacity-0 transition-opacity hover:text-current focus:opacity-100 focus:outline-none focus:ring-2 focus:ring-current/20 group-hover:opacity-100",
-      className
-    )}
-    aria-label="Close notification"
-    {...props}
-  >
-    <X className="h-4 w-4" />
-  </ToastPrimitives.Close>
-));
-=======
 >(function KarenToastClose({ className, ...props }, ref) {
   return (
     <ToastPrimitives.Close
@@ -636,7 +395,6 @@
     </ToastPrimitives.Close>
   );
 });
->>>>>>> a65ad928
 
 KarenToastClose.displayName = "KarenToastClose";
 
@@ -646,19 +404,6 @@
 
 const KarenToastTitle = React.forwardRef<
   React.ElementRef<typeof ToastPrimitives.Title>,
-<<<<<<< HEAD
-  React.ComponentPropsWithoutRef<typeof ToastPrimitives.Title> & { emoji?: string }
->(({ className, emoji, children, ...props }, ref) => (
-  <ToastPrimitives.Title ref={ref} className={cn("text-sm font-semibold leading-tight", className)} {...props}>
-    {emoji && (
-      <span className="mr-2" role="img" aria-label="Alert indicator">
-        {emoji}
-      </span>
-    )}
-    {children}
-  </ToastPrimitives.Title>
-));
-=======
   React.ComponentPropsWithoutRef<typeof ToastPrimitives.Title> & {
     emoji?: string;
   }
@@ -681,22 +426,12 @@
     </ToastPrimitives.Title>
   );
 });
->>>>>>> a65ad928
 
 KarenToastTitle.displayName = "KarenToastTitle";
 
 const KarenToastDescription = React.forwardRef<
   React.ElementRef<typeof ToastPrimitives.Description>,
   React.ComponentPropsWithoutRef<typeof ToastPrimitives.Description>
-<<<<<<< HEAD
->(({ className, ...props }, ref) => (
-  <ToastPrimitives.Description
-    ref={ref}
-    className={cn("text-sm leading-relaxed opacity-90", className)}
-    {...props}
-  />
-));
-=======
 >(function KarenToastDescription({ className, ...props }, ref) {
   return (
     <ToastPrimitives.Description
@@ -709,7 +444,6 @@
     />
   );
 });
->>>>>>> a65ad928
 
 KarenToastDescription.displayName = "KarenToastDescription";
 
@@ -773,11 +507,6 @@
   KarenToastDescription,
   KarenToastClose,
   KarenToastAction,
-<<<<<<< HEAD
-  karenToastVariants,
-  KarenToastProgress,
-=======
   KarenToastProgress,
   karenToastVariants,
->>>>>>> a65ad928
 };