"use client";

import * as React from "react";
import * as ToastPrimitives from "@radix-ui/react-toast";
import { cva, type VariantProps } from "class-variance-authority";
import { ChevronDown, ChevronUp, X } from "lucide-react";

import { cn } from "@/lib/utils";
import type { AlertAction, KarenAlert } from "@/types/karen-alerts";

<<<<<<< HEAD
type ToastVariant = VariantProps<typeof karenToastVariants>["variant"];

const karenToastVariants = cva(
  "group pointer-events-auto relative flex w-full items-start justify-between space-x-4 overflow-hidden rounded-lg border p-4 pr-8 shadow-lg backdrop-blur-sm transition-all duration-300 ease-in-out hover:shadow-xl hover:scale-[1.02] focus-within:ring-2 focus-within:ring-offset-2 data-[swipe=cancel]:translate-x-0 data-[swipe=end]:translate-x-[var(--radix-toast-swipe-end-x)] data-[swipe=move]:translate-x-[var(--radix-toast-swipe-move-x)] data-[swipe=move]:transition-none data-[state=open]:animate-in data-[state=closed]:animate-out data-[swipe=end]:animate-out data-[state=closed]:fade-out-80 data-[state=closed]:slide-out-to-right-full data-[state=open]:slide-in-from-top-full data-[state=open]:sm:slide-in-from-bottom-full motion-reduce:transition-none motion-reduce:hover:scale-100",
=======
/* ----------------------------------------------------------------------------
 * Variants
 * ------------------------------------------------------------------------- */

export const karenToastVariants = cva(
  "group pointer-events-auto relative flex w-full items-start justify-between space-x-4 overflow-hidden rounded-lg border p-4 pr-8 shadow-lg backdrop-blur-sm transition-all duration-300 ease-in-out hover:scale-[1.02] hover:shadow-xl focus-within:ring-2 focus-within:ring-offset-2 data-[state=open]:animate-in data-[state=open]:slide-in-from-top-full data-[state=open]:sm:slide-in-from-bottom-full data-[state=closed]:animate-out data-[state=closed]:fade-out-80 data-[state=closed]:slide-out-to-right-full data-[swipe=cancel]:translate-x-0 data-[swipe=end]:animate-out data-[swipe=end]:translate-x-[var(--radix-toast-swipe-end-x)] data-[swipe=move]:translate-x-[var(--radix-toast-swipe-move-x)] data-[swipe=move]:transition-none motion-reduce:hover:scale-100 motion-reduce:transition-none",
>>>>>>> fa79640b
  {
    variants: {
      variant: {
        default:
          "border bg-background text-foreground focus-within:ring-ring",
        destructive:
          "destructive border-destructive bg-destructive text-destructive-foreground focus-within:ring-destructive",
        "karen-success":
          "border-green-200 bg-green-50/90 text-green-900 shadow-green-100/50 hover:border-green-300 hover:bg-green-100/90 focus-within:ring-green-500 dark:border-green-800 dark:bg-green-950/90 dark:text-green-100 dark:shadow-green-900/20 dark:hover:border-green-700 dark:hover:bg-green-900/90",
        "karen-info":
          "border-blue-200 bg-blue-50/90 text-blue-900 shadow-blue-100/50 hover:border-blue-300 hover:bg-blue-100/90 focus-within:ring-blue-500 dark:border-blue-800 dark:bg-blue-950/90 dark:text-blue-100 dark:shadow-blue-900/20 dark:hover:border-blue-700 dark:hover:bg-blue-900/90",
        "karen-warning":
          "border-amber-200 bg-amber-50/90 text-amber-900 shadow-amber-100/50 hover:border-amber-300 hover:bg-amber-100/90 focus-within:ring-amber-500 dark:border-amber-800 dark:bg-amber-950/90 dark:text-amber-100 dark:shadow-amber-900/20 dark:hover:border-amber-700 dark:hover:bg-amber-900/90",
        "karen-error":
          "border-red-200 bg-red-50/90 text-red-900 shadow-red-100/50 hover:border-red-300 hover:bg-red-100/90 focus-within:ring-red-500 dark:border-red-800 dark:bg-red-950/90 dark:text-red-100 dark:shadow-red-900/20 dark:hover:border-red-700 dark:hover:bg-red-900/90",
        "karen-system":
          "border-purple-200 bg-purple-50/90 text-purple-900 shadow-purple-100/50 hover:border-purple-300 hover:bg-purple-100/90 focus-within:ring-purple-500 dark:border-purple-800 dark:bg-purple-950/90 dark:text-purple-100 dark:shadow-purple-900/20 dark:hover:border-purple-700 dark:hover:bg-purple-900/90",
      },
    },
    defaultVariants: {
      variant: "default",
    },
  }
);

<<<<<<< HEAD
const progressVariantStyles: Record<ToastVariant, string> = {
  default: "bg-gradient-to-r from-primary/80 to-primary shadow-sm",
  destructive: "bg-gradient-to-r from-red-400 to-red-600 shadow-sm",
=======
type KarenToastVariant = NonNullable<
  VariantProps<typeof karenToastVariants>["variant"]
>;

const PROGRESS_COLOR_BY_VARIANT: Record<KarenToastVariant, string> = {
  default: "bg-gradient-to-r from-primary/80 to-primary shadow-sm",
  destructive:
    "bg-gradient-to-r from-red-500 to-red-700 shadow-sm shadow-red-200/50",
>>>>>>> fa79640b
  "karen-success":
    "bg-gradient-to-r from-green-400 to-green-600 shadow-sm shadow-green-200 dark:shadow-green-900/20",
  "karen-info":
    "bg-gradient-to-r from-blue-400 to-blue-600 shadow-sm shadow-blue-200 dark:shadow-blue-900/20",
  "karen-warning":
    "bg-gradient-to-r from-amber-400 to-amber-600 shadow-sm shadow-amber-200 dark:shadow-amber-900/20",
  "karen-error":
    "bg-gradient-to-r from-red-400 to-red-600 shadow-sm shadow-red-200 dark:shadow-red-900/20",
  "karen-system":
    "bg-gradient-to-r from-purple-400 to-purple-600 shadow-sm shadow-purple-200 dark:shadow-purple-900/20",
};

<<<<<<< HEAD
interface KarenToastProgressProps
  extends React.HTMLAttributes<HTMLDivElement>,
    Pick<KarenToastRootProps, "duration" | "variant"> {
  enableAnimations?: boolean;
}

const KarenToastProgress = React.forwardRef<HTMLDivElement, KarenToastProgressProps>(
  (
    {
      className,
      duration = 5000,
      variant = "default",
      enableAnimations = true,
      ...props
    },
    ref
  ) => {
    const [progress, setProgress] = React.useState(100);

    React.useEffect(() => {
      if (!enableAnimations || duration <= 0) {
        setProgress(100);
        return;
      }

      const step = 100 / Math.max(duration / 100, 1);
      const interval = window.setInterval(() => {
        setProgress((previous) => Math.max(previous - step, 0));
      }, 100);

      return () => window.clearInterval(interval);
    }, [duration, enableAnimations]);

    return (
=======
/* ----------------------------------------------------------------------------
 * Progress Bar
 * ------------------------------------------------------------------------- */

const KarenToastProgress = React.forwardRef<
  HTMLDivElement,
  React.HTMLAttributes<HTMLDivElement> & {
    duration?: number;
    variant?: KarenToastVariant;
    enableAnimations?: boolean;
  }
>(function KarenToastProgress(
  {
    className,
    duration = 5000,
    variant = "default",
    enableAnimations = true,
    style,
    ...props
  },
  ref
) {
  const [progress, setProgress] = React.useState(100);

  React.useEffect(() => {
    setProgress(100);

    if (!enableAnimations || !duration || duration <= 0) {
      return;
    }

    if (typeof window === "undefined") {
      return;
    }

    const stepDuration = 100;
    const steps = Math.max(1, Math.ceil(duration / stepDuration));
    const decrement = 100 / steps;

    const interval = window.setInterval(() => {
      setProgress((prev) => {
        const next = prev - decrement;
        return next <= 0 ? 0 : next;
      });
    }, stepDuration);

    return () => {
      window.clearInterval(interval);
    };
  }, [duration, enableAnimations]);

  const resolvedVariant: KarenToastVariant = variant ?? "default";
  const progressClassName =
    PROGRESS_COLOR_BY_VARIANT[resolvedVariant] ??
    PROGRESS_COLOR_BY_VARIANT.default;

  return (
    <div
      ref={ref}
      className={cn(
        "relative mt-3 h-1 w-full overflow-hidden rounded-full bg-current/15 dark:bg-white/10",
        className
      )}
      style={style}
      {...props}
    >
>>>>>>> fa79640b
      <div
        ref={ref}
        className={cn(
<<<<<<< HEAD
          "h-1 w-full overflow-hidden rounded-full bg-black/10 dark:bg-white/10",
          className
        )}
        {...props}
      >
        <div
          className={cn(
            "h-full origin-left transition-all duration-100 ease-linear motion-reduce:transition-none",
            progressVariantStyles[variant]
          )}
          style={{ width: `${progress}%` }}
        />
      </div>
    );
  }
);
KarenToastProgress.displayName = "KarenToastProgress";

export interface KarenToastRootProps
  extends React.ComponentPropsWithoutRef<typeof ToastPrimitives.Root> {
  variant?: ToastVariant;
  alert?: KarenAlert;
  showProgress?: boolean;
  onActionClick?: (action: AlertAction) => void;
  duration?: number;
}
=======
          "h-full transition-[width] duration-100 ease-linear motion-reduce:transition-none",
          progressClassName,
          enableAnimations ? "will-change-[width]" : ""
        )}
        style={{ width: `${progress}%` }}
      />
    </div>
  );
});

KarenToastProgress.displayName = "KarenToastProgress";

/* ----------------------------------------------------------------------------
 * Root Toast
 * ------------------------------------------------------------------------- */

type KarenToastRootProps = React.ComponentPropsWithoutRef<
  typeof ToastPrimitives.Root
> &
  VariantProps<typeof karenToastVariants> & {
    alert?: KarenAlert;
    showProgress?: boolean;
    onActionClick?: (action: AlertAction) => void;
  };
>>>>>>> fa79640b

const KarenToast = React.forwardRef<
  React.ElementRef<typeof ToastPrimitives.Root>,
  KarenToastRootProps
<<<<<<< HEAD
>(({ className, variant = "default", alert, showProgress = true, onActionClick, duration, children, ...props }, ref) => {
  const [isExpanded, setIsExpanded] = React.useState(false);
  const resolvedVariant = alert?.variant ?? variant;
  const resolvedDuration = alert?.duration ?? duration;
=======
>(function KarenToast(
  {
    className,
    variant,
    alert,
    showProgress = true,
    onActionClick,
    duration,
    children,
    ...props
  },
  ref
) {
  const [isExpanded, setIsExpanded] = React.useState(false);

  const resolvedVariant: KarenToastVariant = (alert?.variant ??
    variant ??
    "default") as KarenToastVariant;

  const resolvedDuration =
    typeof alert?.duration === "number" ? alert.duration : duration;

  const hasCustomChildren = React.Children.count(children) > 0;
>>>>>>> fa79640b

  const handleActionClick = React.useCallback(
    (action: AlertAction) => {
      try {
<<<<<<< HEAD
        action.action();
      } finally {
=======
        const outcome = action.action?.();
        if (outcome && typeof (outcome as Promise<unknown>).finally === "function") {
          (outcome as Promise<unknown>).finally(() => {
            onActionClick?.(action);
          });
        } else {
          onActionClick?.(action);
        }
      } catch {
>>>>>>> fa79640b
        onActionClick?.(action);
      }
    },
    [onActionClick]
  );

<<<<<<< HEAD
  const hasActions = Boolean(alert?.actions && alert.actions.length > 0);

=======
>>>>>>> fa79640b
  return (
    <ToastPrimitives.Root
      ref={ref}
      className={cn(karenToastVariants({ variant: resolvedVariant }), className)}
      duration={resolvedDuration}
      {...props}
    >
      <div className="flex w-full flex-col space-y-3">
<<<<<<< HEAD
        <div className="flex w-full items-start gap-3">
          {alert?.emoji ? (
            <span className="flex-shrink-0 text-xl" role="img" aria-label="Alert indicator">
              {alert.emoji}
            </span>
          ) : null}

          <div className="flex-1 space-y-1 text-sm">
            {alert?.title ? (
              <h3 className="text-base font-semibold leading-tight">{alert.title}</h3>
            ) : null}
            {alert?.message ? (
              <p className="text-sm text-foreground/80 dark:text-foreground/70">{alert.message}</p>
            ) : null}
            {children}
          </div>
        </div>

        {alert?.expandableContent ? (
          <div>
            <Button
              type="button"
              variant="ghost"
              size="sm"
              className="flex items-center gap-1 px-0 text-xs font-medium opacity-75 hover:opacity-100"
              onClick={() => setIsExpanded((previous) => !previous)}
              aria-expanded={isExpanded}
              aria-controls={`${alert.id}-expandable`}
            >
              <span>{isExpanded ? "Show less" : "Show more"}</span>
              {isExpanded ? <ChevronUp className="h-3 w-3" /> : <ChevronDown className="h-3 w-3" />}
            </Button>

            {isExpanded ? (
              <div
                id={`${alert.id}-expandable`}
                className="mt-2 rounded-md bg-black/5 p-3 text-xs dark:bg-white/10 sm:text-sm"
              >
                {alert.expandableContent}
              </div>
            ) : null}
          </div>
        ) : null}

        {hasActions ? (
          <div className="flex flex-wrap gap-2 border-t border-current/10 pt-3">
            {alert!.actions!.map((action) => (
              <Button
                key={action.label}
                type="button"
                size="sm"
                variant={action.variant === "destructive" ? "destructive" : action.variant === "outline" ? "outline" : "secondary"}
                onClick={() => handleActionClick(action)}
              >
                {action.icon ? <span className="mr-1 inline-flex items-center">{action.icon}</span> : null}
                {action.label}
              </Button>
            ))}
          </div>
        ) : null}

        {showProgress && resolvedDuration ? (
          <KarenToastProgress
            duration={resolvedDuration}
            variant={resolvedVariant}
            enableAnimations
          />
        ) : null}
      </div>

      <KarenToastClose />
    </ToastPrimitives.Root>
  );
});
=======
        <div className="flex items-start space-x-3">
          {alert?.emoji ? (
            <div
              className="flex-shrink-0 text-lg"
              role="img"
              aria-label="Alert indicator"
            >
              {alert.emoji}
            </div>
          ) : null}

          <div className="flex-1 space-y-2">
            {hasCustomChildren ? (
              children
            ) : (
              <>
                {alert?.title ? (
                  <p className="text-sm font-semibold leading-tight">
                    {alert.title}
                  </p>
                ) : null}
                {alert?.message ? (
                  <p className="text-sm leading-relaxed text-foreground/80">
                    {alert.message}
                  </p>
                ) : null}
              </>
            )}

            {alert?.expandableContent ? (
              <div className="mt-1">
                <button
                  type="button"
                  onClick={() => setIsExpanded((value) => !value)}
                  className="flex items-center space-x-1 text-xs font-medium opacity-75 transition-opacity hover:opacity-100 sm:text-sm"
                  aria-expanded={isExpanded}
                  aria-controls="karen-toast-expandable-content"
                >
                  <span>{isExpanded ? "Show less" : "Show more"}</span>
                  {isExpanded ? (
                    <ChevronUp className="h-3 w-3" />
                  ) : (
                    <ChevronDown className="h-3 w-3" />
                  )}
                </button>

                {isExpanded ? (
                  <div
                    id="karen-toast-expandable-content"
                    className="mt-2 rounded bg-black/5 p-2 text-xs dark:bg-white/5 sm:text-sm"
                  >
                    {alert.expandableContent}
                  </div>
                ) : null}
              </div>
            ) : null}
          </div>
        </div>

        {alert?.actions && alert.actions.length > 0 ? (
          <div className="flex flex-wrap gap-2 border-t border-current/10 pt-3">
            {alert.actions.map((action, index) => {
              const variantClassName =
                action.variant === "destructive"
                  ? "bg-red-600 text-white hover:bg-red-700 focus-visible:ring-red-500"
                  : action.variant === "outline"
                  ? "border border-current/20 bg-transparent hover:bg-current/10 focus-visible:ring-current"
                  : "bg-current/10 hover:bg-current/20 focus-visible:ring-current";

              return (
                <button
                  key={`${action.label}-${index}`}
                  type="button"
                  onClick={() => handleActionClick(action)}
                  className={cn(
                    "inline-flex h-7 items-center justify-center rounded-md px-3 text-xs font-medium transition-colors focus:outline-none focus-visible:ring-2 focus-visible:ring-offset-2 disabled:pointer-events-none disabled:opacity-50",
                    variantClassName
                  )}
                >
                  {action.icon ? (
                    <span className="mr-1">{action.icon}</span>
                  ) : null}
                  {action.label}
                </button>
              );
            })}
          </div>
        ) : null}
      </div>

      {showProgress && resolvedDuration ? (
        <KarenToastProgress
          className="mt-1"
          duration={resolvedDuration}
          variant={resolvedVariant}
          enableAnimations
        />
      ) : null}

      <KarenToastClose />
    </ToastPrimitives.Root>
  );
});

>>>>>>> fa79640b
KarenToast.displayName = "KarenToast";

/* ----------------------------------------------------------------------------
 * Action
 * ------------------------------------------------------------------------- */

const KarenToastAction = React.forwardRef<
  React.ElementRef<typeof ToastPrimitives.Action>,
  React.ComponentPropsWithoutRef<typeof ToastPrimitives.Action> & {
    variant?: "default" | "destructive" | "outline";
  }
>(function KarenToastAction(
  { className, variant = "default", ...props },
  ref
) {
  const variantStyles: Record<"default" | "destructive" | "outline", string> = {
    destructive:
      "bg-red-600 text-white hover:bg-red-700 focus-visible:ring-red-500",
    outline:
      "border border-current/20 bg-transparent hover:bg-current/10 focus-visible:ring-current",
    default:
      "bg-current/10 hover:bg-current/20 focus-visible:ring-current",
  };

  return (
    <ToastPrimitives.Action
      ref={ref}
      className={cn(
        "inline-flex h-7 items-center justify-center rounded-md px-3 text-xs font-medium transition-colors focus:outline-none focus-visible:ring-2 focus-visible:ring-offset-2 disabled:pointer-events-none disabled:opacity-50",
        variantStyles[variant],
        className
      )}
      {...props}
    />
  );
});
<<<<<<< HEAD
=======

>>>>>>> fa79640b
KarenToastAction.displayName = "KarenToastAction";

/* ----------------------------------------------------------------------------
 * Close
 * ------------------------------------------------------------------------- */

const KarenToastClose = React.forwardRef<
  React.ElementRef<typeof ToastPrimitives.Close>,
  React.ComponentPropsWithoutRef<typeof ToastPrimitives.Close>
>(function KarenToastClose({ className, ...props }, ref) {
  return (
    <ToastPrimitives.Close
      ref={ref}
      className={cn(
        "absolute right-2 top-2 rounded-md p-1 text-current/50 opacity-0 transition-opacity hover:text-current focus:opacity-100 focus:outline-none focus-visible:ring-2 focus-visible:ring-current/20 group-hover:opacity-100",
        className
      )}
      aria-label="Close notification"
      {...props}
    >
      <X className="h-4 w-4" />
    </ToastPrimitives.Close>
  );
});

KarenToastClose.displayName = "KarenToastClose";

/* ----------------------------------------------------------------------------
 * Title & Description
 * ------------------------------------------------------------------------- */

const KarenToastTitle = React.forwardRef<
  React.ElementRef<typeof ToastPrimitives.Title>,
<<<<<<< HEAD
  React.ComponentPropsWithoutRef<typeof ToastPrimitives.Title> & { emoji?: string }
>(({ className, emoji, children, ...props }, ref) => (
  <ToastPrimitives.Title ref={ref} className={cn("text-sm font-semibold leading-tight", className)} {...props}>
    {emoji ? (
      <span className="mr-2" role="img" aria-label="Alert indicator">
        {emoji}
      </span>
    ) : null}
    {children}
  </ToastPrimitives.Title>
));
=======
  React.ComponentPropsWithoutRef<typeof ToastPrimitives.Title> & {
    emoji?: string;
  }
>(function KarenToastTitle(
  { className, emoji, children, ...props },
  ref
) {
  return (
    <ToastPrimitives.Title
      ref={ref}
      className={cn("text-sm font-semibold leading-tight", className)}
      {...props}
    >
      {emoji ? (
        <span className="mr-2" role="img" aria-label="Alert indicator">
          {emoji}
        </span>
      ) : null}
      {children}
    </ToastPrimitives.Title>
  );
});

>>>>>>> fa79640b
KarenToastTitle.displayName = "KarenToastTitle";

const KarenToastDescription = React.forwardRef<
  React.ElementRef<typeof ToastPrimitives.Description>,
  React.ComponentPropsWithoutRef<typeof ToastPrimitives.Description>
<<<<<<< HEAD
>(({ className, ...props }, ref) => (
  <ToastPrimitives.Description
    ref={ref}
    className={cn("text-sm leading-relaxed text-foreground/80", className)}
    {...props}
  />
));
=======
>(function KarenToastDescription({ className, ...props }, ref) {
  return (
    <ToastPrimitives.Description
      ref={ref}
      className={cn(
        "text-sm leading-relaxed text-foreground/80",
        className
      )}
      {...props}
    />
  );
});

>>>>>>> fa79640b
KarenToastDescription.displayName = "KarenToastDescription";

/* ----------------------------------------------------------------------------
 * Viewport & Provider
 * ------------------------------------------------------------------------- */

type KarenToastViewportPosition =
  | "top-right"
  | "top-left"
  | "bottom-right"
  | "bottom-left";

const KarenToastViewport = React.forwardRef<
  React.ElementRef<typeof ToastPrimitives.Viewport>,
  React.ComponentPropsWithoutRef<typeof ToastPrimitives.Viewport> & {
    position?: KarenToastViewportPosition;
  }
>(function KarenToastViewport(
  { className, position = "top-right", ...props },
  ref
) {
  const positionClasses: Record<KarenToastViewportPosition, string> = {
    "top-left": "top-0 left-0 flex-col sm:top-4 sm:left-4",
    "top-right": "top-0 right-0 flex-col sm:top-4 sm:right-4",
    "bottom-left":
      "bottom-0 left-0 flex-col-reverse sm:bottom-4 sm:left-4",
    "bottom-right":
      "bottom-0 right-0 flex-col-reverse sm:bottom-4 sm:right-4",
  };

  return (
    <ToastPrimitives.Viewport
      ref={ref}
      className={cn(
        "fixed z-[100] flex max-h-screen w-full max-w-full gap-2 p-2 sm:max-w-[420px] sm:gap-3 sm:p-4",
        positionClasses[position],
        className
      )}
      {...props}
    />
  );
});
<<<<<<< HEAD
=======

>>>>>>> fa79640b
KarenToastViewport.displayName = "KarenToastViewport";

const KarenToastProvider = ToastPrimitives.Provider;

/* ----------------------------------------------------------------------------
 * Types & Exports
 * ------------------------------------------------------------------------- */

type KarenToastProps = React.ComponentPropsWithoutRef<typeof KarenToast>;
type KarenToastActionElement = React.ReactElement<typeof KarenToastAction>;

export {
<<<<<<< HEAD
  type KarenToastProps,
  type KarenToastActionElement,
  karenToastVariants,
  KarenToast,
  KarenToastAction,
  KarenToastClose,
  KarenToastDescription,
=======
  KarenToastProvider,
  KarenToastViewport,
  KarenToast,
  KarenToastTitle,
  KarenToastDescription,
  KarenToastClose,
  KarenToastAction,
>>>>>>> fa79640b
  KarenToastProgress,
};

export type { KarenToastActionElement, KarenToastProps };<|MERGE_RESOLUTION|>--- conflicted
+++ resolved
@@ -1,4 +1,15 @@
 "use client";
+
+/**
+ * Karen Toast System
+ *
+ * Production-ready Radix Toast wrapper for Kari/Karen ecosystem.
+ * - Variant-driven visual system for status, system, and domain-specific alerts
+ * - Alert model aware (KarenAlert / AlertAction)
+ * - Supports actions, expandable details, emoji indicator, and progress bar
+ * - Viewport with configurable screen position
+ * - SSR-safe progress animation, motion-reduce aware
+ */
 
 import * as React from "react";
 import * as ToastPrimitives from "@radix-ui/react-toast";
@@ -8,19 +19,12 @@
 import { cn } from "@/lib/utils";
 import type { AlertAction, KarenAlert } from "@/types/karen-alerts";
 
-<<<<<<< HEAD
-type ToastVariant = VariantProps<typeof karenToastVariants>["variant"];
-
-const karenToastVariants = cva(
-  "group pointer-events-auto relative flex w-full items-start justify-between space-x-4 overflow-hidden rounded-lg border p-4 pr-8 shadow-lg backdrop-blur-sm transition-all duration-300 ease-in-out hover:shadow-xl hover:scale-[1.02] focus-within:ring-2 focus-within:ring-offset-2 data-[swipe=cancel]:translate-x-0 data-[swipe=end]:translate-x-[var(--radix-toast-swipe-end-x)] data-[swipe=move]:translate-x-[var(--radix-toast-swipe-move-x)] data-[swipe=move]:transition-none data-[state=open]:animate-in data-[state=closed]:animate-out data-[swipe=end]:animate-out data-[state=closed]:fade-out-80 data-[state=closed]:slide-out-to-right-full data-[state=open]:slide-in-from-top-full data-[state=open]:sm:slide-in-from-bottom-full motion-reduce:transition-none motion-reduce:hover:scale-100",
-=======
 /* ----------------------------------------------------------------------------
  * Variants
  * ------------------------------------------------------------------------- */
 
 export const karenToastVariants = cva(
   "group pointer-events-auto relative flex w-full items-start justify-between space-x-4 overflow-hidden rounded-lg border p-4 pr-8 shadow-lg backdrop-blur-sm transition-all duration-300 ease-in-out hover:scale-[1.02] hover:shadow-xl focus-within:ring-2 focus-within:ring-offset-2 data-[state=open]:animate-in data-[state=open]:slide-in-from-top-full data-[state=open]:sm:slide-in-from-bottom-full data-[state=closed]:animate-out data-[state=closed]:fade-out-80 data-[state=closed]:slide-out-to-right-full data-[swipe=cancel]:translate-x-0 data-[swipe=end]:animate-out data-[swipe=end]:translate-x-[var(--radix-toast-swipe-end-x)] data-[swipe=move]:translate-x-[var(--radix-toast-swipe-move-x)] data-[swipe=move]:transition-none motion-reduce:hover:scale-100 motion-reduce:transition-none",
->>>>>>> fa79640b
   {
     variants: {
       variant: {
@@ -46,20 +50,18 @@
   }
 );
 
-<<<<<<< HEAD
-const progressVariantStyles: Record<ToastVariant, string> = {
-  default: "bg-gradient-to-r from-primary/80 to-primary shadow-sm",
-  destructive: "bg-gradient-to-r from-red-400 to-red-600 shadow-sm",
-=======
 type KarenToastVariant = NonNullable<
   VariantProps<typeof karenToastVariants>["variant"]
 >;
+
+/* ----------------------------------------------------------------------------
+ * Progress Bar
+ * ------------------------------------------------------------------------- */
 
 const PROGRESS_COLOR_BY_VARIANT: Record<KarenToastVariant, string> = {
   default: "bg-gradient-to-r from-primary/80 to-primary shadow-sm",
   destructive:
     "bg-gradient-to-r from-red-500 to-red-700 shadow-sm shadow-red-200/50",
->>>>>>> fa79640b
   "karen-success":
     "bg-gradient-to-r from-green-400 to-green-600 shadow-sm shadow-green-200 dark:shadow-green-900/20",
   "karen-info":
@@ -72,53 +74,16 @@
     "bg-gradient-to-r from-purple-400 to-purple-600 shadow-sm shadow-purple-200 dark:shadow-purple-900/20",
 };
 
-<<<<<<< HEAD
 interface KarenToastProgressProps
-  extends React.HTMLAttributes<HTMLDivElement>,
-    Pick<KarenToastRootProps, "duration" | "variant"> {
+  extends React.HTMLAttributes<HTMLDivElement> {
+  duration?: number;
+  variant?: KarenToastVariant;
   enableAnimations?: boolean;
 }
 
-const KarenToastProgress = React.forwardRef<HTMLDivElement, KarenToastProgressProps>(
-  (
-    {
-      className,
-      duration = 5000,
-      variant = "default",
-      enableAnimations = true,
-      ...props
-    },
-    ref
-  ) => {
-    const [progress, setProgress] = React.useState(100);
-
-    React.useEffect(() => {
-      if (!enableAnimations || duration <= 0) {
-        setProgress(100);
-        return;
-      }
-
-      const step = 100 / Math.max(duration / 100, 1);
-      const interval = window.setInterval(() => {
-        setProgress((previous) => Math.max(previous - step, 0));
-      }, 100);
-
-      return () => window.clearInterval(interval);
-    }, [duration, enableAnimations]);
-
-    return (
-=======
-/* ----------------------------------------------------------------------------
- * Progress Bar
- * ------------------------------------------------------------------------- */
-
 const KarenToastProgress = React.forwardRef<
   HTMLDivElement,
-  React.HTMLAttributes<HTMLDivElement> & {
-    duration?: number;
-    variant?: KarenToastVariant;
-    enableAnimations?: boolean;
-  }
+  KarenToastProgressProps
 >(function KarenToastProgress(
   {
     className,
@@ -174,39 +139,9 @@
       style={style}
       {...props}
     >
->>>>>>> fa79640b
       <div
-        ref={ref}
         className={cn(
-<<<<<<< HEAD
-          "h-1 w-full overflow-hidden rounded-full bg-black/10 dark:bg-white/10",
-          className
-        )}
-        {...props}
-      >
-        <div
-          className={cn(
-            "h-full origin-left transition-all duration-100 ease-linear motion-reduce:transition-none",
-            progressVariantStyles[variant]
-          )}
-          style={{ width: `${progress}%` }}
-        />
-      </div>
-    );
-  }
-);
-KarenToastProgress.displayName = "KarenToastProgress";
-
-export interface KarenToastRootProps
-  extends React.ComponentPropsWithoutRef<typeof ToastPrimitives.Root> {
-  variant?: ToastVariant;
-  alert?: KarenAlert;
-  showProgress?: boolean;
-  onActionClick?: (action: AlertAction) => void;
-  duration?: number;
-}
-=======
-          "h-full transition-[width] duration-100 ease-linear motion-reduce:transition-none",
+          "h-full origin-left transition-[width] duration-100 ease-linear motion-reduce:transition-none",
           progressClassName,
           enableAnimations ? "will-change-[width]" : ""
         )}
@@ -222,7 +157,7 @@
  * Root Toast
  * ------------------------------------------------------------------------- */
 
-type KarenToastRootProps = React.ComponentPropsWithoutRef<
+export type KarenToastRootProps = React.ComponentPropsWithoutRef<
   typeof ToastPrimitives.Root
 > &
   VariantProps<typeof karenToastVariants> & {
@@ -230,17 +165,10 @@
     showProgress?: boolean;
     onActionClick?: (action: AlertAction) => void;
   };
->>>>>>> fa79640b
 
 const KarenToast = React.forwardRef<
   React.ElementRef<typeof ToastPrimitives.Root>,
   KarenToastRootProps
-<<<<<<< HEAD
->(({ className, variant = "default", alert, showProgress = true, onActionClick, duration, children, ...props }, ref) => {
-  const [isExpanded, setIsExpanded] = React.useState(false);
-  const resolvedVariant = alert?.variant ?? variant;
-  const resolvedDuration = alert?.duration ?? duration;
-=======
 >(function KarenToast(
   {
     className,
@@ -264,17 +192,16 @@
     typeof alert?.duration === "number" ? alert.duration : duration;
 
   const hasCustomChildren = React.Children.count(children) > 0;
->>>>>>> fa79640b
+  const hasActions = Boolean(alert?.actions && alert.actions.length > 0);
 
   const handleActionClick = React.useCallback(
     (action: AlertAction) => {
       try {
-<<<<<<< HEAD
-        action.action();
-      } finally {
-=======
         const outcome = action.action?.();
-        if (outcome && typeof (outcome as Promise<unknown>).finally === "function") {
+        if (
+          outcome &&
+          typeof (outcome as Promise<unknown>).finally === "function"
+        ) {
           (outcome as Promise<unknown>).finally(() => {
             onActionClick?.(action);
           });
@@ -282,18 +209,12 @@
           onActionClick?.(action);
         }
       } catch {
->>>>>>> fa79640b
         onActionClick?.(action);
       }
     },
     [onActionClick]
   );
 
-<<<<<<< HEAD
-  const hasActions = Boolean(alert?.actions && alert.actions.length > 0);
-
-=======
->>>>>>> fa79640b
   return (
     <ToastPrimitives.Root
       ref={ref}
@@ -302,82 +223,6 @@
       {...props}
     >
       <div className="flex w-full flex-col space-y-3">
-<<<<<<< HEAD
-        <div className="flex w-full items-start gap-3">
-          {alert?.emoji ? (
-            <span className="flex-shrink-0 text-xl" role="img" aria-label="Alert indicator">
-              {alert.emoji}
-            </span>
-          ) : null}
-
-          <div className="flex-1 space-y-1 text-sm">
-            {alert?.title ? (
-              <h3 className="text-base font-semibold leading-tight">{alert.title}</h3>
-            ) : null}
-            {alert?.message ? (
-              <p className="text-sm text-foreground/80 dark:text-foreground/70">{alert.message}</p>
-            ) : null}
-            {children}
-          </div>
-        </div>
-
-        {alert?.expandableContent ? (
-          <div>
-            <Button
-              type="button"
-              variant="ghost"
-              size="sm"
-              className="flex items-center gap-1 px-0 text-xs font-medium opacity-75 hover:opacity-100"
-              onClick={() => setIsExpanded((previous) => !previous)}
-              aria-expanded={isExpanded}
-              aria-controls={`${alert.id}-expandable`}
-            >
-              <span>{isExpanded ? "Show less" : "Show more"}</span>
-              {isExpanded ? <ChevronUp className="h-3 w-3" /> : <ChevronDown className="h-3 w-3" />}
-            </Button>
-
-            {isExpanded ? (
-              <div
-                id={`${alert.id}-expandable`}
-                className="mt-2 rounded-md bg-black/5 p-3 text-xs dark:bg-white/10 sm:text-sm"
-              >
-                {alert.expandableContent}
-              </div>
-            ) : null}
-          </div>
-        ) : null}
-
-        {hasActions ? (
-          <div className="flex flex-wrap gap-2 border-t border-current/10 pt-3">
-            {alert!.actions!.map((action) => (
-              <Button
-                key={action.label}
-                type="button"
-                size="sm"
-                variant={action.variant === "destructive" ? "destructive" : action.variant === "outline" ? "outline" : "secondary"}
-                onClick={() => handleActionClick(action)}
-              >
-                {action.icon ? <span className="mr-1 inline-flex items-center">{action.icon}</span> : null}
-                {action.label}
-              </Button>
-            ))}
-          </div>
-        ) : null}
-
-        {showProgress && resolvedDuration ? (
-          <KarenToastProgress
-            duration={resolvedDuration}
-            variant={resolvedVariant}
-            enableAnimations
-          />
-        ) : null}
-      </div>
-
-      <KarenToastClose />
-    </ToastPrimitives.Root>
-  );
-});
-=======
         <div className="flex items-start space-x-3">
           {alert?.emoji ? (
             <div
@@ -414,7 +259,11 @@
                   onClick={() => setIsExpanded((value) => !value)}
                   className="flex items-center space-x-1 text-xs font-medium opacity-75 transition-opacity hover:opacity-100 sm:text-sm"
                   aria-expanded={isExpanded}
-                  aria-controls="karen-toast-expandable-content"
+                  aria-controls={
+                    alert.id
+                      ? `karen-toast-expandable-${alert.id}`
+                      : "karen-toast-expandable"
+                  }
                 >
                   <span>{isExpanded ? "Show less" : "Show more"}</span>
                   {isExpanded ? (
@@ -426,7 +275,11 @@
 
                 {isExpanded ? (
                   <div
-                    id="karen-toast-expandable-content"
+                    id={
+                      alert.id
+                        ? `karen-toast-expandable-${alert.id}`
+                        : "karen-toast-expandable"
+                    }
                     className="mt-2 rounded bg-black/5 p-2 text-xs dark:bg-white/5 sm:text-sm"
                   >
                     {alert.expandableContent}
@@ -437,52 +290,48 @@
           </div>
         </div>
 
-        {alert?.actions && alert.actions.length > 0 ? (
+        {hasActions ? (
           <div className="flex flex-wrap gap-2 border-t border-current/10 pt-3">
-            {alert.actions.map((action, index) => {
-              const variantClassName =
+            {alert!.actions!.map((action, index) => {
+              const variantKey: "default" | "destructive" | "outline" =
                 action.variant === "destructive"
-                  ? "bg-red-600 text-white hover:bg-red-700 focus-visible:ring-red-500"
+                  ? "destructive"
                   : action.variant === "outline"
-                  ? "border border-current/20 bg-transparent hover:bg-current/10 focus-visible:ring-current"
-                  : "bg-current/10 hover:bg-current/20 focus-visible:ring-current";
+                  ? "outline"
+                  : "default";
 
               return (
-                <button
+                <KarenToastAction
                   key={`${action.label}-${index}`}
-                  type="button"
+                  variant={variantKey}
                   onClick={() => handleActionClick(action)}
-                  className={cn(
-                    "inline-flex h-7 items-center justify-center rounded-md px-3 text-xs font-medium transition-colors focus:outline-none focus-visible:ring-2 focus-visible:ring-offset-2 disabled:pointer-events-none disabled:opacity-50",
-                    variantClassName
-                  )}
                 >
                   {action.icon ? (
-                    <span className="mr-1">{action.icon}</span>
+                    <span className="mr-1 inline-flex items-center">
+                      {action.icon}
+                    </span>
                   ) : null}
                   {action.label}
-                </button>
+                </KarenToastAction>
               );
             })}
           </div>
         ) : null}
+
+        {showProgress && resolvedDuration ? (
+          <KarenToastProgress
+            duration={resolvedDuration}
+            variant={resolvedVariant}
+            enableAnimations
+          />
+        ) : null}
       </div>
-
-      {showProgress && resolvedDuration ? (
-        <KarenToastProgress
-          className="mt-1"
-          duration={resolvedDuration}
-          variant={resolvedVariant}
-          enableAnimations
-        />
-      ) : null}
 
       <KarenToastClose />
     </ToastPrimitives.Root>
   );
 });
 
->>>>>>> fa79640b
 KarenToast.displayName = "KarenToast";
 
 /* ----------------------------------------------------------------------------
@@ -519,10 +368,7 @@
     />
   );
 });
-<<<<<<< HEAD
-=======
-
->>>>>>> fa79640b
+
 KarenToastAction.displayName = "KarenToastAction";
 
 /* ----------------------------------------------------------------------------
@@ -556,19 +402,6 @@
 
 const KarenToastTitle = React.forwardRef<
   React.ElementRef<typeof ToastPrimitives.Title>,
-<<<<<<< HEAD
-  React.ComponentPropsWithoutRef<typeof ToastPrimitives.Title> & { emoji?: string }
->(({ className, emoji, children, ...props }, ref) => (
-  <ToastPrimitives.Title ref={ref} className={cn("text-sm font-semibold leading-tight", className)} {...props}>
-    {emoji ? (
-      <span className="mr-2" role="img" aria-label="Alert indicator">
-        {emoji}
-      </span>
-    ) : null}
-    {children}
-  </ToastPrimitives.Title>
-));
-=======
   React.ComponentPropsWithoutRef<typeof ToastPrimitives.Title> & {
     emoji?: string;
   }
@@ -592,21 +425,11 @@
   );
 });
 
->>>>>>> fa79640b
 KarenToastTitle.displayName = "KarenToastTitle";
 
 const KarenToastDescription = React.forwardRef<
   React.ElementRef<typeof ToastPrimitives.Description>,
   React.ComponentPropsWithoutRef<typeof ToastPrimitives.Description>
-<<<<<<< HEAD
->(({ className, ...props }, ref) => (
-  <ToastPrimitives.Description
-    ref={ref}
-    className={cn("text-sm leading-relaxed text-foreground/80", className)}
-    {...props}
-  />
-));
-=======
 >(function KarenToastDescription({ className, ...props }, ref) {
   return (
     <ToastPrimitives.Description
@@ -620,7 +443,6 @@
   );
 });
 
->>>>>>> fa79640b
 KarenToastDescription.displayName = "KarenToastDescription";
 
 /* ----------------------------------------------------------------------------
@@ -663,10 +485,7 @@
     />
   );
 });
-<<<<<<< HEAD
-=======
-
->>>>>>> fa79640b
+
 KarenToastViewport.displayName = "KarenToastViewport";
 
 const KarenToastProvider = ToastPrimitives.Provider;
@@ -675,19 +494,10 @@
  * Types & Exports
  * ------------------------------------------------------------------------- */
 
-type KarenToastProps = React.ComponentPropsWithoutRef<typeof KarenToast>;
-type KarenToastActionElement = React.ReactElement<typeof KarenToastAction>;
+export type KarenToastProps = React.ComponentPropsWithoutRef<typeof KarenToast>;
+export type KarenToastActionElement = React.ReactElement<typeof KarenToastAction>;
 
 export {
-<<<<<<< HEAD
-  type KarenToastProps,
-  type KarenToastActionElement,
-  karenToastVariants,
-  KarenToast,
-  KarenToastAction,
-  KarenToastClose,
-  KarenToastDescription,
-=======
   KarenToastProvider,
   KarenToastViewport,
   KarenToast,
@@ -695,8 +505,5 @@
   KarenToastDescription,
   KarenToastClose,
   KarenToastAction,
->>>>>>> fa79640b
   KarenToastProgress,
-};
-
-export type { KarenToastActionElement, KarenToastProps };+};