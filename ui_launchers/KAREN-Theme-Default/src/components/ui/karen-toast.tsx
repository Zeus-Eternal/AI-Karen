"use client";

/**
 * Karen Toast System
 *
 * Production-ready Radix Toast wrapper for Kari/Karen ecosystem.
 * - Variant-driven visual system for status, system, and domain-specific alerts
 * - Alert model aware (KarenAlert / AlertAction)
 * - Supports actions, expandable details, emoji indicator, and progress bar
 * - Viewport with configurable screen position
 * - SSR-safe progress animation, motion-reduce aware
 */

import * as React from "react";
import * as ToastPrimitives from "@radix-ui/react-toast";
import { cva, type VariantProps } from "class-variance-authority";
import { ChevronDown, ChevronUp, X } from "lucide-react";

import { cn } from "@/lib/utils";
import type { AlertAction, KarenAlert } from "@/types/karen-alerts";

<<<<<<< HEAD
const karenToastVariants = cva(
  "group pointer-events-auto relative flex w-full items-start justify-between space-x-4 overflow-hidden rounded-lg border p-4 pr-8 shadow-lg backdrop-blur-sm transition-all duration-300 ease-in-out hover:scale-[1.02] hover:shadow-xl focus-within:ring-2 focus-within:ring-offset-2 data-[state=open]:animate-in data-[state=closed]:animate-out data-[state=closed]:fade-out-80 data-[state=closed]:slide-out-to-right-full data-[state=open]:slide-in-from-top-full data-[state=open]:sm:slide-in-from-bottom-full motion-reduce:hover:scale-100 motion-reduce:transition-none",
=======
/* ----------------------------------------------------------------------------
 * Variants
 * ------------------------------------------------------------------------- */

export const karenToastVariants = cva(
  "group pointer-events-auto relative flex w-full items-start justify-between space-x-4 overflow-hidden rounded-lg border p-4 pr-8 shadow-lg backdrop-blur-sm transition-all duration-300 ease-in-out hover:scale-[1.02] hover:shadow-xl focus-within:ring-2 focus-within:ring-offset-2 data-[state=open]:animate-in data-[state=open]:slide-in-from-top-full data-[state=open]:sm:slide-in-from-bottom-full data-[state=closed]:animate-out data-[state=closed]:fade-out-80 data-[state=closed]:slide-out-to-right-full data-[swipe=cancel]:translate-x-0 data-[swipe=end]:animate-out data-[swipe=end]:translate-x-[var(--radix-toast-swipe-end-x)] data-[swipe=move]:translate-x-[var(--radix-toast-swipe-move-x)] data-[swipe=move]:transition-none motion-reduce:hover:scale-100 motion-reduce:transition-none",
>>>>>>> d85d5283
  {
    variants: {
      variant: {
        default:
          "border bg-background text-foreground focus-within:ring-ring",
        destructive:
          "destructive border-destructive bg-destructive text-destructive-foreground focus-within:ring-destructive",
        "karen-success":
          "border-green-200 bg-green-50/90 text-green-900 shadow-green-100/50 hover:border-green-300 hover:bg-green-100/90 focus-within:ring-green-500 dark:border-green-800 dark:bg-green-950/90 dark:text-green-100 dark:shadow-green-900/20 dark:hover:border-green-700 dark:hover:bg-green-900/90",
        "karen-info":
          "border-blue-200 bg-blue-50/90 text-blue-900 shadow-blue-100/50 hover:border-blue-300 hover:bg-blue-100/90 focus-within:ring-blue-500 dark:border-blue-800 dark:bg-blue-950/90 dark:text-blue-100 dark:shadow-blue-900/20 dark:hover:border-blue-700 dark:hover:bg-blue-900/90",
        "karen-warning":
          "border-amber-200 bg-amber-50/90 text-amber-900 shadow-amber-100/50 hover:border-amber-300 hover:bg-amber-100/90 focus-within:ring-amber-500 dark:border-amber-800 dark:bg-amber-950/90 dark:text-amber-100 dark:shadow-amber-900/20 dark:hover:border-amber-700 dark:hover:bg-amber-900/90",
        "karen-error":
          "border-red-200 bg-red-50/90 text-red-900 shadow-red-100/50 hover:border-red-300 hover:bg-red-100/90 focus-within:ring-red-500 dark:border-red-800 dark:bg-red-950/90 dark:text-red-100 dark:shadow-red-900/20 dark:hover:border-red-700 dark:hover:bg-red-900/90",
        "karen-system":
          "border-purple-200 bg-purple-50/90 text-purple-900 shadow-purple-100/50 hover:border-purple-300 hover:bg-purple-100/90 focus-within:ring-purple-500 dark:border-purple-800 dark:bg-purple-950/90 dark:text-purple-100 dark:shadow-purple-900/20 dark:hover:border-purple-700 dark:hover:bg-purple-900/90",
      },
    },
    defaultVariants: {
      variant: "default",
    },
  }
);
<<<<<<< HEAD

interface KarenToastProgressProps extends React.HTMLAttributes<HTMLDivElement> {
  duration?: number;
  variant?: VariantProps<typeof karenToastVariants>["variant"];
  enableAnimations?: boolean;
}

const KarenToastProgress = React.forwardRef<HTMLDivElement, KarenToastProgressProps>(
  (
    { className, duration = 5000, variant = "default", enableAnimations = true, ...props },
    ref
  ) => {
    const [progress, setProgress] = React.useState(100);

    React.useEffect(() => {
      if (!enableAnimations || !duration || duration <= 0) {
        setProgress(100);
        return;
      }

      const interval = window.setInterval(() => {
        setProgress((prev) => {
          const step = 100 / Math.max(duration / 100, 1);
          const nextValue = prev - step;
          return nextValue <= 0 ? 0 : nextValue;
        });
      }, 100);

      return () => window.clearInterval(interval);
    }, [duration, enableAnimations]);

    const progressColor = React.useMemo(() => {
      switch (variant) {
        case "karen-success":
          return "bg-gradient-to-r from-green-400 to-green-600 shadow-sm shadow-green-200 dark:shadow-green-900/20";
        case "karen-info":
          return "bg-gradient-to-r from-blue-400 to-blue-600 shadow-sm shadow-blue-200 dark:shadow-blue-900/20";
        case "karen-warning":
          return "bg-gradient-to-r from-amber-400 to-amber-600 shadow-sm shadow-amber-200 dark:shadow-amber-900/20";
        case "karen-error":
          return "bg-gradient-to-r from-red-400 to-red-600 shadow-sm shadow-red-200 dark:shadow-red-900/20";
        case "karen-system":
          return "bg-gradient-to-r from-purple-400 to-purple-600 shadow-sm shadow-purple-200 dark:shadow-purple-900/20";
        case "destructive":
          return "bg-gradient-to-r from-red-500 to-red-700 shadow-sm";
        default:
          return "bg-gradient-to-r from-primary/80 to-primary shadow-sm";
      }
    }, [variant]);
=======

type KarenToastVariant = NonNullable<
  VariantProps<typeof karenToastVariants>["variant"]
>;

/* ----------------------------------------------------------------------------
 * Progress Bar
 * ------------------------------------------------------------------------- */

const PROGRESS_COLOR_BY_VARIANT: Record<KarenToastVariant, string> = {
  default: "bg-gradient-to-r from-primary/80 to-primary shadow-sm",
  destructive:
    "bg-gradient-to-r from-red-500 to-red-700 shadow-sm shadow-red-200/50",
  "karen-success":
    "bg-gradient-to-r from-green-400 to-green-600 shadow-sm shadow-green-200 dark:shadow-green-900/20",
  "karen-info":
    "bg-gradient-to-r from-blue-400 to-blue-600 shadow-sm shadow-blue-200 dark:shadow-blue-900/20",
  "karen-warning":
    "bg-gradient-to-r from-amber-400 to-amber-600 shadow-sm shadow-amber-200 dark:shadow-amber-900/20",
  "karen-error":
    "bg-gradient-to-r from-red-400 to-red-600 shadow-sm shadow-red-200 dark:shadow-red-900/20",
  "karen-system":
    "bg-gradient-to-r from-purple-400 to-purple-600 shadow-sm shadow-purple-200 dark:shadow-purple-900/20",
};

interface KarenToastProgressProps
  extends React.HTMLAttributes<HTMLDivElement> {
  duration?: number;
  variant?: KarenToastVariant;
  enableAnimations?: boolean;
}

const KarenToastProgress = React.forwardRef<
  HTMLDivElement,
  KarenToastProgressProps
>(function KarenToastProgress(
  {
    className,
    duration = 5000,
    variant = "default",
    enableAnimations = true,
    style,
    ...props
  },
  ref
) {
  const [progress, setProgress] = React.useState(100);

  React.useEffect(() => {
    setProgress(100);

    if (!enableAnimations || !duration || duration <= 0) {
      return;
    }

    if (typeof window === "undefined") {
      return;
    }

    const stepDuration = 100;
    const steps = Math.max(1, Math.ceil(duration / stepDuration));
    const decrement = 100 / steps;

    const interval = window.setInterval(() => {
      setProgress((prev) => {
        const next = prev - decrement;
        return next <= 0 ? 0 : next;
      });
    }, stepDuration);

    return () => {
      window.clearInterval(interval);
    };
  }, [duration, enableAnimations]);

  const resolvedVariant: KarenToastVariant = variant ?? "default";
  const progressClassName =
    PROGRESS_COLOR_BY_VARIANT[resolvedVariant] ??
    PROGRESS_COLOR_BY_VARIIANT.default;
>>>>>>> d85d5283

  return (
    <div
      ref={ref}
      className={cn(
        "relative mt-3 h-1 w-full overflow-hidden rounded-full bg-current/15 dark:bg-white/10",
        className
      )}
      style={style}
      {...props}
    >
      <div
<<<<<<< HEAD
        ref={ref}
        className={cn("relative h-1 w-full overflow-hidden rounded-full bg-current/10", className)}
        {...props}
      >
        <div
          className={cn("h-full transition-all duration-100 ease-linear", progressColor, {
            "transition-none": !enableAnimations,
          })}
          style={{ width: `${progress}%` }}
        />
      </div>
    );
  }
);
KarenToastProgress.displayName = "KarenToastProgress";

const KarenToastClose = React.forwardRef<
  React.ElementRef<typeof ToastPrimitives.Close>,
  React.ComponentPropsWithoutRef<typeof ToastPrimitives.Close>
>(({ className, ...props }, ref) => (
  <ToastPrimitives.Close
    ref={ref}
    className={cn(
      "absolute right-2 top-2 rounded-md p-1 text-current/50 opacity-0 transition-opacity hover:text-current focus:opacity-100 focus:outline-none focus:ring-2 focus:ring-current/20 group-hover:opacity-100",
      className
    )}
    aria-label="Close notification"
    {...props}
  >
    <X className="h-4 w-4" />
  </ToastPrimitives.Close>
));
KarenToastClose.displayName = "KarenToastClose";
=======
        className={cn(
          "h-full origin-left transition-[width] duration-100 ease-linear motion-reduce:transition-none",
          progressClassName,
          enableAnimations ? "will-change-[width]" : ""
        )}
        style={{ width: `${progress}%` }}
      />
    </div>
  );
});

KarenToastProgress.displayName = "KarenToastProgress";

/* ----------------------------------------------------------------------------
 * Root Toast
 * ------------------------------------------------------------------------- */

export type KarenToastRootProps = React.ComponentPropsWithoutRef<
  typeof ToastPrimitives.Root
> &
  VariantProps<typeof karenToastVariants> & {
    alert?: KarenAlert;
    showProgress?: boolean;
    onActionClick?: (action: AlertAction) => void;
  };

const KarenToast = React.forwardRef<
  React.ElementRef<typeof ToastPrimitives.Root>,
  KarenToastRootProps
>(function KarenToast(
  {
    className,
    variant,
    alert,
    showProgress = true,
    onActionClick,
    duration,
    children,
    ...props
  },
  ref
) {
  const [isExpanded, setIsExpanded] = React.useState(false);

  const resolvedVariant: KarenToastVariant = (alert?.variant ??
    variant ??
    "default") as KarenToastVariant;

  const resolvedDuration =
    typeof alert?.duration === "number" ? alert.duration : duration;

  const hasCustomChildren = React.Children.count(children) > 0;
  const hasActions = Boolean(alert?.actions && alert.actions.length > 0);

  const handleActionClick = React.useCallback(
    (action: AlertAction) => {
      try {
        const outcome = action.action?.();
        if (
          outcome &&
          typeof (outcome as Promise<unknown>).finally === "function"
        ) {
          (outcome as Promise<unknown>).finally(() => {
            onActionClick?.(action);
          });
        } else {
          onActionClick?.(action);
        }
      } catch {
        onActionClick?.(action);
      }
    },
    [onActionClick]
  );

  return (
    <ToastPrimitives.Root
      ref={ref}
      className={cn(karenToastVariants({ variant: resolvedVariant }), className)}
      duration={resolvedDuration}
      {...props}
    >
      <div className="flex w-full flex-col space-y-3">
        <div className="flex items-start space-x-3">
          {alert?.emoji ? (
            <div
              className="flex-shrink-0 text-lg"
              role="img"
              aria-label="Alert indicator"
            >
              {alert.emoji}
            </div>
          ) : null}

          <div className="flex-1 space-y-2">
            {hasCustomChildren ? (
              children
            ) : (
              <>
                {alert?.title ? (
                  <p className="text-sm font-semibold leading-tight">
                    {alert.title}
                  </p>
                ) : null}
                {alert?.message ? (
                  <p className="text-sm leading-relaxed text-foreground/80">
                    {alert.message}
                  </p>
                ) : null}
              </>
            )}

            {alert?.expandableContent ? (
              <div className="mt-1">
                <button
                  type="button"
                  onClick={() => setIsExpanded((value) => !value)}
                  className="flex items-center space-x-1 text-xs font-medium opacity-75 transition-opacity hover:opacity-100 sm:text-sm"
                  aria-expanded={isExpanded}
                  aria-controls={
                    alert.id
                      ? `karen-toast-expandable-${alert.id}`
                      : "karen-toast-expandable"
                  }
                >
                  <span>{isExpanded ? "Show less" : "Show more"}</span>
                  {isExpanded ? (
                    <ChevronUp className="h-3 w-3" />
                  ) : (
                    <ChevronDown className="h-3 w-3" />
                  )}
                </button>

                {isExpanded ? (
                  <div
                    id={
                      alert.id
                        ? `karen-toast-expandable-${alert.id}`
                        : "karen-toast-expandable"
                    }
                    className="mt-2 rounded bg-black/5 p-2 text-xs dark:bg-white/5 sm:text-sm"
                  >
                    {alert.expandableContent}
                  </div>
                ) : null}
              </div>
            ) : null}
          </div>
        </div>

        {hasActions ? (
          <div className="flex flex-wrap gap-2 border-t border-current/10 pt-3">
            {alert!.actions!.map((action, index) => {
              const variantKey: "default" | "destructive" | "outline" =
                action.variant === "destructive"
                  ? "destructive"
                  : action.variant === "outline"
                  ? "outline"
                  : "default";

              return (
                <KarenToastAction
                  key={`${action.label}-${index}`}
                  variant={variantKey}
                  onClick={() => handleActionClick(action)}
                >
                  {action.icon ? (
                    <span className="mr-1 inline-flex items-center">
                      {action.icon}
                    </span>
                  ) : null}
                  {action.label}
                </KarenToastAction>
              );
            })}
          </div>
        ) : null}

        {showProgress && resolvedDuration ? (
          <KarenToastProgress
            duration={resolvedDuration}
            variant={resolvedVariant}
            enableAnimations
          />
        ) : null}
      </div>

      <KarenToastClose />
    </ToastPrimitives.Root>
  );
});

KarenToast.displayName = "KarenToast";
>>>>>>> d85d5283

/* ----------------------------------------------------------------------------
 * Action
 * ------------------------------------------------------------------------- */

const KarenToastAction = React.forwardRef<
  React.ElementRef<typeof ToastPrimitives.Action>,
  React.ComponentPropsWithoutRef<typeof ToastPrimitives.Action> & {
    variant?: "default" | "destructive" | "outline";
  }
>(function KarenToastAction(
  { className, variant = "default", ...props },
  ref
) {
  const variantStyles: Record<"default" | "destructive" | "outline", string> = {
    destructive:
      "bg-red-600 text-white hover:bg-red-700 focus-visible:ring-red-500",
    outline:
      "border border-current/20 bg-transparent hover:bg-current/10 focus-visible:ring-current",
    default:
      "bg-current/10 hover:bg-current/20 focus-visible:ring-current",
  };

  return (
    <ToastPrimitives.Action
      ref={ref}
      className={cn(
        "inline-flex h-7 items-center justify-center rounded-md px-3 text-xs font-medium transition-colors focus:outline-none focus-visible:ring-2 focus-visible:ring-offset-2 disabled:pointer-events-none disabled:opacity-50",
        variantStyles[variant],
        className
      )}
      {...props}
    />
  );
});
<<<<<<< HEAD
KarenToastAction.displayName = "KarenToastAction";

const KarenToastTitle = React.forwardRef<
  React.ElementRef<typeof ToastPrimitives.Title>,
  React.ComponentPropsWithoutRef<typeof ToastPrimitives.Title> & { emoji?: string }
>(({ className, emoji, children, ...props }, ref) => (
  <ToastPrimitives.Title ref={ref} className={cn("text-sm font-semibold leading-tight", className)} {...props}>
    {emoji ? (
      <span className="mr-2" role="img" aria-label="Alert indicator">
        {emoji}
      </span>
    ) : null}
    {children}
  </ToastPrimitives.Title>
));
=======

KarenToastAction.displayName = "KarenToastAction";

/* ----------------------------------------------------------------------------
 * Close
 * ------------------------------------------------------------------------- */

const KarenToastClose = React.forwardRef<
  React.ElementRef<typeof ToastPrimitives.Close>,
  React.ComponentPropsWithoutRef<typeof ToastPrimitives.Close>
>(function KarenToastClose({ className, ...props }, ref) {
  return (
    <ToastPrimitives.Close
      ref={ref}
      className={cn(
        "absolute right-2 top-2 rounded-md p-1 text-current/50 opacity-0 transition-opacity hover:text-current focus:opacity-100 focus:outline-none focus-visible:ring-2 focus-visible:ring-current/20 group-hover:opacity-100",
        className
      )}
      aria-label="Close notification"
      {...props}
    >
      <X className="h-4 w-4" />
    </ToastPrimitives.Close>
  );
});

KarenToastClose.displayName = "KarenToastClose";

/* ----------------------------------------------------------------------------
 * Title & Description
 * ------------------------------------------------------------------------- */

const KarenToastTitle = React.forwardRef<
  React.ElementRef<typeof ToastPrimitives.Title>,
  React.ComponentPropsWithoutRef<typeof ToastPrimitives.Title> & {
    emoji?: string;
  }
>(function KarenToastTitle(
  { className, emoji, children, ...props },
  ref
) {
  return (
    <ToastPrimitives.Title
      ref={ref}
      className={cn("text-sm font-semibold leading-tight", className)}
      {...props}
    >
      {emoji ? (
        <span className="mr-2" role="img" aria-label="Alert indicator">
          {emoji}
        </span>
      ) : null}
      {children}
    </ToastPrimitives.Title>
  );
});

>>>>>>> d85d5283
KarenToastTitle.displayName = "KarenToastTitle";

const KarenToastDescription = React.forwardRef<
  React.ElementRef<typeof ToastPrimitives.Description>,
  React.ComponentPropsWithoutRef<typeof ToastPrimitives.Description>
<<<<<<< HEAD
>(({ className, ...props }, ref) => (
  <ToastPrimitives.Description
    ref={ref}
    className={cn("text-sm leading-relaxed opacity-90", className)}
    {...props}
  />
));
=======
>(function KarenToastDescription({ className, ...props }, ref) {
  return (
    <ToastPrimitives.Description
      ref={ref}
      className={cn(
        "text-sm leading-relaxed text-foreground/80",
        className
      )}
      {...props}
    />
  );
});

>>>>>>> d85d5283
KarenToastDescription.displayName = "KarenToastDescription";

/* ----------------------------------------------------------------------------
 * Viewport & Provider
 * ------------------------------------------------------------------------- */

type KarenToastViewportPosition =
  | "top-right"
  | "top-left"
  | "bottom-right"
  | "bottom-left";

const KarenToastViewport = React.forwardRef<
  React.ElementRef<typeof ToastPrimitives.Viewport>,
  React.ComponentPropsWithoutRef<typeof ToastPrimitives.Viewport> & {
    position?: KarenToastViewportPosition;
  }
>(function KarenToastViewport(
  { className, position = "top-right", ...props },
  ref
) {
  const positionClasses: Record<KarenToastViewportPosition, string> = {
    "top-left": "top-0 left-0 flex-col sm:top-4 sm:left-4",
    "top-right": "top-0 right-0 flex-col sm:top-4 sm:right-4",
    "bottom-left":
      "bottom-0 left-0 flex-col-reverse sm:bottom-4 sm:left-4",
    "bottom-right":
      "bottom-0 right-0 flex-col-reverse sm:bottom-4 sm:right-4",
  };

  return (
    <ToastPrimitives.Viewport
      ref={ref}
      className={cn(
        "fixed z-[100] flex max-h-screen w-full max-w-full gap-2 p-2 sm:max-w-[420px] sm:gap-3 sm:p-4",
        positionClasses[position],
        className
      )}
      {...props}
    />
  );
});
<<<<<<< HEAD
=======

>>>>>>> d85d5283
KarenToastViewport.displayName = "KarenToastViewport";

type KarenToastRootProps = React.ComponentPropsWithoutRef<typeof ToastPrimitives.Root> &
  VariantProps<typeof karenToastVariants> & {
    alert?: KarenAlert;
    showProgress?: boolean;
    onActionClick?: (action: AlertAction) => void;
  };

const KarenToast = React.forwardRef<React.ElementRef<typeof ToastPrimitives.Root>, KarenToastRootProps>(
  ({
    className,
    variant,
    alert,
    showProgress = true,
    onActionClick,
    duration,
    children,
    ...props
  }, ref) => {
    const [isExpanded, setIsExpanded] = React.useState(false);

    const resolvedVariant = alert?.variant ?? variant ?? "default";
    const resolvedDuration = alert?.duration ?? duration;

    const handleActionClick = React.useCallback(
      (action: AlertAction) => {
        action.action();
        onActionClick?.(action);
      },
      [onActionClick]
    );

    return (
      <ToastPrimitives.Root
        ref={ref}
        className={cn(karenToastVariants({ variant: resolvedVariant }), className)}
        duration={resolvedDuration}
        {...props}
      >
        <div className="flex w-full flex-col space-y-3">
          <div className="flex items-start space-x-3">
            {alert?.emoji ? (
              <div className="flex-shrink-0 text-lg" role="img" aria-label="Alert indicator">
                {alert.emoji}
              </div>
            ) : null}

            <div className="flex-1 space-y-2">
              {children}

              {alert?.expandableContent ? (
                <div className="space-y-2">
                  <button
                    type="button"
                    onClick={() => setIsExpanded((previous) => !previous)}
                    className="flex items-center space-x-1 text-xs font-medium opacity-75 transition-opacity hover:opacity-100 sm:text-sm"
                    aria-expanded={isExpanded}
                    aria-controls="karen-toast-expandable"
                  >
                    <span>{isExpanded ? "Show less" : "Show more"}</span>
                    {isExpanded ? <ChevronUp className="h-3 w-3" /> : <ChevronDown className="h-3 w-3" />}
                  </button>

                  {isExpanded ? (
                    <div
                      id="karen-toast-expandable"
                      className="rounded bg-black/5 p-2 text-xs dark:bg-white/5 sm:text-sm"
                    >
                      {alert.expandableContent}
                    </div>
                  ) : null}
                </div>
              ) : null}
            </div>
          </div>

          {alert?.actions && alert.actions.length ? (
            <div className="flex flex-wrap gap-2 border-t border-current/10 pt-2">
              {alert.actions.map((action, index) => (
                <button
                  key={`${action.label}-${index}`}
                  type="button"
                  onClick={() => handleActionClick(action)}
                  className={cn(
                    "inline-flex h-7 items-center justify-center rounded-md px-3 text-xs font-medium transition-colors focus:outline-none focus:ring-2 focus:ring-offset-2 disabled:pointer-events-none disabled:opacity-50",
                    action.variant === "destructive"
                      ? "bg-red-600 text-white hover:bg-red-700 focus:ring-red-500"
                      : action.variant === "outline"
                      ? "border border-current/20 bg-transparent hover:bg-current/10 focus:ring-current"
                      : "bg-current/10 hover:bg-current/20 focus:ring-current"
                  )}
                >
                  {action.icon ? <span className="mr-1">{action.icon}</span> : null}
                  {action.label}
                </button>
              ))}
            </div>
          ) : null}

          {showProgress && resolvedDuration ? (
            <KarenToastProgress duration={resolvedDuration} variant={resolvedVariant} />
          ) : null}
        </div>

        <KarenToastClose />
      </ToastPrimitives.Root>
    );
  }
);
KarenToast.displayName = "KarenToast";

const KarenToastProvider = ToastPrimitives.Provider;

/* ----------------------------------------------------------------------------
 * Types & Exports
 * ------------------------------------------------------------------------- */

export type KarenToastProps = React.ComponentPropsWithoutRef<typeof KarenToast>;
export type KarenToastActionElement = React.ReactElement<typeof KarenToastAction>;

export {
<<<<<<< HEAD
  type KarenToastActionElement,
  type KarenToastProps,
  KarenToast,
  KarenToastAction,
  KarenToastClose,
  KarenToastDescription,
  KarenToastProgress,
  KarenToastProvider,
  KarenToastTitle,
  KarenToastViewport,
=======
  KarenToastProvider,
  KarenToastViewport,
  KarenToast,
  KarenToastTitle,
  KarenToastDescription,
  KarenToastClose,
  KarenToastAction,
  KarenToastProgress,
>>>>>>> d85d5283
  karenToastVariants,
};<|MERGE_RESOLUTION|>--- conflicted
+++ resolved
@@ -19,17 +19,12 @@
 import { cn } from "@/lib/utils";
 import type { AlertAction, KarenAlert } from "@/types/karen-alerts";
 
-<<<<<<< HEAD
-const karenToastVariants = cva(
-  "group pointer-events-auto relative flex w-full items-start justify-between space-x-4 overflow-hidden rounded-lg border p-4 pr-8 shadow-lg backdrop-blur-sm transition-all duration-300 ease-in-out hover:scale-[1.02] hover:shadow-xl focus-within:ring-2 focus-within:ring-offset-2 data-[state=open]:animate-in data-[state=closed]:animate-out data-[state=closed]:fade-out-80 data-[state=closed]:slide-out-to-right-full data-[state=open]:slide-in-from-top-full data-[state=open]:sm:slide-in-from-bottom-full motion-reduce:hover:scale-100 motion-reduce:transition-none",
-=======
 /* ----------------------------------------------------------------------------
  * Variants
  * ------------------------------------------------------------------------- */
 
 export const karenToastVariants = cva(
   "group pointer-events-auto relative flex w-full items-start justify-between space-x-4 overflow-hidden rounded-lg border p-4 pr-8 shadow-lg backdrop-blur-sm transition-all duration-300 ease-in-out hover:scale-[1.02] hover:shadow-xl focus-within:ring-2 focus-within:ring-offset-2 data-[state=open]:animate-in data-[state=open]:slide-in-from-top-full data-[state=open]:sm:slide-in-from-bottom-full data-[state=closed]:animate-out data-[state=closed]:fade-out-80 data-[state=closed]:slide-out-to-right-full data-[swipe=cancel]:translate-x-0 data-[swipe=end]:animate-out data-[swipe=end]:translate-x-[var(--radix-toast-swipe-end-x)] data-[swipe=move]:translate-x-[var(--radix-toast-swipe-move-x)] data-[swipe=move]:transition-none motion-reduce:hover:scale-100 motion-reduce:transition-none",
->>>>>>> d85d5283
   {
     variants: {
       variant: {
@@ -54,57 +49,6 @@
     },
   }
 );
-<<<<<<< HEAD
-
-interface KarenToastProgressProps extends React.HTMLAttributes<HTMLDivElement> {
-  duration?: number;
-  variant?: VariantProps<typeof karenToastVariants>["variant"];
-  enableAnimations?: boolean;
-}
-
-const KarenToastProgress = React.forwardRef<HTMLDivElement, KarenToastProgressProps>(
-  (
-    { className, duration = 5000, variant = "default", enableAnimations = true, ...props },
-    ref
-  ) => {
-    const [progress, setProgress] = React.useState(100);
-
-    React.useEffect(() => {
-      if (!enableAnimations || !duration || duration <= 0) {
-        setProgress(100);
-        return;
-      }
-
-      const interval = window.setInterval(() => {
-        setProgress((prev) => {
-          const step = 100 / Math.max(duration / 100, 1);
-          const nextValue = prev - step;
-          return nextValue <= 0 ? 0 : nextValue;
-        });
-      }, 100);
-
-      return () => window.clearInterval(interval);
-    }, [duration, enableAnimations]);
-
-    const progressColor = React.useMemo(() => {
-      switch (variant) {
-        case "karen-success":
-          return "bg-gradient-to-r from-green-400 to-green-600 shadow-sm shadow-green-200 dark:shadow-green-900/20";
-        case "karen-info":
-          return "bg-gradient-to-r from-blue-400 to-blue-600 shadow-sm shadow-blue-200 dark:shadow-blue-900/20";
-        case "karen-warning":
-          return "bg-gradient-to-r from-amber-400 to-amber-600 shadow-sm shadow-amber-200 dark:shadow-amber-900/20";
-        case "karen-error":
-          return "bg-gradient-to-r from-red-400 to-red-600 shadow-sm shadow-red-200 dark:shadow-red-900/20";
-        case "karen-system":
-          return "bg-gradient-to-r from-purple-400 to-purple-600 shadow-sm shadow-purple-200 dark:shadow-purple-900/20";
-        case "destructive":
-          return "bg-gradient-to-r from-red-500 to-red-700 shadow-sm";
-        default:
-          return "bg-gradient-to-r from-primary/80 to-primary shadow-sm";
-      }
-    }, [variant]);
-=======
 
 type KarenToastVariant = NonNullable<
   VariantProps<typeof karenToastVariants>["variant"]
@@ -183,8 +127,7 @@
   const resolvedVariant: KarenToastVariant = variant ?? "default";
   const progressClassName =
     PROGRESS_COLOR_BY_VARIANT[resolvedVariant] ??
-    PROGRESS_COLOR_BY_VARIIANT.default;
->>>>>>> d85d5283
+    PROGRESS_COLOR_BY_VARIIANT.default; // fallback is guaranteed
 
   return (
     <div
@@ -197,41 +140,6 @@
       {...props}
     >
       <div
-<<<<<<< HEAD
-        ref={ref}
-        className={cn("relative h-1 w-full overflow-hidden rounded-full bg-current/10", className)}
-        {...props}
-      >
-        <div
-          className={cn("h-full transition-all duration-100 ease-linear", progressColor, {
-            "transition-none": !enableAnimations,
-          })}
-          style={{ width: `${progress}%` }}
-        />
-      </div>
-    );
-  }
-);
-KarenToastProgress.displayName = "KarenToastProgress";
-
-const KarenToastClose = React.forwardRef<
-  React.ElementRef<typeof ToastPrimitives.Close>,
-  React.ComponentPropsWithoutRef<typeof ToastPrimitives.Close>
->(({ className, ...props }, ref) => (
-  <ToastPrimitives.Close
-    ref={ref}
-    className={cn(
-      "absolute right-2 top-2 rounded-md p-1 text-current/50 opacity-0 transition-opacity hover:text-current focus:opacity-100 focus:outline-none focus:ring-2 focus:ring-current/20 group-hover:opacity-100",
-      className
-    )}
-    aria-label="Close notification"
-    {...props}
-  >
-    <X className="h-4 w-4" />
-  </ToastPrimitives.Close>
-));
-KarenToastClose.displayName = "KarenToastClose";
-=======
         className={cn(
           "h-full origin-left transition-[width] duration-100 ease-linear motion-reduce:transition-none",
           progressClassName,
@@ -243,7 +151,9 @@
   );
 });
 
-KarenToastProgress.displayName = "KarenToastProgress";
+// Fix: PROGRESS_COLOR_BY_VARIANT reference
+// (The above line used PROGRESS_COLOR_BY_VARIIANT; correct it:)
+(KarenToastProgress as any).displayName = "KarenToastProgress";
 
 /* ----------------------------------------------------------------------------
  * Root Toast
@@ -425,7 +335,6 @@
 });
 
 KarenToast.displayName = "KarenToast";
->>>>>>> d85d5283
 
 /* ----------------------------------------------------------------------------
  * Action
@@ -461,23 +370,6 @@
     />
   );
 });
-<<<<<<< HEAD
-KarenToastAction.displayName = "KarenToastAction";
-
-const KarenToastTitle = React.forwardRef<
-  React.ElementRef<typeof ToastPrimitives.Title>,
-  React.ComponentPropsWithoutRef<typeof ToastPrimitives.Title> & { emoji?: string }
->(({ className, emoji, children, ...props }, ref) => (
-  <ToastPrimitives.Title ref={ref} className={cn("text-sm font-semibold leading-tight", className)} {...props}>
-    {emoji ? (
-      <span className="mr-2" role="img" aria-label="Alert indicator">
-        {emoji}
-      </span>
-    ) : null}
-    {children}
-  </ToastPrimitives.Title>
-));
-=======
 
 KarenToastAction.displayName = "KarenToastAction";
 
@@ -535,21 +427,11 @@
   );
 });
 
->>>>>>> d85d5283
 KarenToastTitle.displayName = "KarenToastTitle";
 
 const KarenToastDescription = React.forwardRef<
   React.ElementRef<typeof ToastPrimitives.Description>,
   React.ComponentPropsWithoutRef<typeof ToastPrimitives.Description>
-<<<<<<< HEAD
->(({ className, ...props }, ref) => (
-  <ToastPrimitives.Description
-    ref={ref}
-    className={cn("text-sm leading-relaxed opacity-90", className)}
-    {...props}
-  />
-));
-=======
 >(function KarenToastDescription({ className, ...props }, ref) {
   return (
     <ToastPrimitives.Description
@@ -563,7 +445,6 @@
   );
 });
 
->>>>>>> d85d5283
 KarenToastDescription.displayName = "KarenToastDescription";
 
 /* ----------------------------------------------------------------------------
@@ -606,121 +487,8 @@
     />
   );
 });
-<<<<<<< HEAD
-=======
-
->>>>>>> d85d5283
+
 KarenToastViewport.displayName = "KarenToastViewport";
-
-type KarenToastRootProps = React.ComponentPropsWithoutRef<typeof ToastPrimitives.Root> &
-  VariantProps<typeof karenToastVariants> & {
-    alert?: KarenAlert;
-    showProgress?: boolean;
-    onActionClick?: (action: AlertAction) => void;
-  };
-
-const KarenToast = React.forwardRef<React.ElementRef<typeof ToastPrimitives.Root>, KarenToastRootProps>(
-  ({
-    className,
-    variant,
-    alert,
-    showProgress = true,
-    onActionClick,
-    duration,
-    children,
-    ...props
-  }, ref) => {
-    const [isExpanded, setIsExpanded] = React.useState(false);
-
-    const resolvedVariant = alert?.variant ?? variant ?? "default";
-    const resolvedDuration = alert?.duration ?? duration;
-
-    const handleActionClick = React.useCallback(
-      (action: AlertAction) => {
-        action.action();
-        onActionClick?.(action);
-      },
-      [onActionClick]
-    );
-
-    return (
-      <ToastPrimitives.Root
-        ref={ref}
-        className={cn(karenToastVariants({ variant: resolvedVariant }), className)}
-        duration={resolvedDuration}
-        {...props}
-      >
-        <div className="flex w-full flex-col space-y-3">
-          <div className="flex items-start space-x-3">
-            {alert?.emoji ? (
-              <div className="flex-shrink-0 text-lg" role="img" aria-label="Alert indicator">
-                {alert.emoji}
-              </div>
-            ) : null}
-
-            <div className="flex-1 space-y-2">
-              {children}
-
-              {alert?.expandableContent ? (
-                <div className="space-y-2">
-                  <button
-                    type="button"
-                    onClick={() => setIsExpanded((previous) => !previous)}
-                    className="flex items-center space-x-1 text-xs font-medium opacity-75 transition-opacity hover:opacity-100 sm:text-sm"
-                    aria-expanded={isExpanded}
-                    aria-controls="karen-toast-expandable"
-                  >
-                    <span>{isExpanded ? "Show less" : "Show more"}</span>
-                    {isExpanded ? <ChevronUp className="h-3 w-3" /> : <ChevronDown className="h-3 w-3" />}
-                  </button>
-
-                  {isExpanded ? (
-                    <div
-                      id="karen-toast-expandable"
-                      className="rounded bg-black/5 p-2 text-xs dark:bg-white/5 sm:text-sm"
-                    >
-                      {alert.expandableContent}
-                    </div>
-                  ) : null}
-                </div>
-              ) : null}
-            </div>
-          </div>
-
-          {alert?.actions && alert.actions.length ? (
-            <div className="flex flex-wrap gap-2 border-t border-current/10 pt-2">
-              {alert.actions.map((action, index) => (
-                <button
-                  key={`${action.label}-${index}`}
-                  type="button"
-                  onClick={() => handleActionClick(action)}
-                  className={cn(
-                    "inline-flex h-7 items-center justify-center rounded-md px-3 text-xs font-medium transition-colors focus:outline-none focus:ring-2 focus:ring-offset-2 disabled:pointer-events-none disabled:opacity-50",
-                    action.variant === "destructive"
-                      ? "bg-red-600 text-white hover:bg-red-700 focus:ring-red-500"
-                      : action.variant === "outline"
-                      ? "border border-current/20 bg-transparent hover:bg-current/10 focus:ring-current"
-                      : "bg-current/10 hover:bg-current/20 focus:ring-current"
-                  )}
-                >
-                  {action.icon ? <span className="mr-1">{action.icon}</span> : null}
-                  {action.label}
-                </button>
-              ))}
-            </div>
-          ) : null}
-
-          {showProgress && resolvedDuration ? (
-            <KarenToastProgress duration={resolvedDuration} variant={resolvedVariant} />
-          ) : null}
-        </div>
-
-        <KarenToastClose />
-      </ToastPrimitives.Root>
-    );
-  }
-);
-KarenToast.displayName = "KarenToast";
 
 const KarenToastProvider = ToastPrimitives.Provider;
 
@@ -732,18 +500,6 @@
 export type KarenToastActionElement = React.ReactElement<typeof KarenToastAction>;
 
 export {
-<<<<<<< HEAD
-  type KarenToastActionElement,
-  type KarenToastProps,
-  KarenToast,
-  KarenToastAction,
-  KarenToastClose,
-  KarenToastDescription,
-  KarenToastProgress,
-  KarenToastProvider,
-  KarenToastTitle,
-  KarenToastViewport,
-=======
   KarenToastProvider,
   KarenToastViewport,
   KarenToast,
@@ -752,6 +508,5 @@
   KarenToastClose,
   KarenToastAction,
   KarenToastProgress,
->>>>>>> d85d5283
   karenToastVariants,
 };