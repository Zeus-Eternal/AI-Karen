"use client";

/**
 * Karen Toast System
 *
 * Production-ready Radix Toast wrapper for Kari/Karen ecosystem.
 * - Variant-driven visual system for status, system, and domain-specific alerts
 * - Alert model aware (KarenAlert / AlertAction)
 * - Supports actions, expandable details, emoji indicator, and progress bar
 * - Viewport with configurable screen position
 * - SSR-safe progress animation, motion-reduce aware
 */

import * as React from "react";
import * as ToastPrimitives from "@radix-ui/react-toast";
import { cva, type VariantProps } from "class-variance-authority";
import { ChevronDown, ChevronUp, X } from "lucide-react";

import { cn } from "@/lib/utils";
import type { AlertAction, KarenAlert } from "@/types/karen-alerts";

/* ----------------------------------------------------------------------------
 * Variants
 * ------------------------------------------------------------------------- */

export const karenToastVariants = cva(
  "group pointer-events-auto relative flex w-full items-start justify-between space-x-4 overflow-hidden rounded-lg border p-4 pr-8 shadow-lg backdrop-blur-sm transition-all duration-300 ease-in-out hover:scale-[1.02] hover:shadow-xl focus-within:ring-2 focus-within:ring-offset-2 data-[state=open]:animate-in data-[state=open]:slide-in-from-top-full data-[state=open]:sm:slide-in-from-bottom-full data-[state=closed]:animate-out data-[state=closed]:fade-out-80 data-[state=closed]:slide-out-to-right-full data-[swipe=cancel]:translate-x-0 data-[swipe=end]:animate-out data-[swipe=end]:translate-x-[var(--radix-toast-swipe-end-x)] data-[swipe=move]:translate-x-[var(--radix-toast-swipe-move-x)] data-[swipe=move]:transition-none motion-reduce:hover:scale-100 motion-reduce:transition-none",
  {
    variants: {
      variant: {
        default:
          "border bg-background text-foreground focus-within:ring-ring",
        destructive:
          "destructive border-destructive bg-destructive text-destructive-foreground focus-within:ring-destructive",
        "karen-success":
          "border-green-200 bg-green-50/90 text-green-900 shadow-green-100/50 hover:border-green-300 hover:bg-green-100/90 focus-within:ring-green-500 dark:border-green-800 dark:bg-green-950/90 dark:text-green-100 dark:shadow-green-900/20 dark:hover:border-green-700 dark:hover:bg-green-900/90",
        "karen-info":
          "border-blue-200 bg-blue-50/90 text-blue-900 shadow-blue-100/50 hover:border-blue-300 hover:bg-blue-100/90 focus-within:ring-blue-500 dark:border-blue-800 dark:bg-blue-950/90 dark:text-blue-100 dark:shadow-blue-900/20 dark:hover:border-blue-700 dark:hover:bg-blue-900/90",
        "karen-warning":
          "border-amber-200 bg-amber-50/90 text-amber-900 shadow-amber-100/50 hover:border-amber-300 hover:bg-amber-100/90 focus-within:ring-amber-500 dark:border-amber-800 dark:bg-amber-950/90 dark:text-amber-100 dark:shadow-amber-900/20 dark:hover:border-amber-700 dark:hover:bg-amber-900/90",
        "karen-error":
          "border-red-200 bg-red-50/90 text-red-900 shadow-red-100/50 hover:border-red-300 hover:bg-red-100/90 focus-within:ring-red-500 dark:border-red-800 dark:bg-red-950/90 dark:text-red-100 dark:shadow-red-900/20 dark:hover:border-red-700 dark:hover:bg-red-900/90",
        "karen-system":
          "border-purple-200 bg-purple-50/90 text-purple-900 shadow-purple-100/50 hover:border-purple-300 hover:bg-purple-100/90 focus-within:ring-purple-500 dark:border-purple-800 dark:bg-purple-950/90 dark:text-purple-100 dark:shadow-purple-900/20 dark:hover:border-purple-700 dark:hover:bg-purple-900/90",
      },
    },
    defaultVariants: {
      variant: "default",
    },
  }
);

<<<<<<< HEAD
type KarenToastProgressProps = React.HTMLAttributes<HTMLDivElement> & {
  duration?: number;
  variant?: VariantProps<typeof karenToastVariants>["variant"];
  enableAnimations?: boolean;
};

/**
 * Enhanced progress indicator for timed alerts with smooth animations
 */
const KarenToastProgress = React.forwardRef<HTMLDivElement, KarenToastProgressProps>(
  ({ className, duration = 5000, variant = "default", enableAnimations = true, ...props }, ref) => {
    const [progress, setProgress] = React.useState(100);

    React.useEffect(() => {
      if (duration <= 0 || !enableAnimations) {
        return;
      }

      const interval = window.setInterval(() => {
        setProgress(prev => {
          const next = prev - 100 / (duration / 100);
          return next <= 0 ? 0 : next;
        });
      }, 100);

      return () => window.clearInterval(interval);
    }, [duration, enableAnimations]);

    const progressColor = React.useMemo(() => {
      switch (variant) {
        case "karen-success":
          return "bg-gradient-to-r from-green-400 to-green-600 shadow-sm shadow-green-200 dark:shadow-green-900/20";
        case "karen-info":
          return "bg-gradient-to-r from-blue-400 to-blue-600 shadow-sm shadow-blue-200 dark:shadow-blue-900/20";
        case "karen-warning":
          return "bg-gradient-to-r from-amber-400 to-amber-600 shadow-sm shadow-amber-200 dark:shadow-amber-900/20";
        case "karen-error":
          return "bg-gradient-to-r from-red-400 to-red-600 shadow-sm shadow-red-200 dark:shadow-red-900/20";
        case "karen-system":
          return "bg-gradient-to-r from-purple-400 to-purple-600 shadow-sm shadow-purple-200 dark:shadow-purple-900/20";
        default:
          return "bg-gradient-to-r from-primary/80 to-primary shadow-sm";
      }
    }, [variant]);
=======
type KarenToastVariant = NonNullable<
  VariantProps<typeof karenToastVariants>["variant"]
>;

/* ----------------------------------------------------------------------------
 * Progress Bar
 * ------------------------------------------------------------------------- */

const PROGRESS_COLOR_BY_VARIANT: Record<KarenToastVariant, string> = {
  default: "bg-gradient-to-r from-primary/80 to-primary shadow-sm",
  destructive:
    "bg-gradient-to-r from-red-500 to-red-700 shadow-sm shadow-red-200/50",
  "karen-success":
    "bg-gradient-to-r from-green-400 to-green-600 shadow-sm shadow-green-200 dark:shadow-green-900/20",
  "karen-info":
    "bg-gradient-to-r from-blue-400 to-blue-600 shadow-sm shadow-blue-200 dark:shadow-blue-900/20",
  "karen-warning":
    "bg-gradient-to-r from-amber-400 to-amber-600 shadow-sm shadow-amber-200 dark:shadow-amber-900/20",
  "karen-error":
    "bg-gradient-to-r from-red-400 to-red-600 shadow-sm shadow-red-200 dark:shadow-red-900/20",
  "karen-system":
    "bg-gradient-to-r from-purple-400 to-purple-600 shadow-sm shadow-purple-200 dark:shadow-purple-900/20",
};

interface KarenToastProgressProps
  extends React.HTMLAttributes<HTMLDivElement> {
  duration?: number;
  variant?: KarenToastVariant;
  enableAnimations?: boolean;
}

const KarenToastProgress = React.forwardRef<
  HTMLDivElement,
  KarenToastProgressProps
>(function KarenToastProgress(
  {
    className,
    duration = 5000,
    variant = "default",
    enableAnimations = true,
    style,
    ...props
  },
  ref
) {
  const [progress, setProgress] = React.useState(100);

  React.useEffect(() => {
    setProgress(100);

    if (!enableAnimations || !duration || duration <= 0) {
      return;
    }

    if (typeof window === "undefined") {
      return;
    }

    const stepDuration = 100;
    const steps = Math.max(1, Math.ceil(duration / stepDuration));
    const decrement = 100 / steps;

    const interval = window.setInterval(() => {
      setProgress((prev) => {
        const next = prev - decrement;
        return next <= 0 ? 0 : next;
      });
    }, stepDuration);

    return () => {
      window.clearInterval(interval);
    };
  }, [duration, enableAnimations]);

  const resolvedVariant: KarenToastVariant = variant ?? "default";
  const progressClassName =
    PROGRESS_COLOR_BY_VARIANT[resolvedVariant] ??
    PROGRESS_COLOR_BY_VARIIANT.default; // fallback is guaranteed
>>>>>>> 74b9eb16

  return (
    <div
      ref={ref}
      className={cn(
        "relative mt-3 h-1 w-full overflow-hidden rounded-full bg-current/15 dark:bg-white/10",
        className
      )}
      style={style}
      {...props}
    >
      <div
<<<<<<< HEAD
        ref={ref}
        className={cn("mt-3 h-1 w-full overflow-hidden rounded-full bg-current/10", className)}
        {...props}
      >
        <div
          className={cn(
            "h-full transition-all duration-100 ease-linear motion-reduce:transition-none",
            progressColor
          )}
          style={{ width: `${progress}%` }}
        />
      </div>
    );
  }
);

KarenToastProgress.displayName = "KarenToastProgress";
=======
        className={cn(
          "h-full origin-left transition-[width] duration-100 ease-linear motion-reduce:transition-none",
          progressClassName,
          enableAnimations ? "will-change-[width]" : ""
        )}
        style={{ width: `${progress}%` }}
      />
    </div>
  );
});
>>>>>>> 74b9eb16

// Fix: PROGRESS_COLOR_BY_VARIANT reference
// (The above line used PROGRESS_COLOR_BY_VARIIANT; correct it:)
(KarenToastProgress as any).displayName = "KarenToastProgress";

/* ----------------------------------------------------------------------------
 * Root Toast
 * ------------------------------------------------------------------------- */

export type KarenToastRootProps = React.ComponentPropsWithoutRef<
  typeof ToastPrimitives.Root
> &
  VariantProps<typeof karenToastVariants> & {
    alert?: KarenAlert;
    showProgress?: boolean;
    onActionClick?: (action: AlertAction) => void;
  };

<<<<<<< HEAD
const KarenToast = React.forwardRef<React.ElementRef<typeof ToastPrimitives.Root>, KarenToastRootProps>(
  (
    {
      className,
      variant,
      alert,
      showProgress = true,
      onActionClick,
      duration,
      children,
      ...props
    },
    ref
  ) => {
    const [isExpanded, setIsExpanded] = React.useState(false);

    const resolvedVariant = alert?.variant ?? variant ?? "default";
    const resolvedDuration = alert?.duration ?? duration;

    const handleActionClick = React.useCallback(
      (action: AlertAction) => {
        action.action();
        onActionClick?.(action);
      },
      [onActionClick]
    );

    return (
      <ToastPrimitives.Root
        ref={ref}
        className={cn(karenToastVariants({ variant: resolvedVariant }), className)}
        duration={resolvedDuration}
        {...props}
      >
        <div className="flex w-full flex-col space-y-2">
          <div className="flex items-start space-x-3">
            {alert?.emoji ? (
              <span className="flex-shrink-0 text-lg" role="img" aria-label="Alert indicator">
                {alert.emoji}
              </span>
            ) : null}

            <div className="flex-1 space-y-2 text-sm">
              {children}

              {alert?.expandableContent ? (
                <div className="mt-1">
                  <button
                    type="button"
                    onClick={() => setIsExpanded(prev => !prev)}
                    className="flex items-center space-x-1 text-xs font-medium opacity-75 transition-opacity hover:opacity-100 sm:text-sm"
                    aria-expanded={isExpanded}
                    aria-controls="karen-toast-expandable"
                  >
                    <span>{isExpanded ? "Show less" : "Show more"}</span>
                    {isExpanded ? (
                      <ChevronUp className="h-3 w-3" aria-hidden="true" />
                    ) : (
                      <ChevronDown className="h-3 w-3" aria-hidden="true" />
                    )}
                  </button>

                  {isExpanded ? (
                    <div
                      id="karen-toast-expandable"
                      className="mt-2 rounded bg-black/5 p-2 text-xs dark:bg-white/5 sm:text-sm"
                    >
                      {alert.expandableContent}
                    </div>
                  ) : null}
                </div>
              ) : null}
            </div>
          </div>

          {alert?.actions?.length ? (
            <div className="flex flex-wrap gap-2 border-t border-current/10 pt-2">
              {alert.actions.map((action, index) => {
                const variantClass =
                  action.variant === "destructive"
                    ? "bg-red-600 text-white hover:bg-red-700 focus:ring-red-500"
                    : action.variant === "outline"
                    ? "border border-current/20 bg-transparent hover:bg-current/10 focus:ring-current"
                    : "bg-current/10 hover:bg-current/20 focus:ring-current";

                return (
                  <button
                    key={`${action.label}-${index}`}
                    type="button"
                    onClick={() => handleActionClick(action)}
                    className={cn(
                      "inline-flex h-7 items-center justify-center rounded-md px-3 text-xs font-medium transition-colors focus:outline-none focus:ring-2 focus:ring-offset-2 disabled:pointer-events-none disabled:opacity-50",
                      variantClass
                    )}
                    disabled={action.disabled}
                  >
                    {action.icon ? <span className="mr-1">{action.icon}</span> : null}
                    {action.label}
                  </button>
                );
              })}
            </div>
          ) : null}
        </div>
=======
const KarenToast = React.forwardRef<
  React.ElementRef<typeof ToastPrimitives.Root>,
  KarenToastRootProps
>(function KarenToast(
  {
    className,
    variant,
    alert,
    showProgress = true,
    onActionClick,
    duration,
    children,
    ...props
  },
  ref
) {
  const [isExpanded, setIsExpanded] = React.useState(false);

  const resolvedVariant: KarenToastVariant = (alert?.variant ??
    variant ??
    "default") as KarenToastVariant;

  const resolvedDuration =
    typeof alert?.duration === "number" ? alert.duration : duration;

  const hasCustomChildren = React.Children.count(children) > 0;
  const hasActions = Boolean(alert?.actions && alert.actions.length > 0);

  const handleActionClick = React.useCallback(
    (action: AlertAction) => {
      try {
        const outcome = action.action?.();
        if (
          outcome &&
          typeof (outcome as Promise<unknown>).finally === "function"
        ) {
          (outcome as Promise<unknown>).finally(() => {
            onActionClick?.(action);
          });
        } else {
          onActionClick?.(action);
        }
      } catch {
        onActionClick?.(action);
      }
    },
    [onActionClick]
  );

  return (
    <ToastPrimitives.Root
      ref={ref}
      className={cn(karenToastVariants({ variant: resolvedVariant }), className)}
      duration={resolvedDuration}
      {...props}
    >
      <div className="flex w-full flex-col space-y-3">
        <div className="flex items-start space-x-3">
          {alert?.emoji ? (
            <div
              className="flex-shrink-0 text-lg"
              role="img"
              aria-label="Alert indicator"
            >
              {alert.emoji}
            </div>
          ) : null}

          <div className="flex-1 space-y-2">
            {hasCustomChildren ? (
              children
            ) : (
              <>
                {alert?.title ? (
                  <p className="text-sm font-semibold leading-tight">
                    {alert.title}
                  </p>
                ) : null}
                {alert?.message ? (
                  <p className="text-sm leading-relaxed text-foreground/80">
                    {alert.message}
                  </p>
                ) : null}
              </>
            )}

            {alert?.expandableContent ? (
              <div className="mt-1">
                <button
                  type="button"
                  onClick={() => setIsExpanded((value) => !value)}
                  className="flex items-center space-x-1 text-xs font-medium opacity-75 transition-opacity hover:opacity-100 sm:text-sm"
                  aria-expanded={isExpanded}
                  aria-controls={
                    alert.id
                      ? `karen-toast-expandable-${alert.id}`
                      : "karen-toast-expandable"
                  }
                >
                  <span>{isExpanded ? "Show less" : "Show more"}</span>
                  {isExpanded ? (
                    <ChevronUp className="h-3 w-3" />
                  ) : (
                    <ChevronDown className="h-3 w-3" />
                  )}
                </button>

                {isExpanded ? (
                  <div
                    id={
                      alert.id
                        ? `karen-toast-expandable-${alert.id}`
                        : "karen-toast-expandable"
                    }
                    className="mt-2 rounded bg-black/5 p-2 text-xs dark:bg-white/5 sm:text-sm"
                  >
                    {alert.expandableContent}
                  </div>
                ) : null}
              </div>
            ) : null}
          </div>
        </div>

        {hasActions ? (
          <div className="flex flex-wrap gap-2 border-t border-current/10 pt-3">
            {alert!.actions!.map((action, index) => {
              const variantKey: "default" | "destructive" | "outline" =
                action.variant === "destructive"
                  ? "destructive"
                  : action.variant === "outline"
                  ? "outline"
                  : "default";

              return (
                <KarenToastAction
                  key={`${action.label}-${index}`}
                  variant={variantKey}
                  onClick={() => handleActionClick(action)}
                >
                  {action.icon ? (
                    <span className="mr-1 inline-flex items-center">
                      {action.icon}
                    </span>
                  ) : null}
                  {action.label}
                </KarenToastAction>
              );
            })}
          </div>
        ) : null}
>>>>>>> 74b9eb16

        {showProgress && resolvedDuration ? (
          <KarenToastProgress
            duration={resolvedDuration}
            variant={resolvedVariant}
            enableAnimations
          />
        ) : null}
      </div>

      <KarenToastClose />
    </ToastPrimitives.Root>
  );
});

<<<<<<< HEAD
        <KarenToastClose />
      </ToastPrimitives.Root>
    );
  }
);

=======
>>>>>>> 74b9eb16
KarenToast.displayName = "KarenToast";

/* ----------------------------------------------------------------------------
 * Action
 * ------------------------------------------------------------------------- */

const KarenToastAction = React.forwardRef<
  React.ElementRef<typeof ToastPrimitives.Action>,
  React.ComponentPropsWithoutRef<typeof ToastPrimitives.Action> & {
    variant?: "default" | "destructive" | "outline";
  }
>(function KarenToastAction(
  { className, variant = "default", ...props },
  ref
) {
  const variantStyles: Record<"default" | "destructive" | "outline", string> = {
    destructive:
      "bg-red-600 text-white hover:bg-red-700 focus-visible:ring-red-500",
    outline:
      "border border-current/20 bg-transparent hover:bg-current/10 focus-visible:ring-current",
    default:
      "bg-current/10 hover:bg-current/20 focus-visible:ring-current",
  };

  return (
    <ToastPrimitives.Action
      ref={ref}
      className={cn(
        "inline-flex h-7 items-center justify-center rounded-md px-3 text-xs font-medium transition-colors focus:outline-none focus-visible:ring-2 focus-visible:ring-offset-2 disabled:pointer-events-none disabled:opacity-50",
        variantStyles[variant],
        className
      )}
      {...props}
    />
  );
});

KarenToastAction.displayName = "KarenToastAction";

/* ----------------------------------------------------------------------------
 * Close
 * ------------------------------------------------------------------------- */

const KarenToastClose = React.forwardRef<
  React.ElementRef<typeof ToastPrimitives.Close>,
  React.ComponentPropsWithoutRef<typeof ToastPrimitives.Close>
<<<<<<< HEAD
>(({ className, ...props }, ref) => (
  <ToastPrimitives.Close
    ref={ref}
    className={cn(
      "absolute right-2 top-2 rounded-md p-1 text-current/50 opacity-0 transition-opacity hover:text-current focus:opacity-100 focus:outline-none focus:ring-2 focus:ring-current/20 group-hover:opacity-100",
      className
    )}
    aria-label="Close notification"
    {...props}
  >
    <X className="h-4 w-4" />
  </ToastPrimitives.Close>
));
=======
>(function KarenToastClose({ className, ...props }, ref) {
  return (
    <ToastPrimitives.Close
      ref={ref}
      className={cn(
        "absolute right-2 top-2 rounded-md p-1 text-current/50 opacity-0 transition-opacity hover:text-current focus:opacity-100 focus:outline-none focus-visible:ring-2 focus-visible:ring-current/20 group-hover:opacity-100",
        className
      )}
      aria-label="Close notification"
      {...props}
    >
      <X className="h-4 w-4" />
    </ToastPrimitives.Close>
  );
});
>>>>>>> 74b9eb16

KarenToastClose.displayName = "KarenToastClose";

/* ----------------------------------------------------------------------------
 * Title & Description
 * ------------------------------------------------------------------------- */

const KarenToastTitle = React.forwardRef<
  React.ElementRef<typeof ToastPrimitives.Title>,
<<<<<<< HEAD
  React.ComponentPropsWithoutRef<typeof ToastPrimitives.Title> & { emoji?: string }
>(({ className, emoji, children, ...props }, ref) => (
  <ToastPrimitives.Title ref={ref} className={cn("text-sm font-semibold leading-tight", className)} {...props}>
    {emoji ? (
      <span className="mr-2" role="img" aria-label="Alert indicator">
        {emoji}
      </span>
    ) : null}
    {children}
  </ToastPrimitives.Title>
));
=======
  React.ComponentPropsWithoutRef<typeof ToastPrimitives.Title> & {
    emoji?: string;
  }
>(function KarenToastTitle(
  { className, emoji, children, ...props },
  ref
) {
  return (
    <ToastPrimitives.Title
      ref={ref}
      className={cn("text-sm font-semibold leading-tight", className)}
      {...props}
    >
      {emoji ? (
        <span className="mr-2" role="img" aria-label="Alert indicator">
          {emoji}
        </span>
      ) : null}
      {children}
    </ToastPrimitives.Title>
  );
});
>>>>>>> 74b9eb16

KarenToastTitle.displayName = "KarenToastTitle";

const KarenToastDescription = React.forwardRef<
  React.ElementRef<typeof ToastPrimitives.Description>,
  React.ComponentPropsWithoutRef<typeof ToastPrimitives.Description>
<<<<<<< HEAD
>(({ className, ...props }, ref) => (
  <ToastPrimitives.Description
    ref={ref}
    className={cn("text-sm leading-relaxed opacity-90", className)}
    {...props}
  />
));
=======
>(function KarenToastDescription({ className, ...props }, ref) {
  return (
    <ToastPrimitives.Description
      ref={ref}
      className={cn(
        "text-sm leading-relaxed text-foreground/80",
        className
      )}
      {...props}
    />
  );
});
>>>>>>> 74b9eb16

KarenToastDescription.displayName = "KarenToastDescription";

/* ----------------------------------------------------------------------------
 * Viewport & Provider
 * ------------------------------------------------------------------------- */

type KarenToastViewportPosition =
  | "top-right"
  | "top-left"
  | "bottom-right"
  | "bottom-left";

const KarenToastViewport = React.forwardRef<
  React.ElementRef<typeof ToastPrimitives.Viewport>,
  React.ComponentPropsWithoutRef<typeof ToastPrimitives.Viewport> & {
    position?: KarenToastViewportPosition;
  }
>(function KarenToastViewport(
  { className, position = "top-right", ...props },
  ref
) {
  const positionClasses: Record<KarenToastViewportPosition, string> = {
    "top-left": "top-0 left-0 flex-col sm:top-4 sm:left-4",
    "top-right": "top-0 right-0 flex-col sm:top-4 sm:right-4",
    "bottom-left":
      "bottom-0 left-0 flex-col-reverse sm:bottom-4 sm:left-4",
    "bottom-right":
      "bottom-0 right-0 flex-col-reverse sm:bottom-4 sm:right-4",
  };

  return (
    <ToastPrimitives.Viewport
      ref={ref}
      className={cn(
        "fixed z-[100] flex max-h-screen w-full max-w-full gap-2 p-2 sm:max-w-[420px] sm:gap-3 sm:p-4",
        positionClasses[position],
        className
      )}
      {...props}
    />
  );
});

KarenToastViewport.displayName = "KarenToastViewport";

const KarenToastProvider = ToastPrimitives.Provider;

/* ----------------------------------------------------------------------------
 * Types & Exports
 * ------------------------------------------------------------------------- */

export type KarenToastProps = React.ComponentPropsWithoutRef<typeof KarenToast>;
export type KarenToastActionElement = React.ReactElement<typeof KarenToastAction>;

export {
  KarenToastProvider,
  KarenToastViewport,
  KarenToast,
  KarenToastTitle,
  KarenToastDescription,
  KarenToastClose,
  KarenToastAction,
  KarenToastProgress,
<<<<<<< HEAD
=======
  karenToastVariants,
>>>>>>> 74b9eb16
};<|MERGE_RESOLUTION|>--- conflicted
+++ resolved
@@ -50,52 +50,6 @@
   }
 );
 
-<<<<<<< HEAD
-type KarenToastProgressProps = React.HTMLAttributes<HTMLDivElement> & {
-  duration?: number;
-  variant?: VariantProps<typeof karenToastVariants>["variant"];
-  enableAnimations?: boolean;
-};
-
-/**
- * Enhanced progress indicator for timed alerts with smooth animations
- */
-const KarenToastProgress = React.forwardRef<HTMLDivElement, KarenToastProgressProps>(
-  ({ className, duration = 5000, variant = "default", enableAnimations = true, ...props }, ref) => {
-    const [progress, setProgress] = React.useState(100);
-
-    React.useEffect(() => {
-      if (duration <= 0 || !enableAnimations) {
-        return;
-      }
-
-      const interval = window.setInterval(() => {
-        setProgress(prev => {
-          const next = prev - 100 / (duration / 100);
-          return next <= 0 ? 0 : next;
-        });
-      }, 100);
-
-      return () => window.clearInterval(interval);
-    }, [duration, enableAnimations]);
-
-    const progressColor = React.useMemo(() => {
-      switch (variant) {
-        case "karen-success":
-          return "bg-gradient-to-r from-green-400 to-green-600 shadow-sm shadow-green-200 dark:shadow-green-900/20";
-        case "karen-info":
-          return "bg-gradient-to-r from-blue-400 to-blue-600 shadow-sm shadow-blue-200 dark:shadow-blue-900/20";
-        case "karen-warning":
-          return "bg-gradient-to-r from-amber-400 to-amber-600 shadow-sm shadow-amber-200 dark:shadow-amber-900/20";
-        case "karen-error":
-          return "bg-gradient-to-r from-red-400 to-red-600 shadow-sm shadow-red-200 dark:shadow-red-900/20";
-        case "karen-system":
-          return "bg-gradient-to-r from-purple-400 to-purple-600 shadow-sm shadow-purple-200 dark:shadow-purple-900/20";
-        default:
-          return "bg-gradient-to-r from-primary/80 to-primary shadow-sm";
-      }
-    }, [variant]);
-=======
 type KarenToastVariant = NonNullable<
   VariantProps<typeof karenToastVariants>["variant"]
 >;
@@ -174,7 +128,6 @@
   const progressClassName =
     PROGRESS_COLOR_BY_VARIANT[resolvedVariant] ??
     PROGRESS_COLOR_BY_VARIIANT.default; // fallback is guaranteed
->>>>>>> 74b9eb16
 
   return (
     <div
@@ -187,25 +140,6 @@
       {...props}
     >
       <div
-<<<<<<< HEAD
-        ref={ref}
-        className={cn("mt-3 h-1 w-full overflow-hidden rounded-full bg-current/10", className)}
-        {...props}
-      >
-        <div
-          className={cn(
-            "h-full transition-all duration-100 ease-linear motion-reduce:transition-none",
-            progressColor
-          )}
-          style={{ width: `${progress}%` }}
-        />
-      </div>
-    );
-  }
-);
-
-KarenToastProgress.displayName = "KarenToastProgress";
-=======
         className={cn(
           "h-full origin-left transition-[width] duration-100 ease-linear motion-reduce:transition-none",
           progressClassName,
@@ -216,7 +150,6 @@
     </div>
   );
 });
->>>>>>> 74b9eb16
 
 // Fix: PROGRESS_COLOR_BY_VARIANT reference
 // (The above line used PROGRESS_COLOR_BY_VARIIANT; correct it:)
@@ -235,112 +168,6 @@
     onActionClick?: (action: AlertAction) => void;
   };
 
-<<<<<<< HEAD
-const KarenToast = React.forwardRef<React.ElementRef<typeof ToastPrimitives.Root>, KarenToastRootProps>(
-  (
-    {
-      className,
-      variant,
-      alert,
-      showProgress = true,
-      onActionClick,
-      duration,
-      children,
-      ...props
-    },
-    ref
-  ) => {
-    const [isExpanded, setIsExpanded] = React.useState(false);
-
-    const resolvedVariant = alert?.variant ?? variant ?? "default";
-    const resolvedDuration = alert?.duration ?? duration;
-
-    const handleActionClick = React.useCallback(
-      (action: AlertAction) => {
-        action.action();
-        onActionClick?.(action);
-      },
-      [onActionClick]
-    );
-
-    return (
-      <ToastPrimitives.Root
-        ref={ref}
-        className={cn(karenToastVariants({ variant: resolvedVariant }), className)}
-        duration={resolvedDuration}
-        {...props}
-      >
-        <div className="flex w-full flex-col space-y-2">
-          <div className="flex items-start space-x-3">
-            {alert?.emoji ? (
-              <span className="flex-shrink-0 text-lg" role="img" aria-label="Alert indicator">
-                {alert.emoji}
-              </span>
-            ) : null}
-
-            <div className="flex-1 space-y-2 text-sm">
-              {children}
-
-              {alert?.expandableContent ? (
-                <div className="mt-1">
-                  <button
-                    type="button"
-                    onClick={() => setIsExpanded(prev => !prev)}
-                    className="flex items-center space-x-1 text-xs font-medium opacity-75 transition-opacity hover:opacity-100 sm:text-sm"
-                    aria-expanded={isExpanded}
-                    aria-controls="karen-toast-expandable"
-                  >
-                    <span>{isExpanded ? "Show less" : "Show more"}</span>
-                    {isExpanded ? (
-                      <ChevronUp className="h-3 w-3" aria-hidden="true" />
-                    ) : (
-                      <ChevronDown className="h-3 w-3" aria-hidden="true" />
-                    )}
-                  </button>
-
-                  {isExpanded ? (
-                    <div
-                      id="karen-toast-expandable"
-                      className="mt-2 rounded bg-black/5 p-2 text-xs dark:bg-white/5 sm:text-sm"
-                    >
-                      {alert.expandableContent}
-                    </div>
-                  ) : null}
-                </div>
-              ) : null}
-            </div>
-          </div>
-
-          {alert?.actions?.length ? (
-            <div className="flex flex-wrap gap-2 border-t border-current/10 pt-2">
-              {alert.actions.map((action, index) => {
-                const variantClass =
-                  action.variant === "destructive"
-                    ? "bg-red-600 text-white hover:bg-red-700 focus:ring-red-500"
-                    : action.variant === "outline"
-                    ? "border border-current/20 bg-transparent hover:bg-current/10 focus:ring-current"
-                    : "bg-current/10 hover:bg-current/20 focus:ring-current";
-
-                return (
-                  <button
-                    key={`${action.label}-${index}`}
-                    type="button"
-                    onClick={() => handleActionClick(action)}
-                    className={cn(
-                      "inline-flex h-7 items-center justify-center rounded-md px-3 text-xs font-medium transition-colors focus:outline-none focus:ring-2 focus:ring-offset-2 disabled:pointer-events-none disabled:opacity-50",
-                      variantClass
-                    )}
-                    disabled={action.disabled}
-                  >
-                    {action.icon ? <span className="mr-1">{action.icon}</span> : null}
-                    {action.label}
-                  </button>
-                );
-              })}
-            </div>
-          ) : null}
-        </div>
-=======
 const KarenToast = React.forwardRef<
   React.ElementRef<typeof ToastPrimitives.Root>,
   KarenToastRootProps
@@ -492,7 +319,6 @@
             })}
           </div>
         ) : null}
->>>>>>> 74b9eb16
 
         {showProgress && resolvedDuration ? (
           <KarenToastProgress
@@ -508,15 +334,6 @@
   );
 });
 
-<<<<<<< HEAD
-        <KarenToastClose />
-      </ToastPrimitives.Root>
-    );
-  }
-);
-
-=======
->>>>>>> 74b9eb16
 KarenToast.displayName = "KarenToast";
 
 /* ----------------------------------------------------------------------------
@@ -563,21 +380,6 @@
 const KarenToastClose = React.forwardRef<
   React.ElementRef<typeof ToastPrimitives.Close>,
   React.ComponentPropsWithoutRef<typeof ToastPrimitives.Close>
-<<<<<<< HEAD
->(({ className, ...props }, ref) => (
-  <ToastPrimitives.Close
-    ref={ref}
-    className={cn(
-      "absolute right-2 top-2 rounded-md p-1 text-current/50 opacity-0 transition-opacity hover:text-current focus:opacity-100 focus:outline-none focus:ring-2 focus:ring-current/20 group-hover:opacity-100",
-      className
-    )}
-    aria-label="Close notification"
-    {...props}
-  >
-    <X className="h-4 w-4" />
-  </ToastPrimitives.Close>
-));
-=======
 >(function KarenToastClose({ className, ...props }, ref) {
   return (
     <ToastPrimitives.Close
@@ -593,7 +395,6 @@
     </ToastPrimitives.Close>
   );
 });
->>>>>>> 74b9eb16
 
 KarenToastClose.displayName = "KarenToastClose";
 
@@ -603,19 +404,6 @@
 
 const KarenToastTitle = React.forwardRef<
   React.ElementRef<typeof ToastPrimitives.Title>,
-<<<<<<< HEAD
-  React.ComponentPropsWithoutRef<typeof ToastPrimitives.Title> & { emoji?: string }
->(({ className, emoji, children, ...props }, ref) => (
-  <ToastPrimitives.Title ref={ref} className={cn("text-sm font-semibold leading-tight", className)} {...props}>
-    {emoji ? (
-      <span className="mr-2" role="img" aria-label="Alert indicator">
-        {emoji}
-      </span>
-    ) : null}
-    {children}
-  </ToastPrimitives.Title>
-));
-=======
   React.ComponentPropsWithoutRef<typeof ToastPrimitives.Title> & {
     emoji?: string;
   }
@@ -638,22 +426,12 @@
     </ToastPrimitives.Title>
   );
 });
->>>>>>> 74b9eb16
 
 KarenToastTitle.displayName = "KarenToastTitle";
 
 const KarenToastDescription = React.forwardRef<
   React.ElementRef<typeof ToastPrimitives.Description>,
   React.ComponentPropsWithoutRef<typeof ToastPrimitives.Description>
-<<<<<<< HEAD
->(({ className, ...props }, ref) => (
-  <ToastPrimitives.Description
-    ref={ref}
-    className={cn("text-sm leading-relaxed opacity-90", className)}
-    {...props}
-  />
-));
-=======
 >(function KarenToastDescription({ className, ...props }, ref) {
   return (
     <ToastPrimitives.Description
@@ -666,7 +444,6 @@
     />
   );
 });
->>>>>>> 74b9eb16
 
 KarenToastDescription.displayName = "KarenToastDescription";
 
@@ -731,8 +508,5 @@
   KarenToastClose,
   KarenToastAction,
   KarenToastProgress,
-<<<<<<< HEAD
-=======
   karenToastVariants,
->>>>>>> 74b9eb16
 };