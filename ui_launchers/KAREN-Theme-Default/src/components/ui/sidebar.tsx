'use client';

import * as React from 'react';
import { Slot } from '@radix-ui/react-slot';

import { Button } from '@/components/ui/button';
import { cn } from '@/lib/utils';
import { useSidebar } from './sidebar-context';

export type SidebarProps = React.ComponentPropsWithoutRef<'aside'> & {
  variant?: 'sidebar' | 'floating';
  collapsible?: 'icon' | 'none' | 'offcanvas';
  side?: 'left' | 'right';
};

type SidebarElement = React.ElementRef<'aside'>;

const Sidebar = React.forwardRef<SidebarElement, SidebarProps>(
  (
    {
      className,
      variant = 'sidebar',
      collapsible = 'offcanvas',
      side = 'left',
      children,
      ...props
    },
    ref,
  ) => {
    const { isOpen } = useSidebar();

    return (
      <aside
        ref={ref}
        data-variant={variant}
        data-collapsible={collapsible}
        data-side={side}
        data-state={isOpen ? 'expanded' : 'collapsed'}
        className={cn(
          'flex h-full w-64 flex-col border-r bg-sidebar text-sidebar-foreground transition-all duration-200',
          variant === 'floating' && 'rounded-lg shadow-lg',
          !isOpen && collapsible !== 'none' && 'w-12',
          className,
        )}
        {...props}
      >
        {children}
      </aside>
    );
  },
);
Sidebar.displayName = 'Sidebar';

export type SidebarTriggerProps = Omit<React.ComponentPropsWithoutRef<'button'>, 'onClick'> & {
  asChild?: boolean;
  onClick?: React.MouseEventHandler<HTMLElement>;
};

const SidebarTrigger = React.forwardRef<HTMLButtonElement, SidebarTriggerProps>(
  ({ className, asChild = false, onClick, ...props }, ref) => {
    const { toggle, isOpen } = useSidebar();
    const Comp = asChild ? Slot : Button;

    return (
      <Comp
        ref={ref}
        type={asChild ? undefined : 'button'}
        aria-expanded={isOpen}
<<<<<<< HEAD
        onClick={(event: React.MouseEvent<HTMLElement>) => {
          onClick?.(event);
=======
        onClick={event => {
          onClick?.(event as React.MouseEvent<HTMLButtonElement>);
>>>>>>> 76ddcf16
          toggle();
        }}
        className={cn(
          'inline-flex h-9 w-9 items-center justify-center rounded-md border border-input bg-background text-sm font-medium transition-colors hover:bg-accent hover:text-accent-foreground focus-visible:outline-none focus-visible:ring-2 focus-visible:ring-ring focus-visible:ring-offset-2 disabled:pointer-events-none disabled:opacity-50',
          className,
        )}
        {...props}
      />
    );
  },
);
SidebarTrigger.displayName = 'SidebarTrigger';

const SidebarRail = React.forwardRef<HTMLDivElement, React.ComponentPropsWithoutRef<'div'>>(
  ({ className, ...props }, ref) => (
    <div
      ref={ref}
      className={cn('hidden w-3 shrink-0 bg-sidebar-border md:block', className)}
      {...props}
    />
  ),
);
SidebarRail.displayName = 'SidebarRail';

const SidebarInset = React.forwardRef<HTMLElement, React.ComponentPropsWithoutRef<'main'>>(
  ({ className, ...props }, ref) => (
    <main
      ref={ref}
      className={cn('flex flex-1 flex-col bg-background', className)}
      {...props}
    />
  ),
);
SidebarInset.displayName = 'SidebarInset';

const SidebarHeader = React.forwardRef<HTMLDivElement, React.ComponentPropsWithoutRef<'div'>>(
  ({ className, ...props }, ref) => (
    <div ref={ref} className={cn('flex flex-col gap-2 p-4', className)} {...props} />
  ),
);
SidebarHeader.displayName = 'SidebarHeader';

const SidebarContent = React.forwardRef<HTMLDivElement, React.ComponentPropsWithoutRef<'div'>>(
  ({ className, ...props }, ref) => (
    <div ref={ref} className={cn('flex-1 overflow-y-auto p-2', className)} {...props} />
  ),
);
SidebarContent.displayName = 'SidebarContent';

const SidebarFooter = React.forwardRef<HTMLDivElement, React.ComponentPropsWithoutRef<'div'>>(
  ({ className, ...props }, ref) => (
    <div ref={ref} className={cn('mt-auto flex flex-col gap-2 p-4', className)} {...props} />
  ),
);
SidebarFooter.displayName = 'SidebarFooter';

const SidebarGroup = React.forwardRef<HTMLDivElement, React.ComponentPropsWithoutRef<'div'>>(
  ({ className, ...props }, ref) => (
    <div ref={ref} className={cn('flex w-full flex-col gap-2', className)} {...props} />
  ),
);
SidebarGroup.displayName = 'SidebarGroup';

const SidebarGroupLabel = React.forwardRef<
  HTMLDivElement,
  React.ComponentPropsWithoutRef<'div'> & { asChild?: boolean }
>(({ className, asChild = false, ...props }, ref) => {
  const Comp = asChild ? Slot : 'div';
  return (
    <Comp
      ref={ref}
      className={cn('px-2 text-xs font-semibold uppercase text-muted-foreground', className)}
      {...props}
    />
  );
});
SidebarGroupLabel.displayName = 'SidebarGroupLabel';

const SidebarGroupContent = React.forwardRef<
  HTMLDivElement,
  React.ComponentPropsWithoutRef<'div'>
>(({ className, ...props }, ref) => (
  <div ref={ref} className={cn('flex flex-col gap-1', className)} {...props} />
));
SidebarGroupContent.displayName = 'SidebarGroupContent';

const SidebarMenu = React.forwardRef<HTMLUListElement, React.ComponentPropsWithoutRef<'ul'>>(
  ({ className, ...props }, ref) => (
    <ul ref={ref} className={cn('flex flex-col gap-1', className)} {...props} />
  ),
);
SidebarMenu.displayName = 'SidebarMenu';

const SidebarMenuItem = React.forwardRef<HTMLLIElement, React.ComponentPropsWithoutRef<'li'>>(
  ({ className, ...props }, ref) => (
    <li ref={ref} className={cn('list-none', className)} {...props} />
  ),
);
SidebarMenuItem.displayName = 'SidebarMenuItem';

export type SidebarMenuButtonProps = React.ComponentPropsWithoutRef<'button'> & {
  asChild?: boolean;
  isActive?: boolean;
  variant?: 'default' | 'outline';
  size?: 'default' | 'sm';
};

const SidebarMenuButton = React.forwardRef<HTMLButtonElement, SidebarMenuButtonProps>(
  (
    { className, asChild = false, isActive = false, variant = 'default', size = 'default', ...props },
    ref,
  ) => {
    const Comp = asChild ? Slot : 'button';
    return (
      <Comp
        ref={ref}
        type={asChild ? undefined : 'button'}
        data-active={isActive ? 'true' : undefined}
        className={cn(
          'flex w-full items-center gap-2 rounded-md px-3 py-2 text-sm transition-colors focus-visible:outline-none focus-visible:ring-2 focus-visible:ring-ring focus-visible:ring-offset-2 disabled:pointer-events-none disabled:opacity-50',
          variant === 'outline' && 'border border-border bg-background hover:bg-accent',
          variant === 'default' && 'hover:bg-accent hover:text-accent-foreground',
          size === 'sm' && 'px-2 py-1 text-xs',
          isActive && 'bg-accent text-accent-foreground',
          className,
        )}
        {...props}
      />
    );
  },
);
SidebarMenuButton.displayName = 'SidebarMenuButton';

const SidebarMenuAction = React.forwardRef<
  HTMLButtonElement,
  React.ComponentPropsWithoutRef<'button'>
>(({ className, ...props }, ref) => (
  <Button
    ref={ref}
    type="button"
    className={cn(
      'absolute right-2 top-2 inline-flex h-6 w-6 items-center justify-center rounded-md text-xs font-medium text-muted-foreground transition-colors hover:bg-accent hover:text-accent-foreground',
      className,
    )}
    {...props}
  />
));
SidebarMenuAction.displayName = 'SidebarMenuAction';

const SidebarSeparator = React.forwardRef<
  HTMLDivElement,
  React.ComponentPropsWithoutRef<'div'>
>(({ className, ...props }, ref) => (
  <div ref={ref} className={cn('h-px w-full bg-border', className)} {...props} />
));
SidebarSeparator.displayName = 'SidebarSeparator';

export {
  Sidebar,
  SidebarTrigger,
  SidebarRail,
  SidebarInset,
  SidebarHeader,
  SidebarContent,
  SidebarFooter,
  SidebarGroup,
  SidebarGroupLabel,
  SidebarGroupContent,
  SidebarMenu,
  SidebarMenuItem,
  SidebarMenuButton,
  SidebarMenuAction,
  SidebarSeparator,
};
export { SidebarProvider } from './sidebar-context';
export type { SidebarContextValue, SidebarProviderProps } from './sidebar-context';<|MERGE_RESOLUTION|>--- conflicted
+++ resolved
@@ -66,13 +66,8 @@
         ref={ref}
         type={asChild ? undefined : 'button'}
         aria-expanded={isOpen}
-<<<<<<< HEAD
-        onClick={(event: React.MouseEvent<HTMLElement>) => {
-          onClick?.(event);
-=======
         onClick={event => {
           onClick?.(event as React.MouseEvent<HTMLButtonElement>);
->>>>>>> 76ddcf16
           toggle();
         }}
         className={cn(
