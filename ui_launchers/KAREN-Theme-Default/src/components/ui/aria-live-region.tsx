/**
 * ARIA Live Region Component
 * Provides screen reader announcements for dynamic content changes
 */

import React, { useEffect, useMemo, useRef } from 'react';
<<<<<<< HEAD
import {
  createAriaLive,
  generateAriaId,
  type ExtendedAriaRelevantValue,
} from '@/utils/aria';
=======
import { createAriaLive, generateAriaId, type AriaRelevant } from '@/utils/aria';
>>>>>>> 6e1de59f
import { cn } from '@/lib/utils';
import { useAriaAnnouncements } from './aria-live-announcements';

// eslint-disable-next-line react-refresh/only-export-components
export interface AriaLiveRegionProps {
  /** The live region politeness level */
  politeness?: 'off' | 'polite' | 'assertive';
  /** Whether the entire region should be announced when any part changes */
  atomic?: boolean;
  /** What types of changes should be announced */
<<<<<<< HEAD
  relevant?: ExtendedAriaRelevantValue;
=======
  relevant?: AriaRelevant;
>>>>>>> 6e1de59f
  /** Custom className for styling */
  className?: string;
  /** Children to render in the live region */
  children?: React.ReactNode;
  /** ID for the live region */
  id?: string;
}

/**
 * AriaLiveRegion - A component for creating accessible live regions
 */
export const AriaLiveRegion = React.forwardRef<HTMLDivElement, AriaLiveRegionProps>(
  ({ 
    politeness = 'polite', 
    atomic = false, 
    relevant = 'additions text',
    className,
    children,
    id,
    ...props 
  }, ref) => {
    const generatedId = useMemo(
      () => id ?? generateAriaId('live-region'),
      [id]
    );
    const ariaPropsRaw = createAriaLive(politeness, atomic, relevant);

    // Filter out properties that conflict with HTML div attributes
    const { 'aria-relevant': ariaRelevant, ...safeAriaProps } = ariaPropsRaw;

    return (
      <div
        ref={ref}
        id={generatedId}
        className={cn(
          // Visually hidden but accessible to screen readers
          'sr-only',
          className
        )}
        {...safeAriaProps}
        aria-relevant={ariaRelevant}
        {...props}
      >
        {children}
      </div>
    );
  }
);

AriaLiveRegion.displayName = 'AriaLiveRegion';

/**
 * AriaAnnouncer - A component that provides announcement functionality
 */
// eslint-disable-next-line react-refresh/only-export-components
export interface AriaAnnouncerProps {
  children: (announce: (message: string, politeness?: 'polite' | 'assertive') => void) => React.ReactNode;
}

export const AriaAnnouncer: React.FC<AriaAnnouncerProps> = ({ children }) => {
  const { announce, politeMessage, assertiveMessage } = useAriaAnnouncements();

  return (
    <>
      {children(announce)}
      <AriaLiveRegion politeness="polite">
        {politeMessage}
      </AriaLiveRegion>
      <AriaLiveRegion politeness="assertive">
        {assertiveMessage}
      </AriaLiveRegion>
    </>
  );
};

/**
 * Status announcement component for loading states
 */
// eslint-disable-next-line react-refresh/only-export-components
export interface AriaStatusProps {
  /** The status message to announce */
  message: string;
  /** Whether this is a loading state */
  loading?: boolean;
  /** Whether this is an error state */
  error?: boolean;
  /** Whether this is a success state */
  success?: boolean;
  /** Custom className */
  className?: string;
}

export const AriaStatus: React.FC<AriaStatusProps> = ({
  message,
  loading = false,
  error = false,
  success = false,
  className,
}) => {
  const politeness = error ? 'assertive' : 'polite';
  const role = error ? 'alert' : 'status';

  return (
    <div
      role={role}
      aria-live={politeness}
      aria-atomic="true"
      className={cn('sr-only', className)}
    >
      {loading && 'Loading: '}
      {error && 'Error: '}
      {success && 'Success: '}
      {message}
    </div>
  );
};

/**
 * Progress announcement component
 */
export interface AriaProgressProps {
  /** Current progress value */
  value: number;
  /** Maximum progress value */
  max?: number;
  /** Minimum progress value */
  min?: number;
  /** Label for the progress */
  label?: string;
  /** Whether to announce progress changes */
  announceChanges?: boolean;
  /** Custom className */
  className?: string;
}

export const AriaProgress: React.FC<AriaProgressProps> = ({
  value,
  max = 100,
  min = 0,
  label,
  announceChanges = true,
  className,
}) => {
  const lastAnnouncedValueRef = useRef(value);
  const { announce } = useAriaAnnouncements();

  const range = max - min;
  const safeRange = range === 0 ? 1 : range;
  const percentage = Math.round(((value - min) / safeRange) * 100);

  useEffect(() => {
    if (!announceChanges) {
      return;
    }

    const lastValue = lastAnnouncedValueRef.current;

    if (Math.abs(value - lastValue) >= 10) {
      announce(`${label ? `${label}: ` : ''}${percentage}% complete`);
      lastAnnouncedValueRef.current = value;
    }
  }, [value, percentage, label, announce, announceChanges]);

  return (
    <div
      role="progressbar"
      aria-valuenow={value}
      aria-valuemin={min}
      aria-valuemax={max}
      aria-label={label}
      className={cn('sr-only', className)}
    >
      {label && `${label}: `}{percentage}% complete
    </div>
  );
};

export default AriaLiveRegion;<|MERGE_RESOLUTION|>--- conflicted
+++ resolved
@@ -4,15 +4,7 @@
  */
 
 import React, { useEffect, useMemo, useRef } from 'react';
-<<<<<<< HEAD
-import {
-  createAriaLive,
-  generateAriaId,
-  type ExtendedAriaRelevantValue,
-} from '@/utils/aria';
-=======
 import { createAriaLive, generateAriaId, type AriaRelevant } from '@/utils/aria';
->>>>>>> 6e1de59f
 import { cn } from '@/lib/utils';
 import { useAriaAnnouncements } from './aria-live-announcements';
 
@@ -23,11 +15,7 @@
   /** Whether the entire region should be announced when any part changes */
   atomic?: boolean;
   /** What types of changes should be announced */
-<<<<<<< HEAD
-  relevant?: ExtendedAriaRelevantValue;
-=======
   relevant?: AriaRelevant;
->>>>>>> 6e1de59f
   /** Custom className for styling */
   className?: string;
   /** Children to render in the live region */
