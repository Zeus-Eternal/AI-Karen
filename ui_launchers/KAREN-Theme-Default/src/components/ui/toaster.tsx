--- conflicted
+++ resolved
@@ -2,12 +2,7 @@
 
 import * as React from "react";
 
-<<<<<<< HEAD
-import { useToast } from "@/hooks/use-toast";
-import type { ToasterToast } from "@/hooks/use-toast";
-=======
 import { useToast, type ToasterToast } from "@/hooks/use-toast";
->>>>>>> 634048d6
 import {
   ToastProvider,
   Toast,
@@ -102,16 +97,10 @@
             stackJustifyClasses[position],
           )}
         >
-<<<<<<< HEAD
-          {toasts.map((toast: ToasterToast) => {
-            const { id, title, description, action, ...toastProps } = toast;
-            const { className, variant, ...rest } = toastProps as ToastProps;
-=======
           {toasts.map((toast) => {
             const { id, title, description, action, ...props } = toast as ToasterToast;
             const toastProps = props as UiToastProps;
             const { className, variant, ...rest } = toastProps;
->>>>>>> 634048d6
 
             return (
               <ToastComponent
