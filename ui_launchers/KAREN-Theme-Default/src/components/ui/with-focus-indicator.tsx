--- conflicted
+++ resolved
@@ -15,11 +15,7 @@
 ): ComponentWithRef<P, RefType> {
   const WrappedComponent = React.forwardRef<RefType, P>((props, ref) => (
     <FocusIndicator {...indicatorProps}>
-<<<<<<< HEAD
-      {React.createElement(Component, { ...props, ref })}
-=======
       <Component {...props} ref={ref} />
->>>>>>> 3d174734
     </FocusIndicator>
   ));
 
