"use client";

import React from "react";
import { motion, AnimatePresence, Variants } from "framer-motion";
import { cn } from "@/lib/utils";
import { Button } from "./button";
import { PanelHeader } from "./panel-header";
import { PanelContent } from "./panel-content";
import { useReducedMotion, useAnimationVariants } from "@/hooks/use-reduced-motion";
import { useResponsivePanel, usePanelBackdrop } from "@/hooks/use-responsive-panel";

// ============================================================================
// TYPE DEFINITIONS
// ============================================================================

/**
 * Right panel view configuration
 */
export interface RightPanelView {
  id: string;
  title: string;
  description?: string;
  icon?: React.ReactNode;
  content: React.ReactNode;
}

/**
 * Right panel props interface
 */
type MotionAsideProps = React.ComponentPropsWithoutRef<typeof motion.aside>;

export interface RightPanelProps
  extends Omit<MotionAsideProps, "onDrag" | "onDragStart" | "onDragEnd" | "draggable" | "onAnimationStart" | "onAnimationEnd" | "onAnimationIteration"> {
  /** Current active view ID */
  activeView?: string;
  /** Available views */
  views: RightPanelView[];
  /** Callback when view changes */
  onViewChange?: (viewId: string) => void;
  /** Callback when panel is closed */
  onClose?: () => void;
  /** Whether the panel is open */
  isOpen?: boolean;
  /** Panel width variant */
  width?: "sm" | "md" | "lg" | "xl" | "full";
  /** Whether to show close button */
  showCloseButton?: boolean;
  /** Whether to show navigation tabs */
  showNavigation?: boolean;
  /** Custom header content */
  headerContent?: React.ReactNode;
  /** Custom footer content */
  footerContent?: React.ReactNode;
  /** Whether to enable reduced motion (auto-detected if not provided) */
  reducedMotion?: boolean;
  /** Whether panel should be collapsible on mobile */
  collapsibleOnMobile?: boolean;
  /** Whether panel should overlay content on mobile */
  overlayOnMobile?: boolean;
  /** Touch gesture support for mobile */
  touchGestures?: boolean;
}

/**
 * Right panel header props
 */
export interface RightPanelHeaderProps extends React.HTMLAttributes<HTMLElement> {
  title?: string;
  description?: string;
  actions?: React.ReactNode;
  onClose?: () => void;
  showCloseButton?: boolean;
}

/**
 * Right panel content props
 */
export interface RightPanelContentProps extends React.HTMLAttributes<HTMLDivElement> {
  /** Content padding variant */
  padding?: "none" | "sm" | "md" | "lg";
  /** Whether content should scroll */
  scrollable?: boolean;
}

/**
 * Right panel navigation props
 */
export interface RightPanelNavigationProps extends React.HTMLAttributes<HTMLElement> {
  views: RightPanelView[];
  activeView?: string;
  onViewChange?: (viewId: string) => void;
}

// ============================================================================
// ANIMATION VARIANTS
// ============================================================================

/**
 * Enhanced panel slide animation variants with spring physics
 */
const panelVariants: Variants = {
  closed: {
    x: "100%",
    opacity: 0,
    scale: 0.95,
    transition: {
      type: "spring",
      stiffness: 300,
      damping: 30,
      mass: 0.8,
    },
  },
  open: {
    x: 0,
    opacity: 1,
    scale: 1,
    transition: {
      type: "spring",
      stiffness: 300,
      damping: 30,
      mass: 0.8,
      staggerChildren: 0.1,
    },
  },
};

/**
 * Enhanced content transition variants with coordinated animations
 */
const contentVariants: Variants = {
  initial: {
    opacity: 0,
    x: 20,
    y: 10,
    scale: 0.98,
  },
  animate: {
    opacity: 1,
    x: 0,
    y: 0,
    scale: 1,
    transition: {
      type: "spring",
      stiffness: 400,
      damping: 25,
      mass: 0.5,
    },
  },
  exit: {
    opacity: 0,
    x: -20,
    y: -10,
    scale: 0.98,
    transition: {
      type: "spring",
      stiffness: 400,
      damping: 25,
      mass: 0.5,
      duration: 0.2,
    },
  },
};

/**
 * Navigation transition variants
 */
const navigationVariants: Variants = {
  initial: { opacity: 0, y: -10 },
  animate: { 
    opacity: 1, 
    y: 0,
    transition: {
      delay: 0.1,
      type: "spring",
      stiffness: 400,
      damping: 25,
    },
  },
  exit: { 
    opacity: 0, 
    y: -10,
    transition: {
      duration: 0.15,
    },
  },
};

/**
 * Header transition variants
 */
const headerVariants: Variants = {
  initial: { opacity: 0, y: -20 },
  animate: { 
    opacity: 1, 
    y: 0,
    transition: {
      type: "spring",
      stiffness: 400,
      damping: 25,
    },
  },
  exit: { 
    opacity: 0, 
    y: -20,
    transition: {
      duration: 0.15,
    },
  },
};

/**
 * Reduced motion variants for accessibility
 */
const reducedMotionVariants: Variants = {
  closed: { 
    opacity: 0,
    transition: { duration: 0.01 },
  },
  open: { 
    opacity: 1,
    transition: { duration: 0.01 },
  },
  initial: { 
    opacity: 0,
    transition: { duration: 0.01 },
  },
  animate: { 
    opacity: 1,
    transition: { duration: 0.01 },
  },
  exit: { 
    opacity: 0,
    transition: { duration: 0.01 },
  },
};

// ============================================================================
// STYLE MAPPINGS
// ============================================================================

/**
 * Panel width class mappings with responsive behavior
 */
const PANEL_WIDTH_CLASSES = {
  sm: "w-80 max-w-[90vw] min-w-[20rem] sm:max-w-[85vw] md:max-w-[80vw] lg:max-w-[75vw]",
  md: "w-96 max-w-[90vw] min-w-[24rem] sm:max-w-[85vw] md:max-w-[80vw] lg:max-w-[70vw]",
  lg: "w-[28rem] max-w-[90vw] min-w-[28rem] sm:max-w-[85vw] md:max-w-[75vw] lg:max-w-[65vw]",
  xl: "w-[32rem] max-w-[90vw] min-w-[32rem] sm:max-w-[85vw] md:max-w-[70vw] lg:max-w-[60vw]",
  full: "w-full min-w-full",
} as const;



// ============================================================================
// COMPONENTS
// ============================================================================

/**
 * Right Panel Header Component (using reusable PanelHeader)
 */
export const RightPanelHeader = React.forwardRef<HTMLElement, RightPanelHeaderProps>(
  function RightPanelHeader(props, ref) {
    return <PanelHeader ref={ref} {...props} />;
  }
);

/**
 * Right Panel Navigation Component
 */
export const RightPanelNavigation = React.forwardRef<HTMLElement, RightPanelNavigationProps>(
  function RightPanelNavigation(
    { views, activeView, onViewChange, className, ...props },
    ref
  ) {
    if (views.length <= 1) return null;

    return (
      <nav
        ref={ref}
        className={cn(
          "flex-shrink-0 border-b border-border/50",
          "bg-muted/30 backdrop-blur-sm",
          // Responsive padding using design tokens
          "px-3 py-2 sm:px-4 md:px-6",
          className
        )}
        {...props}
      >
        <div className="grid grid-cols-12 gap-2 sm:gap-4">
          <div className="col-span-12">
            {/* Horizontal scrollable navigation with responsive behavior */}
            <div className="flex overflow-x-auto scrollbar-hide">
              <div className={cn(
                "flex items-center min-w-full",
                // Responsive gap
                "gap-0.5 sm:gap-1",
                // Proper vertical alignment
                "py-1"
              )}>
                {views.map((view) => (
                  <Button
                    key={view.id}
                    variant={activeView === view.id ? "default" : "ghost"}
                    size="sm"
                    onClick={() => onViewChange?.(view.id)}
                    className={cn(
                      "whitespace-nowrap shrink-0",
                      // Responsive spacing and alignment
                      "h-8 px-2 sm:px-3",
                      "flex items-center justify-center",
                      // Touch-optimized sizing on mobile
                      "min-h-[44px] sm:min-h-[32px]", // 44px is iOS recommended touch target
                      // Proper focus and hover states
                      "focus-visible:ring-2 focus-visible:ring-[var(--component-button-default-ring)] focus-visible:ring-offset-[var(--component-button-default-ring-offset,var(--color-neutral-50))]",
                      "transition-all duration-200",
                      // Enhanced touch feedback
                      "active:scale-95 sm:active:scale-100"
                    )}
                  >
                    {view.icon && (
                      <span className={cn(
                        "flex items-center justify-center",
                        // Responsive icon spacing
                        "mr-1 sm:mr-2 h-4 w-4"
                      )}>
                        {view.icon}
                      </span>
                    )}
                    <span className={cn(
                      "font-medium",
                      // Responsive text size
                      "text-xs sm:text-sm",
                      // Hide text on very small screens if needed
                      "max-xs:sr-only sm:not-sr-only"
                    )}>
                      {view.title}
                    </span>
                  </Button>
                ))}
              </div>
            </div>
          </div>
        </div>
      </nav>
    );
  }
);

/**
 * Right Panel Content Component (using reusable PanelContent)
 */
export const RightPanelContent = React.forwardRef<HTMLDivElement, RightPanelContentProps>(
  function RightPanelContent(props, ref) {
    return <PanelContent ref={ref} {...props} />;
  }
);

/**
 * Main Right Panel Component
 */
const RightPanelBase = React.forwardRef<HTMLElement, RightPanelProps>(
  function RightPanel(
    {
      activeView,
      views,
      onViewChange,
      onClose,
      isOpen = true,
      width = "lg",
      showCloseButton = true,
      showNavigation = true,
      headerContent,
      footerContent,
      reducedMotion,
      collapsibleOnMobile = true,
      overlayOnMobile = true,
      touchGestures = true,
      className,
      ...props
    },
    ref
  ) {
    // Auto-detect reduced motion preference if not explicitly provided
    const systemReducedMotion = useReducedMotion();
    const shouldReduceMotion = reducedMotion ?? systemReducedMotion;

    // Responsive panel behavior
    const responsivePanel = useResponsivePanel({
      collapsibleOnMobile,
      overlayOnMobile,
      touchGestures,
      onGestureClose: onClose,
    });

    // Panel backdrop for mobile overlay
    const { showBackdrop, backdropProps } = usePanelBackdrop(isOpen, onClose);

    // Find the current active view
    const currentView = views.find((view) => view.id === activeView) || views[0];

    // Choose animation variants based on reduced motion preference
    const panelAnimationVariants = useAnimationVariants(panelVariants, reducedMotionVariants);
    const contentAnimationVariants = useAnimationVariants(contentVariants, reducedMotionVariants);
    const headerAnimationVariants = useAnimationVariants(headerVariants, reducedMotionVariants);
    const navigationAnimationVariants = useAnimationVariants(navigationVariants, reducedMotionVariants);

    const widthClass = PANEL_WIDTH_CLASSES[width];

    // Filter out props that conflict with Framer Motion
    const filteredProps = React.useMemo<Partial<MotionAsideProps>>(() => {
      const sanitizedProps: Partial<MotionAsideProps> = { ...props };

      delete sanitizedProps.onDrag;
      delete sanitizedProps.onDragEnd;
      delete sanitizedProps.onDragStart;
      delete sanitizedProps.draggable;
      delete sanitizedProps.onAnimationStart;
      delete sanitizedProps.onAnimationEnd;
      delete sanitizedProps.onAnimationIteration;

      return sanitizedProps;
    }, [props]);

    if (!isOpen) return null;

    return (
      <>
        {/* Mobile backdrop */}
        {showBackdrop && <div {...backdropProps} />}
        
        <motion.aside
          ref={ref}
          initial="closed"
          animate="open"
          exit="closed"
          variants={panelAnimationVariants}
          className={cn(
            // Fixed positioning with proper z-index and responsive behavior
            "fixed right-0 top-0 z-50",
            // Proper viewport height handling
            "panel-viewport-height",
            // Mobile-first responsive positioning
            responsivePanel.shouldOverlay && "sm:relative sm:right-auto sm:top-auto sm:z-auto sm:panel-viewport-height-desktop-auto",
            // Background and border with consistent design tokens
            "bg-background/95 backdrop-blur-md supports-[backdrop-filter]:bg-background/80",
            "border-l border-border/50",
            "shadow-xl",
            // Enhanced shadow on mobile for overlay effect
            responsivePanel.shouldOverlay && "shadow-2xl sm:shadow-xl",
            // Layout structure with proper overflow handling
            "flex flex-col",
            "overflow-hidden", // Prevent panel from overflowing
            // Width with responsive behavior
            widthClass,
            // Responsive classes from hook
            responsivePanel.getResponsiveClasses(),
            // Responsive visibility
            responsivePanel.shouldCollapse && "max-sm:translate-x-full max-sm:data-[state=open]:translate-x-0",
            className
          )}
          style={{
            // Ensure proper content containment
            contain: "layout style paint",
            // Mobile touch optimization
            WebkitTouchCallout: "none",
            WebkitUserSelect: "none",
            touchAction: "pan-y",
          }}
          // Add data attributes for responsive behavior
          data-state={isOpen ? "open" : "closed"}
          data-mobile-overlay={responsivePanel.shouldOverlay}
          data-collapsible={responsivePanel.shouldCollapse}
          // Touch gesture props
          {...responsivePanel.getTouchProps()}
          {...filteredProps}
        >
        {/* Header with coordinated animation */}
        <motion.div
          variants={headerAnimationVariants}
          initial="initial"
          animate="animate"
          exit="exit"
        >
          <RightPanelHeader
            title={currentView?.title}
            description={currentView?.description}
            onClose={onClose}
            showCloseButton={showCloseButton}
          >
            {headerContent}
          </RightPanelHeader>
        </motion.div>

        {/* Navigation with staggered animation */}
        {showNavigation && (
          <motion.div
            variants={navigationAnimationVariants}
            initial="initial"
            animate="animate"
            exit="exit"
          >
            <RightPanelNavigation
              views={views}
              activeView={activeView}
              onViewChange={onViewChange}
            />
          </motion.div>
        )}

        {/* Content with smooth transitions and proper overflow handling */}
        <RightPanelContent 
          scrollable={true}
          padding="md"
          className="flex-1 min-h-0 overflow-hidden" // Ensure proper flex behavior and overflow
        >
          <AnimatePresence mode="wait" initial={false}>
            {currentView && (
              <motion.div
                key={currentView.id}
                initial="initial"
                animate="animate"
                exit="exit"
                variants={contentAnimationVariants}
                className={cn(
                  "h-full w-full",
                  // Proper content alignment and spacing
                  "flex flex-col",
                  // Ensure content doesn't overflow
                  "overflow-hidden"
                )}
                // Add layout animation for smooth resizing
                {...(!shouldReduceMotion && { 
                  layout: true,
                  layoutId: `panel-content-${currentView.id}` 
                })}
              >
                <div className="flex-1 min-h-0 overflow-y-auto scrollbar-hide">
                  {currentView.content}
                </div>
              </motion.div>
            )}
          </AnimatePresence>
        </RightPanelContent>

        {/* Footer with coordinated animation and consistent spacing */}
        {footerContent && (
          <motion.footer
            variants={headerAnimationVariants}
            initial="initial"
            animate="animate"
            exit="exit"
            className={cn(
              "flex-shrink-0 border-t border-border/50",
              "bg-background/95 backdrop-blur-md supports-[backdrop-filter]:bg-background/80",
              // Consistent padding using design tokens
              "px-4 py-3 sm:px-6",
              // Proper alignment
              "flex items-center"
            )}
          >
            <div className="grid grid-cols-12 gap-4 w-full">
              <div className="col-span-12 flex items-center justify-between">
                {footerContent}
              </div>
            </div>
          </motion.footer>
        )}
      </motion.aside>
      </>
    );
  }
);

// ============================================================================
// COMPOUND COMPONENT EXPORTS
// ============================================================================

<<<<<<< HEAD
/**
 * Compound component pattern export
 */
type RightPanelComponent = React.ForwardRefExoticComponent<
=======
type RightPanelCompoundComponent = React.ForwardRefExoticComponent<
>>>>>>> 634048d6
  RightPanelProps & React.RefAttributes<HTMLElement>
> & {
  Header: typeof RightPanelHeader;
  Navigation: typeof RightPanelNavigation;
  Content: typeof RightPanelContent;
};

<<<<<<< HEAD
export const RightPanel = RightPanelBase as RightPanelComponent;

RightPanel.Header = RightPanelHeader;
RightPanel.Navigation = RightPanelNavigation;
RightPanel.Content = RightPanelContent;
=======
export const RightPanel: RightPanelCompoundComponent = Object.assign(
  RightPanelBase,
  {
    Header: RightPanelHeader,
    Navigation: RightPanelNavigation,
    Content: RightPanelContent,
  }
);
>>>>>>> 634048d6
<|MERGE_RESOLUTION|>--- conflicted
+++ resolved
@@ -575,14 +575,7 @@
 // COMPOUND COMPONENT EXPORTS
 // ============================================================================
 
-<<<<<<< HEAD
-/**
- * Compound component pattern export
- */
-type RightPanelComponent = React.ForwardRefExoticComponent<
-=======
 type RightPanelCompoundComponent = React.ForwardRefExoticComponent<
->>>>>>> 634048d6
   RightPanelProps & React.RefAttributes<HTMLElement>
 > & {
   Header: typeof RightPanelHeader;
@@ -590,13 +583,6 @@
   Content: typeof RightPanelContent;
 };
 
-<<<<<<< HEAD
-export const RightPanel = RightPanelBase as RightPanelComponent;
-
-RightPanel.Header = RightPanelHeader;
-RightPanel.Navigation = RightPanelNavigation;
-RightPanel.Content = RightPanelContent;
-=======
 export const RightPanel: RightPanelCompoundComponent = Object.assign(
   RightPanelBase,
   {
@@ -604,5 +590,4 @@
     Navigation: RightPanelNavigation,
     Content: RightPanelContent,
   }
-);
->>>>>>> 634048d6
+);