--- conflicted
+++ resolved
@@ -180,33 +180,6 @@
 
 type ContainerComponent = ContainerPolymorphicComponent;
 
-<<<<<<< HEAD
-type PolymorphicForwardRef<
-  DefaultElement extends React.ElementType,
-  Props extends Record<string, unknown>
-> = <T extends React.ElementType = DefaultElement>(
-  props: PolymorphicComponentPropWithRef<T, Props>,
-  ref: PolymorphicRef<T>
-) => React.ReactElement | null;
-
-type ContainerForwardRef = PolymorphicForwardRef<"div", ContainerBaseProps>;
-
-function forwardRefWithAs<
-  DefaultElement extends React.ElementType,
-  Props extends Record<string, unknown>
->(
-  component: PolymorphicForwardRef<DefaultElement, Props>
-) {
-  return React.forwardRef(
-    component as unknown as React.ForwardRefRenderFunction<any, any>
-  ) as unknown as PolymorphicComponentWithDisplayName<
-    DefaultElement,
-    Props
-  >;
-}
-
-=======
->>>>>>> f5321929
 const displayClassMap: Record<ContainerDisplay, string> = {
   block: "block",
   flex: "flex",
@@ -508,27 +481,17 @@
       )}
       style={inlineStyles}
       data-variant={variant}
-<<<<<<< HEAD
-      {...(rest as Record<string, unknown>)}
-=======
       {...rest}
->>>>>>> f5321929
     >
       {children}
     </ComponentToRender>
   );
 }
 
-<<<<<<< HEAD
-const Container = forwardRefWithAs<"div", ContainerBaseProps>(
-  ContainerInner as ContainerForwardRef
-);
-=======
 const Container: ContainerComponent = forwardRefWithAs<
   "div",
   ContainerBaseProps
 >(ContainerInner);
->>>>>>> f5321929
 
 Container.displayName = "Container";
 
@@ -536,23 +499,6 @@
   defaultVariant: ContainerVariant,
   displayName: string
 ): ContainerComponent => {
-<<<<<<< HEAD
-  const BaseContainer = Container as unknown as React.ElementType;
-  const Variant = forwardRefWithAs<"div", ContainerBaseProps>(
-    (function VariantComponent<T extends React.ElementType = "div">(
-      { variant: providedVariant, ...rest }: ContainerProps<T>,
-      ref: PolymorphicRef<T>
-    ) {
-      return (
-        <BaseContainer
-          ref={ref as React.Ref<unknown>}
-          variant={providedVariant ?? defaultVariant}
-          {...(rest as Record<string, unknown>)}
-        />
-      );
-    }) as ContainerForwardRef
-  );
-=======
   const Variant = forwardRefWithAs<
     "div",
     ContainerBaseProps
@@ -572,7 +518,6 @@
       />
     );
   }) as ContainerComponent;
->>>>>>> f5321929
 
   Variant.displayName = displayName;
   return Variant;
@@ -646,35 +591,6 @@
   const wrapClass =
     wrap === "reverse" ? "flex-wrap-reverse" : wrap ? "flex-wrap" : "flex-nowrap";
   const gapClass = gap === "custom" ? undefined : gapClassMap[gap];
-<<<<<<< HEAD
-  const BaseContainer = Container as unknown as React.ElementType;
-  return (
-    <BaseContainer
-      ref={ref as React.Ref<unknown>}
-      as={as}
-      display={display}
-      className={cn(
-        flexDirectionClassMap[direction],
-        flexAlignClassMap[align],
-        flexJustifyClassMap[justify],
-        wrapClass,
-        gapClass,
-        className
-      )}
-      style={{
-        ...(style as React.CSSProperties | undefined),
-        ...(customGap !== undefined ? { gap: customGap } : undefined),
-      }}
-      {...(rest as Record<string, unknown>)}
-    />
-  );
-}
-
-const FlexContainer = forwardRefWithAs<
-  "div",
-  ContainerBaseProps & FlexContainerExtras
->(FlexContainerInner as FlexContainerForwardRef) as ContainerPolymorphicComponent<FlexContainerExtras>;
-=======
   const containerProps = {
     ...rest,
     as,
@@ -705,7 +621,6 @@
   forwardRefWithAs<"div", ContainerBaseProps & FlexContainerExtras>(
     FlexContainerInner
   );
->>>>>>> f5321929
 
 FlexContainer.displayName = "FlexContainer";
 
@@ -771,32 +686,6 @@
       ? areas.map((area) => `'${area}'`).join(" ")
       : undefined);
 
-<<<<<<< HEAD
-  const BaseContainer = Container as unknown as React.ElementType;
-  return (
-    <BaseContainer
-      ref={ref as React.Ref<unknown>}
-      as={as}
-      display={display}
-      className={cn(computedGap, className)}
-      style={{
-        ...(style as React.CSSProperties | undefined),
-        ...(customGap !== undefined ? { gap: customGap } : undefined),
-        ...(gridTemplateColumns ? { gridTemplateColumns } : undefined),
-        ...(gridTemplateRows ? { gridTemplateRows } : undefined),
-        ...(gridTemplateAreas ? { gridTemplateAreas } : undefined),
-        ...(autoFlow ? { gridAutoFlow: autoFlow } : undefined),
-      }}
-      {...(rest as Record<string, unknown>)}
-    />
-  );
-}
-
-const GridContainer = forwardRefWithAs<
-  "div",
-  ContainerBaseProps & GridContainerExtras
->(GridContainerInner as GridContainerForwardRef) as ContainerPolymorphicComponent<GridContainerExtras>;
-=======
   const containerProps = {
     ...rest,
     as,
@@ -824,7 +713,6 @@
   forwardRefWithAs<"div", ContainerBaseProps & GridContainerExtras>(
     GridContainerInner
   );
->>>>>>> f5321929
 
 GridContainer.displayName = "GridContainer";
 
@@ -870,18 +758,6 @@
   }: AspectRatioContainerRenderProps<T>,
   ref: PolymorphicRef<T>
 ): React.ReactElement | null {
-<<<<<<< HEAD
-  const BaseContainer = Container as unknown as React.ElementType;
-  return (
-    <BaseContainer
-      ref={ref as React.Ref<unknown>}
-      className={cn("overflow-hidden", className)}
-      style={{
-        ...(style as React.CSSProperties | undefined),
-        aspectRatio: customRatio ?? ratio,
-      }}
-      {...(rest as Record<string, unknown>)}
-=======
   const containerProps = {
     ...rest,
     className: cn("overflow-hidden", className),
@@ -895,24 +771,16 @@
     <Container
       {...(containerProps as React.ComponentProps<typeof Container>)}
       ref={ref}
->>>>>>> f5321929
     >
       {children}
     </BaseContainer>
   );
 }
 
-<<<<<<< HEAD
-const AspectRatioContainer = forwardRefWithAs<
-  "div",
-  ContainerBaseProps & AspectRatioExtras
->(AspectRatioContainerInner as AspectRatioContainerForwardRef) as ContainerPolymorphicComponent<AspectRatioExtras>;
-=======
 const AspectRatioContainer: ContainerPolymorphicComponent<AspectRatioExtras> =
   forwardRefWithAs<"div", ContainerBaseProps & AspectRatioExtras>(
     AspectRatioContainerInner
   );
->>>>>>> f5321929
 
 AspectRatioContainer.displayName = "AspectRatioContainer";
 
@@ -939,34 +807,6 @@
   }: ScrollContainerRenderProps<T>,
   ref: PolymorphicRef<T>
 ): React.ReactElement | null {
-<<<<<<< HEAD
-  const BaseContainer = Container as unknown as React.ElementType;
-  return (
-    <BaseContainer
-      ref={ref as React.Ref<unknown>}
-      className={cn(
-        "overflow-auto",
-        scrollbar === "thin"
-          ? "scrollbar-thin scrollbar-thumb-rounded scrollbar-track-transparent scrollbar-thumb-muted-foreground/20"
-          : undefined,
-        scrollbar === "none" ? "scrollbar-hide" : undefined,
-        snap === "x" ? "snap-x" : undefined,
-        snap === "y" ? "snap-y" : undefined,
-        snap === "both" ? "snap-both" : undefined,
-        snapType === "mandatory" ? "snap-mandatory" : undefined,
-        snapType === "proximity" ? "snap-proximity" : undefined,
-        className
-      )}
-      {...(rest as Record<string, unknown>)}
-    />
-  );
-}
-
-const ScrollContainer = forwardRefWithAs<
-  "div",
-  ContainerBaseProps & ScrollContainerExtras
->(ScrollContainerInner as ScrollContainerForwardRef) as ContainerPolymorphicComponent<ScrollContainerExtras>;
-=======
   const containerProps = {
     ...rest,
     className: cn(
@@ -996,7 +836,6 @@
   forwardRefWithAs<"div", ContainerBaseProps & ScrollContainerExtras>(
     ScrollContainerInner
   );
->>>>>>> f5321929
 
 ScrollContainer.displayName = "ScrollContainer";
 
