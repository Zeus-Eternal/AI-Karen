/**
 * ARIA Enhanced Navigation Components
 * Provides accessible navigation patterns with comprehensive ARIA support
 */

import * as React from "react";
import { cn } from "@/lib/utils";
import {
  createNavigationAria,
  createAriaLabel,
  mergeAriaProps,
  type AriaProps,
} from "@/utils/aria";
import { ARIA_ROLES } from "@/utils/aria";
import { Button } from "@/components/ui/button";

const mergeSafeAriaProps = (
  ...props: Array<Partial<AriaProps> | undefined>
) => {
  const merged = mergeAriaProps(...props);
<<<<<<< HEAD
  const { 'aria-relevant': ariaRelevant, ...safeProps } = merged;
  void ariaRelevant;
=======
  const safeProps = { ...merged };
  delete safeProps['aria-relevant'];
>>>>>>> 6e6ebb44
  return safeProps;
};

/**
 * Navigation Container - Main navigation wrapper
 */
export interface AriaNavigationProps extends React.HTMLAttributes<HTMLElement> {
  /** Accessible label for the navigation */
  ariaLabel?: string;
  /** ID of element that labels this navigation */
  ariaLabelledBy?: string;
  /** Navigation type for semantic meaning */
  navType?: 'primary' | 'secondary' | 'breadcrumb' | 'pagination' | 'tabs';
  /** Custom ARIA props */
  ariaProps?: Partial<AriaProps>;
}

export const AriaNavigation = React.forwardRef<HTMLElement, AriaNavigationProps>(
  ({ 
    className, 
    ariaLabel, 
    ariaLabelledBy, 
    navType = 'primary',
    ariaProps,
    children,
    ...props 
  }, ref) => {
    const defaultLabel = {
      primary: 'Main navigation',
      secondary: 'Secondary navigation',
      breadcrumb: 'Breadcrumb navigation',
      pagination: 'Pagination navigation',
      tabs: 'Tab navigation'
    }[navType];

    const labelProps = createAriaLabel(
      ariaLabel || defaultLabel, 
      ariaLabelledBy
    );

    return (
      <nav
        ref={ref}
        className={cn("", className)}
        role={ARIA_ROLES.NAVIGATION}
        {...mergeSafeAriaProps(labelProps, ariaProps)}
        {...props}
      >
        {children}
      </nav>
    );
  }
);

AriaNavigation.displayName = "AriaNavigation";

/**
 * Navigation List - List container for navigation items
 */
export interface AriaNavListProps extends React.HTMLAttributes<HTMLUListElement> {
  /** Orientation of the navigation list */
  orientation?: 'horizontal' | 'vertical';
  /** Custom ARIA props */
  ariaProps?: Partial<AriaProps>;
}

export const AriaNavList = React.forwardRef<HTMLUListElement, AriaNavListProps>(
  ({ 
    className, 
    orientation = 'horizontal',
    ariaProps,
    children,
    ...props 
  }, ref) => {
    return (
      <ul
        ref={ref}
        className={cn(
          "flex",
          orientation === 'horizontal' ? "flex-row space-x-1" : "flex-col space-y-1",
          className
        )}
        role={ARIA_ROLES.LIST}
        aria-orientation={orientation}
        {...mergeSafeAriaProps(ariaProps)}
        {...props}
      >
        {children}
      </ul>
    );
  }
);

AriaNavList.displayName = "AriaNavList";

/**
 * Navigation Item - Individual navigation item
 */
export interface AriaNavItemProps extends React.HTMLAttributes<HTMLLIElement> {
  /** Whether this item is currently active/selected */
  current?: boolean | 'page' | 'step' | 'location' | 'date' | 'time';
  /** Whether this item is disabled */
  disabled?: boolean;
  /** Custom ARIA props */
  ariaProps?: Partial<AriaProps>;
}

export const AriaNavItem = React.forwardRef<HTMLLIElement, AriaNavItemProps>(
  ({ 
    className, 
    current,
    disabled,
    ariaProps,
    children,
    ...props 
  }, ref) => {
    const navigationProps = createNavigationAria(current, undefined, undefined);

    return (
      <li
        ref={ref}
        className={cn(
          "relative",
          {
            'opacity-50 pointer-events-none': disabled,
          },
          className
        )}
        role={ARIA_ROLES.LISTITEM}
        {...mergeSafeAriaProps(navigationProps, ariaProps)}
        {...props}
      >
        {children}
      </li>
    );
  }
);

AriaNavItem.displayName = "AriaNavItem";

/**
 * Navigation Link - Accessible navigation link
 */
export interface AriaNavLinkProps extends React.AnchorHTMLAttributes<HTMLAnchorElement> {
  /** Whether this link is currently active */
  current?: boolean | 'page' | 'step' | 'location' | 'date' | 'time';
  /** Whether this link is disabled */
  disabled?: boolean;
  /** Custom ARIA props */
  ariaProps?: Partial<AriaProps>;
}

export const AriaNavLink = React.forwardRef<HTMLAnchorElement, AriaNavLinkProps>(
  ({ 
    className, 
    current,
    disabled,
    ariaProps,
    children,
    href,
    onClick,
    ...props 
  }, ref) => {
    const navigationProps = createNavigationAria(current);

    const handleClick = (e: React.MouseEvent<HTMLAnchorElement>) => {
      if (disabled) {
        e.preventDefault();
        return;
      }
      onClick?.(e);
    };

    return (
      <a
        ref={ref}
        href={disabled ? undefined : href}
        className={cn(
          "inline-flex items-center px-3 py-2 text-sm font-medium rounded-md transition-colors",
          "hover:bg-accent hover:text-accent-foreground",
          "focus:outline-none focus:ring-2 focus:ring-ring focus:ring-offset-2",
          {
            'bg-accent text-accent-foreground': current,
            'opacity-50 cursor-not-allowed pointer-events-none': disabled,
          },
          className
        )}
        onClick={handleClick}
        tabIndex={disabled ? -1 : undefined}
        {...mergeSafeAriaProps(navigationProps, ariaProps)}
        {...props}
      >
        {children}
      </a>
    );
  }
);

AriaNavLink.displayName = "AriaNavLink";

/**
 * Breadcrumb Navigation - Specialized breadcrumb component
 */
export interface AriaBreadcrumbProps extends React.HTMLAttributes<HTMLElement> {
  /** Separator between breadcrumb items */
  separator?: React.ReactNode;
  /** Custom ARIA props */
  ariaProps?: Partial<AriaProps>;
}

export const AriaBreadcrumb = React.forwardRef<HTMLElement, AriaBreadcrumbProps>(
  ({ 
    className, 
    separator = "/",
    ariaProps,
    children,
    ...props 
  }, ref) => {
    const childrenArray = React.Children.toArray(children);

    return (
      <nav
        ref={ref}
        className={cn("flex items-center space-x-1 text-sm", className)}
        aria-label="Breadcrumb navigation"
        {...mergeSafeAriaProps(ariaProps)}
        {...props}
      >
        <ol className="flex items-center space-x-1" role={ARIA_ROLES.LIST}>
          {childrenArray.map((child, index) => (
            <React.Fragment key={index}>
              <li role={ARIA_ROLES.LISTITEM}>
                {child}
              </li>
              {index < childrenArray.length - 1 && (
                <li 
                  role="separator" 
                  aria-hidden="true"
                  className="text-muted-foreground"
                >
                  {separator}
                </li>
              )}
            </React.Fragment>
          ))}
        </ol>
      </nav>
    );
  }
);

AriaBreadcrumb.displayName = "AriaBreadcrumb";

/**
 * Breadcrumb Item - Individual breadcrumb item
 */
export interface AriaBreadcrumbItemProps extends React.HTMLAttributes<HTMLSpanElement> {
  /** Whether this is the current page */
  current?: boolean;
  /** Link href if this item is a link */
  href?: string;
  /** Custom ARIA props */
  ariaProps?: Partial<AriaProps>;
}

export const AriaBreadcrumbItem = React.forwardRef<HTMLSpanElement, AriaBreadcrumbItemProps>(
  ({ 
    className, 
    current = false,
    href,
    ariaProps,
    children,
    ...props 
  }, ref) => {
    const navigationProps = createNavigationAria(current ? 'page' : undefined);

    if (href && !current) {
      return (
        <a
          href={href}
          className={cn(
            "text-muted-foreground hover:text-foreground transition-colors",
            "focus:outline-none focus:ring-2 focus:ring-ring focus:ring-offset-1 rounded",
            className
          )}
            {...mergeSafeAriaProps(navigationProps, ariaProps)}
        >
          {children}
        </a>
      );
    }

    return (
      <span
        ref={ref}
        className={cn(
          current ? "text-foreground font-medium" : "text-muted-foreground",
          className
        )}
        {...mergeSafeAriaProps(navigationProps, ariaProps)}
        {...props}
      >
        {children}
      </span>
    );
  }
);

AriaBreadcrumbItem.displayName = "AriaBreadcrumbItem";

/**
 * Tab Navigation - Accessible tab interface
 */
export interface AriaTabListProps extends React.HTMLAttributes<HTMLDivElement> {
  /** Orientation of the tab list */
  orientation?: 'horizontal' | 'vertical';
  /** Whether tabs can be activated automatically on focus */
  activationMode?: 'automatic' | 'manual';
  /** Custom ARIA props */
  ariaProps?: Partial<AriaProps>;
}

export const AriaTabList = React.forwardRef<HTMLDivElement, AriaTabListProps>(
  ({ 
    className, 
    orientation = 'horizontal',
    activationMode = 'automatic',
    ariaProps,
    children,
    ...props 
  }, ref) => {
    return (
      <div
        ref={ref}
        className={cn(
          "flex border-b",
          orientation === 'horizontal' ? "flex-row" : "flex-col",
          className
        )}
        role={ARIA_ROLES.TABLIST}
        aria-orientation={orientation}
        data-activation-mode={activationMode}
        {...mergeSafeAriaProps(ariaProps)}
        {...props}
      >
        {children}
      </div>
    );
  }
);

AriaTabList.displayName = "AriaTabList";

/**
 * Tab - Individual tab button
 */
export interface AriaTabProps extends React.ButtonHTMLAttributes<HTMLButtonElement> {
  /** Whether this tab is selected */
  selected?: boolean;
  /** ID of the associated tab panel */
  controls?: string;
  /** Custom ARIA props */
  ariaProps?: Partial<AriaProps>;
}

export const AriaTab = React.forwardRef<HTMLButtonElement, AriaTabProps>(
  ({ 
    className, 
    selected = false,
    controls,
    ariaProps,
    children,
    ...props 
  }, ref) => {
    const tabProps = {
      'aria-selected': selected,
      'aria-controls': controls,
    };

    return (
      <Button
        ref={ref}
        className={cn(
          "inline-flex items-center justify-center px-4 py-2 text-sm font-medium",
          "border-b-2 transition-colors",
          "focus:outline-none focus:ring-2 focus:ring-ring focus:ring-offset-2",
          selected 
            ? "border-primary text-primary" 
            : "border-transparent text-muted-foreground hover:text-foreground hover:border-border",
          className
        )}
        role={ARIA_ROLES.TAB}
        tabIndex={selected ? 0 : -1}
        {...mergeSafeAriaProps(tabProps, ariaProps)}
        {...props}
      >
        {children}
      </Button>
    );
  }
);

AriaTab.displayName = "AriaTab";

/**
 * Tab Panel - Content panel for tabs
 */
export interface AriaTabPanelProps extends React.HTMLAttributes<HTMLDivElement> {
  /** ID of the tab that controls this panel */
  labelledBy?: string;
  /** Whether this panel is currently active */
  active?: boolean;
  /** Custom ARIA props */
  ariaProps?: Partial<AriaProps>;
}

export const AriaTabPanel = React.forwardRef<HTMLDivElement, AriaTabPanelProps>(
  ({ 
    className, 
    labelledBy,
    active = true,
    ariaProps,
    children,
    ...props 
  }, ref) => {
    const panelProps = createAriaLabel(undefined, labelledBy);

    return (
      <div
        ref={ref}
        className={cn(
          "mt-4 focus:outline-none",
          !active && "hidden",
          className
        )}
        role={ARIA_ROLES.TABPANEL}
        tabIndex={0}
        {...mergeSafeAriaProps(panelProps, ariaProps)}
        {...props}
      >
        {children}
      </div>
    );
  }
);

AriaTabPanel.displayName = "AriaTabPanel";<|MERGE_RESOLUTION|>--- conflicted
+++ resolved
@@ -18,13 +18,8 @@
   ...props: Array<Partial<AriaProps> | undefined>
 ) => {
   const merged = mergeAriaProps(...props);
-<<<<<<< HEAD
-  const { 'aria-relevant': ariaRelevant, ...safeProps } = merged;
-  void ariaRelevant;
-=======
   const safeProps = { ...merged };
   delete safeProps['aria-relevant'];
->>>>>>> 6e6ebb44
   return safeProps;
 };
 
