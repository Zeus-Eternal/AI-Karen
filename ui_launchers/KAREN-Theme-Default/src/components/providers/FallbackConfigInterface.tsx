// ui_launchers/KAREN-Theme-Default/src/components/providers/FallbackConfigInterface.tsx
<<<<<<< HEAD
import React, { useState, useEffect, useCallback } from 'react';
=======
import React, { useCallback, useEffect, useMemo, useState } from 'react';
>>>>>>> 3b308d62
import { Card, CardContent, CardDescription, CardHeader, CardTitle } from '@/components/ui/card';
import { Button } from '@/components/ui/button';
import { Badge } from '@/components/ui/badge';
import { Input } from '@/components/ui/input';
import { Label } from '@/components/ui/label';
import { Dialog, DialogContent, DialogDescription, DialogHeader, DialogTitle, DialogTrigger } from '@/components/ui/dialog';
import { useToast } from '@/hooks/use-toast';
import { ErrorBoundary } from '@/components/error-handling/ErrorBoundary';
import { enhancedApiClient } from '@/lib/enhanced-api-client';
import {
  Shield,
  Plus,
  Trash2,
  ArrowUp,
  ArrowDown,
  Activity,
  CheckCircle,
  AlertTriangle,
  Settings,
  Clock,
} from 'lucide-react';
import type {
  FallbackAnalytics,
  FallbackChain,
  FallbackConfig,
  FallbackEvent,
  FallbackProvider,
} from '@/types/providers';

/**
 * Fallback Configuration Interface
 * Configure provider and model fallback chains with health checks and recovery
 */

export interface FallbackConfigInterfaceProps {
  className?: string;
}

export interface TestResult {
  chainId: string;
  success: boolean;
  failoverTime: number;
  recoveryTime: number;
  details: string;
}

const createEmptyChain = (): FallbackChain => ({
  id: '',
  name: '',
  priority: 1,
  providers: [],
  conditions: [],
});

const FallbackConfigInterface: React.FC<FallbackConfigInterfaceProps> = ({ className }) => {
  const { toast } = useToast();
  const [configs, setConfigs] = useState<FallbackConfig[]>([]);
  const [selectedConfig, setSelectedConfig] = useState<FallbackConfig | null>(null);
  const [analytics, setAnalytics] = useState<FallbackAnalytics | null>(null);
  const [recentEvents, setRecentEvents] = useState<FallbackEvent[]>([]);
  const [testResults, setTestResults] = useState<TestResult[]>([]);
  const [loading, setLoading] = useState(true);
  const [testing, setTesting] = useState<Set<string>>(new Set());
  const [showConfigDialog, setShowConfigDialog] = useState(false);
  const [editingChain, setEditingChain] = useState<FallbackChain | null>(null);

<<<<<<< HEAD
  // Data fetching functions
=======
  // Load data on mount
>>>>>>> 3b308d62
  const loadConfigs = useCallback(async () => {
    setLoading(true);
    try {
      const response = await enhancedApiClient.get<
        FallbackConfig[] | { configs?: FallbackConfig[] }
      >('/api/fallback/configs', {
        headers: { 'Cache-Control': 'no-cache' },
      });
      const payload = response.data;
      const configList = Array.isArray(payload) ? payload : payload?.configs ?? [];
      setConfigs(configList);
      setSelectedConfig(prev => {
        if (!prev) {
          return configList[0] ?? null;
        }
        const matchingConfig = configList.find(config => config.id === prev.id);
        return matchingConfig ?? (configList[0] ?? null);
      });
    } catch (error) {
      console.error('Failed to load fallback configurations:', error);
      toast({
        title: 'Error',
        description:
          error instanceof Error
            ? error.message
            : 'Failed to load fallback configurations',
        variant: 'destructive',
      });
    } finally {
      setLoading(false);
    }
  }, [toast]);

  const loadAnalytics = useCallback(async () => {
    try {
      const response = await enhancedApiClient.get<
        FallbackAnalytics | { analytics?: FallbackAnalytics }
      >('/api/fallback/analytics', {
        headers: { 'Cache-Control': 'no-cache' },
      });
      const payload = response.data;
      if (payload && typeof payload === 'object' && 'totalFailovers' in payload) {
        setAnalytics(payload as FallbackAnalytics);
      } else if (payload && typeof payload === 'object' && 'analytics' in payload) {
        const analyticsValue = (payload as { analytics?: FallbackAnalytics }).analytics ?? null;
        setAnalytics(analyticsValue ?? null);
      } else {
        setAnalytics(null);
      }
    } catch (error) {
      console.error('Failed to load fallback analytics:', error);
      setAnalytics(null);
    }
  }, []);

  const loadRecentEvents = useCallback(async () => {
    try {
      const response = await enhancedApiClient.get<
        FallbackEvent[] | { events?: FallbackEvent[] }
      >('/api/fallback/events?limit=20', {
        headers: { 'Cache-Control': 'no-cache' },
      });
      const payload = response.data;
      const events = Array.isArray(payload)
        ? payload
        : payload && typeof payload === 'object' && 'events' in payload
          ? (payload as { events?: FallbackEvent[] }).events ?? []
          : [];
      setRecentEvents(events);
    } catch (error) {
      console.error('Failed to load fallback events:', error);
      setRecentEvents([]);
    }
  }, []);

<<<<<<< HEAD
  // Load data on mount
=======
>>>>>>> 3b308d62
  useEffect(() => {
    loadConfigs();
    loadAnalytics();
    loadRecentEvents();
  }, [loadConfigs, loadAnalytics, loadRecentEvents]);

  // Save and delete config
  const saveConfig = async (config: FallbackConfig) => {
    try {
      const endpoint = config.id ? `/api/fallback/configs/${config.id}` : '/api/fallback/configs';
      const response = config.id
        ? await enhancedApiClient.put<FallbackConfig>(endpoint, config)
        : await enhancedApiClient.post<FallbackConfig>(endpoint, config);
      const savedConfig = response.data;
      if (!savedConfig) {
        throw new Error('Fallback configuration response was empty');
      }
      if (config.id) {
        setConfigs(prev => prev.map(c => (c.id === config.id ? savedConfig : c)));
      } else {
        setConfigs(prev => [...prev, savedConfig]);
      }
      setSelectedConfig(savedConfig);
      setShowConfigDialog(false);
      toast({
        title: 'Configuration Saved',
        description: `Fallback configuration "${config.name}" has been saved`,
      });
    } catch (error) {
      console.error('Failed to save fallback configuration:', error);
      toast({
        title: 'Save Error',
        description:
          error instanceof Error
            ? error.message
            : 'Failed to save fallback configuration',
        variant: 'destructive',
      });
    }
  };

  const deleteConfig = async (configId: string) => {
    const shouldDelete = typeof window === 'undefined'
      ? true
      : window.confirm('Are you sure you want to delete this fallback configuration?');

    if (!shouldDelete) return;
    try {
      await enhancedApiClient.delete(`/api/fallback/configs/${configId}`);
      setConfigs(prev => {
        const updated = prev.filter(c => c.id !== configId);
        if (selectedConfig?.id === configId) {
          setSelectedConfig(updated[0] ?? null);
        }
        return updated;
      });
      toast({
        title: 'Configuration Deleted',
        description: 'Fallback configuration has been deleted',
      });
    } catch (error) {
      console.error('Failed to delete fallback configuration:', error);
      toast({
        title: 'Delete Error',
        description:
          error instanceof Error
            ? error.message
            : 'Failed to delete configuration',
        variant: 'destructive',
      });
    }
  };

  // Test fallback
  const testFallback = async (chainId: string) => {
    setTesting(prev => new Set([...prev, chainId]));
    try {
      const response = await enhancedApiClient.post<TestResult>(
        '/api/fallback/test',
        { chainId },
        { timeout: 30000 }
      );
      const result = response.data;
      if (result) {
        setTestResults(prev => [...prev.filter(r => r.chainId !== chainId), result]);
      }
      toast({
        title: 'Test Complete',
        description:
          result?.success ? 'Fallback test successful' : 'Fallback test failed',
        variant: result?.success ? 'default' : 'destructive',
      });
    } catch (error) {
      console.error('Failed to execute fallback test:', error);
      toast({
        title: 'Test Error',
        description:
          error instanceof Error
            ? error.message
            : 'Failed to test fallback configuration',
        variant: 'destructive',
      });
    } finally {
      setTesting(prev => {
        const newSet = new Set(prev);
        newSet.delete(chainId);
        return newSet;
      });
    }
  };

  // Toggle config enabled state
  const toggleConfig = async (configId: string, enabled: boolean) => {
    try {
      await enhancedApiClient.post(`/api/fallback/configs/${configId}/toggle`, { enabled });
      setConfigs(prev => prev.map(c => (c.id === configId ? { ...c, enabled } : c)));
      if (selectedConfig?.id === configId) {
        setSelectedConfig(prev => prev ? { ...prev, enabled } : null);
      }
      toast({
        title: enabled ? 'Configuration Enabled' : 'Configuration Disabled',
        description: `Fallback configuration has been ${enabled ? 'enabled' : 'disabled'}`,
      });
    } catch (error) {
      console.error('Failed to toggle fallback configuration state:', error);
      toast({
        title: 'Toggle Error',
        description:
          error instanceof Error
            ? error.message
            : 'Failed to toggle configuration',
        variant: 'destructive',
      });
    }
  };

  // UI helpers
  const getEventIcon = (type: string) => {
    switch (type) {
      case 'failover':
        return <AlertTriangle className="w-4 h-4 text-yellow-600 " />;
      case 'recovery':
        return <CheckCircle className="w-4 h-4 text-green-600 " />;
      case 'health_check':
        return <Activity className="w-4 h-4 text-blue-600 " />;
      default:
        return <Settings className="w-4 h-4 text-gray-600 " />;
    }
  };

  const getHealthStatus = (chain: FallbackChain) => {
    const healthyProviders = chain.providers.filter(p => p.healthThreshold > 0.8).length;
    const totalProviders = chain.providers.length;
    if (healthyProviders === totalProviders) return 'healthy';
    if (healthyProviders > totalProviders / 2) return 'degraded';
    return 'unhealthy';
  };

  // Configuration dialog component
  const ChainConfigDialog: React.FC<{
    chain?: FallbackChain;
    onSave: (chain: FallbackChain) => void
  }> = ({ chain, onSave }) => {
    const [formData, setFormData] = useState<FallbackChain>(
      chain || createEmptyChain(),
    );

    useEffect(() => {
<<<<<<< HEAD
      setFormData(chain || createEmptyChain());
=======
      setFormData(chain || { id: '', name: '', priority: 1, providers: [], conditions: [] });
>>>>>>> 3b308d62
    }, [chain]);

    const addProvider = () => {
      setFormData(prev => ({
        ...prev,
        providers: [...prev.providers, {
          providerId: '',
          modelId: '',
          weight: 1.0,
          maxRetries: 3,
          timeout: 30000,
          healthThreshold: 0.8
        }]
      }));
    };

    const removeProvider = (index: number) => {
      setFormData(prev => ({
        ...prev,
        providers: prev.providers.filter((_, i) => i !== index)
      }));
    };

    const updateProvider = (index: number, updates: Partial<FallbackProvider>) => {
      setFormData(prev => ({
        ...prev,
        providers: prev.providers.map((p, i) => i === index ? { ...p, ...updates } : p)
      }));
    };

    return (
      <ErrorBoundary fallback={({ error }) => <div>Something went wrong in FallbackConfigInterface: {error?.message}</div>}>
        <DialogContent className="max-w-2xl max-h-[80vh] overflow-y-auto ">
          <DialogHeader>
            <DialogTitle>{chain ? 'Edit Fallback Chain' : 'Create Fallback Chain'}</DialogTitle>
            <DialogDescription>Define provider and model settings for this fallback chain</DialogDescription>
          </DialogHeader>

          <div className="space-y-6">
            {/* Chain details */}
            <div className="grid grid-cols-2 gap-4">
              <div>
                <Label htmlFor="name">Chain Name</Label>
                <Input
                  id="name"
                  value={formData.name}
                  onChange={(e) => setFormData(prev => ({ ...prev, name: e.target.value }))}
                  placeholder="Chain Name"
                />
              </div>
              <div>
                <Label htmlFor="priority">Priority</Label>
                <Input
                  id="priority"
                  type="number"
                  value={formData.priority}
                  onChange={(e) => setFormData(prev => ({ ...prev, priority: Number(e.target.value) }))}
                  min="1"
                  max="10"
                />
              </div>
            </div>

            {/* Providers */}
            <div>
              <div className="flex items-center justify-between mb-3">
                <Label>Providers (in fallback order)</Label>
                <Button size="sm" onClick={addProvider}>
                  <Plus className="w-4 h-4 mr-2 " />
                  Add Provider
                </Button>
              </div>
              <div className="space-y-3">
                {formData.providers.map((provider, index) => (
                  <div key={index} className="p-3 border rounded-lg sm:p-4 md:p-6">
                    <div className="flex items-center justify-between mb-3">
                      <div className="flex items-center gap-2">
                        <Badge variant="outline">#{index + 1}</Badge>
                        <span className="text-sm font-medium">{`Provider ${index + 1}`}</span>
                      </div>
                      <div className="flex items-center gap-2">
                        {index > 0 && (
                          <Button
                            size="sm"
                            variant="ghost"
                            onClick={() => {
                              const newProviders = [...formData.providers];
                              [newProviders[index], newProviders[index - 1]] = [newProviders[index - 1], newProviders[index]];
                              setFormData(prev => ({ ...prev, providers: newProviders }));
                            }}
                          >
                            <ArrowUp className="w-3 h-3" />
                          </Button>
                        )}
                        {index < formData.providers.length - 1 && (
                          <Button
                            size="sm"
                            variant="ghost"
                            onClick={() => {
                              const newProviders = [...formData.providers];
                              [newProviders[index], newProviders[index + 1]] = [newProviders[index + 1], newProviders[index]];
                              setFormData(prev => ({ ...prev, providers: newProviders }));
                            }}
                          >
                            <ArrowDown className="w-3 h-3" />
                          </Button>
                        )}
                        <Button
                          size="sm"
                          variant="ghost"
                          onClick={() => removeProvider(index)}
                        >
                          <Trash2 className="w-3 h-3 " />
                        </Button>
                      </div>
                    </div>

                    {/* Provider Settings */}
                    <div className="grid grid-cols-2 gap-3">
                      <div>
                        <Label>Provider ID</Label>
                        <Input
                          value={provider.providerId}
                          onChange={(e) => updateProvider(index, { providerId: e.target.value })}
                          placeholder="Provider ID"
                        />
                      </div>
                      <div>
                        <Label>Model ID (optional)</Label>
                        <Input
                          value={provider.modelId || ''}
                          onChange={(e) => updateProvider(index, { modelId: e.target.value })}
                          placeholder="Model ID"
                        />
                      </div>
                      <div>
                        <Label>Weight</Label>
                        <Input
                          type="number"
                          value={provider.weight}
                          onChange={(e) => updateProvider(index, { weight: Number(e.target.value) })}
                          min="0"
                          max="1"
                          step="0.1"
                        />
                      </div>
                      <div>
                        <Label>Max Retries</Label>
                        <Input
                          type="number"
                          value={provider.maxRetries}
                          onChange={(e) => updateProvider(index, { maxRetries: Number(e.target.value) })}
                          min="0"
                          max="10"
                        />
                      </div>
                      <div>
                        <Label>Timeout (ms)</Label>
                        <Input
                          type="number"
                          value={provider.timeout}
                          onChange={(e) => updateProvider(index, { timeout: Number(e.target.value) })}
                          min="1000"
                          max="300000"
                          step="1000"
                        />
                      </div>
                      <div>
                        <Label>Health Threshold</Label>
                        <Input
                          type="number"
                          value={provider.healthThreshold}
                          onChange={(e) => updateProvider(index, { healthThreshold: Number(e.target.value) })}
                          min="0"
                          max="1"
                          step="0.1"
                        />
                      </div>
                    </div>
                  </div>
                ))}
                {formData.providers.length === 0 && (
                  <div className="text-center py-6 text-gray-500">
                    <Shield className="w-8 h-8 mx-auto mb-2 opacity-50 " />
                    <div>No providers configured</div>
                    <div className="text-xs sm:text-sm md:text-base">Add providers to create a fallback chain</div>
                  </div>
                )}
              </div>
            </div>

            {/* Action buttons */}
            <div className="flex justify-end gap-2">
              <Button variant="outline" onClick={() => setShowConfigDialog(false)}>
                Cancel
              </Button>
              <Button
                onClick={() => onSave(formData)}
                disabled={!formData.name || formData.providers.length === 0}
              >
                Save
              </Button>
            </div>
          </div>
        </DialogContent>
      </ErrorBoundary>
    );
  };

  // If loading, show a loading state
  const sortedConfigs = useMemo(
    () =>
      [...configs].sort((a, b) => (a.name ?? '').localeCompare(b.name ?? '')),
    [configs],
  );

  const selectedConfigChains = selectedConfig?.chains ?? [];

  const handleSelectConfig = useCallback(
    (config: FallbackConfig) => {
      setSelectedConfig(config);
      setEditingChain(null);
    },
    [],
  );

  const handleEditChain = (chain: FallbackChain) => {
    setEditingChain(chain);
    setShowConfigDialog(true);
  };

  const handleDeleteChain = async (chainId: string) => {
    if (!selectedConfig) return;
    const updatedConfig = {
      ...selectedConfig,
      chains: selectedConfig.chains.filter(chain => chain.id !== chainId),
    };
    await saveConfig(updatedConfig);
  };

  if (loading) {
    return (
      <Card className={className}>
        <CardContent className="flex items-center justify-center p-8 sm:p-4 md:p-6">
          <div className="text-center space-y-2">
            <Shield className="w-8 h-8 animate-pulse mx-auto text-blue-500 " />
            <div>Loading fallback configurations...</div>
          </div>
        </CardContent>
      </Card>
    );
  }

  return (
    <div className={className ? `space-y-6 ${className}` : 'space-y-6'}>
      {/* Header */}
      <Card>
        <CardHeader>
          <div className="flex flex-col gap-3 md:flex-row md:items-center md:justify-between">
            <div>
              <CardTitle className="flex items-center gap-2">
                <Shield className="w-5 h-5 " />
                Fallback & Failover Management
              </CardTitle>
              <CardDescription>
<<<<<<< HEAD
                Configure provider failover chains, monitor reliability, and validate automated recovery paths.
=======
                Manage fallback chains, review provider health, and monitor failover events
>>>>>>> 3b308d62
              </CardDescription>
            </div>
            <div className="flex items-center gap-2">
              <Dialog
                open={showConfigDialog}
                onOpenChange={(open) => {
                  setShowConfigDialog(open);
                  if (!open) {
                    setEditingChain(null);
                  }
                }}
              >
                <DialogTrigger asChild>
                  <Button
                    aria-label="Add new fallback chain"
                    onClick={(event) => {
                      if (!selectedConfig) {
                        event.preventDefault();
                        toast({
                          title: 'Select a configuration first',
                          description: 'Choose a fallback configuration before adding a new chain.',
                          variant: 'destructive',
                        });
                        return;
                      }
                      setEditingChain(null);
                    }}
                  >
                    <Plus className="w-4 h-4 mr-2 " />
                    New Chain
                  </Button>
                </DialogTrigger>
                <ChainConfigDialog
                  chain={editingChain ?? undefined}
                  onSave={(chain) => {
<<<<<<< HEAD
                    if (!selectedConfig) {
                      toast({
                        title: 'No configuration selected',
                        description: 'Please select a fallback configuration before saving a chain.',
                        variant: 'destructive',
                      });
                      return;
                    }

                    const updatedChain = editingChain
                      ? { ...chain, id: editingChain.id }
                      : { ...chain, id: chain.id || `chain-${Date.now()}` };

                    const updatedConfig = {
                      ...selectedConfig,
                      chains: editingChain
                        ? selectedConfig.chains.map(c => (c.id === editingChain.id ? updatedChain : c))
                        : [...selectedConfig.chains, updatedChain],
=======
                    if (selectedConfig) {
                      const updatedConfig = {
                        ...selectedConfig,
                        chains: editingChain
                          ? selectedConfig.chains.map(c => (c.id === editingChain.id ? { ...c, ...chain } : c))
                        : [...selectedConfig.chains, { ...chain, id: `chain-${Date.now()}` }],
>>>>>>> 3b308d62
                    };

                    saveConfig(updatedConfig);
<<<<<<< HEAD
                    setEditingChain(null);
=======
                  }
                  setEditingChain(null);
>>>>>>> 3b308d62
                  }}
                />
              </Dialog>
            </div>
          </div>
        </CardHeader>
      </Card>

      {/* Analytics Overview */}
      {analytics && (
        <div className="grid gap-4 md:grid-cols-2 lg:grid-cols-4">
          <Card>
            <CardContent className="p-4 sm:p-4 md:p-6">
              <div className="flex items-center justify-between">
                <div>
                  <p className="text-sm font-medium text-gray-600 md:text-base lg:text-lg">Total Failovers</p>
                  <p className="text-2xl font-bold">{analytics.totalFailovers}</p>
                </div>
                <AlertTriangle className="w-8 h-8 text-yellow-500 " />
              </div>
            </CardContent>
          </Card>
          <Card>
            <CardContent className="p-4 sm:p-4 md:p-6">
              <div className="flex items-center justify-between">
                <div>
                  <p className="text-sm font-medium text-gray-600 md:text-base lg:text-lg">Success Rate</p>
                  <p className="text-2xl font-bold">{(analytics.successRate * 100).toFixed(1)}%</p>
                </div>
                <CheckCircle className="w-8 h-8 text-green-500 " />
              </div>
            </CardContent>
          </Card>
          <Card>
            <CardContent className="p-4 sm:p-4 md:p-6">
              <div className="flex items-center justify-between">
                <div>
                  <p className="text-sm font-medium text-gray-600 md:text-base lg:text-lg">Avg Recovery</p>
                  <p className="text-2xl font-bold">{analytics.averageRecoveryTime.toFixed(0)}ms</p>
                </div>
                <Clock className="w-8 h-8 text-blue-500 " />
              </div>
            </CardContent>
          </Card>
          <Card>
            <CardContent className="p-4 sm:p-4 md:p-6">
              <div className="flex items-center justify-between">
                <div>
                  <p className="text-sm font-medium text-gray-600 md:text-base lg:text-lg">Requests Saved</p>
                  <p className="text-2xl font-bold">{analytics.impactMetrics.requestsAffected}</p>
                </div>
                <Shield className="w-8 h-8 text-purple-500 " />
              </div>
            </CardContent>
          </Card>
        </div>
      )}

<<<<<<< HEAD
      {/* Config list */}
      <Card>
        <CardHeader>
          <CardTitle>Fallback Configurations</CardTitle>
          <CardDescription>Review configuration status and toggle availability for each fallback chain group.</CardDescription>
        </CardHeader>
        <CardContent className="space-y-4">
          {configs.length === 0 ? (
            <div className="rounded-md border border-dashed p-6 text-center text-sm text-muted-foreground">
              No fallback configurations are available yet. Configure provider failover policies in the backend to manage them here.
            </div>
          ) : (
            configs.map(config => {
              const isSelected = selectedConfig?.id === config.id;
              return (
                <div
                  key={config.id}
                  className={`rounded-lg border p-4 transition-colors ${isSelected ? 'border-primary shadow-sm' : 'border-border'}`}
                >
                  <div className="flex flex-wrap items-center justify-between gap-3">
                    <div>
                      <h3 className="text-base font-semibold">{config.name}</h3>
                      <p className="text-xs text-muted-foreground sm:text-sm">
                        {config.enabled ? 'Enabled' : 'Disabled'} • {config.chains.length} chains • {config.healthChecks.length} health checks • {config.failoverRules.length} rules
                      </p>
                    </div>
                    <div className="flex flex-wrap items-center gap-2">
                      <Badge variant={config.enabled ? 'default' : 'outline'}>
                        {config.enabled ? 'Active' : 'Disabled'}
                      </Badge>
                      <Button size="sm" variant="outline" onClick={() => setSelectedConfig(config)}>
                        View Details
                      </Button>
                      <Button size="sm" variant="outline" onClick={() => toggleConfig(config.id, !config.enabled)}>
                        {config.enabled ? 'Disable' : 'Enable'}
                      </Button>
                      <Button size="sm" variant="destructive" onClick={() => deleteConfig(config.id)}>
                        <Trash2 className="mr-1 h-3 w-3" /> Delete
                      </Button>
                    </div>
                  </div>
                </div>
              );
            })
          )}
        </CardContent>
      </Card>

      {/* Selected config details */}
      {selectedConfig && (
        <Card>
          <CardHeader>
            <CardTitle>{selectedConfig.name} Chains</CardTitle>
            <CardDescription>Inspect provider ordering, run targeted failover tests, and adjust chain definitions.</CardDescription>
          </CardHeader>
          <CardContent className="space-y-4">
            {selectedConfig.chains.length === 0 ? (
              <div className="rounded-md border border-dashed p-6 text-center text-sm text-muted-foreground">
                This configuration has no fallback chains yet. Use "New Chain" to add providers and priorities.
              </div>
            ) : (
              selectedConfig.chains.map(chain => {
                const result = testResults.find(r => r.chainId === chain.id);
                return (
                  <div key={chain.id} className="space-y-3 rounded-lg border p-4">
                    <div className="flex flex-wrap items-center justify-between gap-3">
                      <div>
                        <h3 className="text-base font-semibold">{chain.name}</h3>
                        <p className="text-xs text-muted-foreground sm:text-sm">
                          Priority {chain.priority} • {chain.providers.length} providers • Status: {getHealthStatus(chain)}
                        </p>
                      </div>
                      <div className="flex flex-wrap items-center gap-2">
                        <Button
                          size="sm"
                          variant="outline"
                          onClick={() => {
                            setEditingChain(chain);
                            setShowConfigDialog(true);
                          }}
                        >
                          Edit Chain
                        </Button>
                        <Button
                          size="sm"
                          onClick={() => testFallback(chain.id)}
                          disabled={testing.has(chain.id)}
                        >
                          {testing.has(chain.id) ? 'Testing...' : 'Run Test'}
                        </Button>
                      </div>
                    </div>
                    {result && (
                      <div
                        className={`rounded-md border p-3 text-xs sm:text-sm ${result.success ? 'border-green-300 bg-green-50 text-green-700' : 'border-red-300 bg-red-50 text-red-700'}`}
                      >
                        <div className="flex items-center justify-between">
                          <span className="font-medium">Last test result</span>
                          <span>{result.success ? 'Success' : 'Failure'}</span>
                        </div>
                        <div className="mt-1 text-muted-foreground">
                          {result.details}
                        </div>
                        <div className="mt-1 text-muted-foreground">
                          Failover: {result.failoverTime}ms • Recovery: {result.recoveryTime}ms
                        </div>
                      </div>
                    )}
                    <div className="grid gap-2 sm:grid-cols-2 lg:grid-cols-3">
                      {chain.providers.map((provider, index) => (
                        <div key={`${provider.providerId}-${index}`} className="rounded-md border p-3 text-xs sm:text-sm">
                          <div className="font-medium">{provider.providerId}</div>
                          {provider.modelId && (
                            <div className="text-muted-foreground">Model: {provider.modelId}</div>
                          )}
                          <div className="text-muted-foreground">Weight: {provider.weight}</div>
                          <div className="text-muted-foreground">Max retries: {provider.maxRetries}</div>
                          <div className="text-muted-foreground">Timeout: {provider.timeout}ms</div>
                          <div className="text-muted-foreground">Health threshold: {provider.healthThreshold}</div>
                        </div>
                      ))}
                    </div>
                  </div>
                );
              })
            )}
          </CardContent>
        </Card>
      )}

      {/* Recent events */}
      <Card>
        <CardHeader>
          <CardTitle>Recent Failover Activity</CardTitle>
          <CardDescription>Latest alerts and recovery events from the fallback service.</CardDescription>
        </CardHeader>
        <CardContent className="space-y-3">
          {recentEvents.length === 0 ? (
            <div className="rounded-md border border-dashed p-6 text-center text-sm text-muted-foreground">
              No recent failover events detected.
            </div>
          ) : (
            recentEvents.map(event => (
              <div
                key={event.id}
                className="flex flex-col gap-2 rounded-lg border p-3 sm:flex-row sm:items-center sm:justify-between"
              >
                <div className="flex items-start gap-2">
                  {getEventIcon(event.type)}
                  <div>
                    <div className="text-sm font-medium capitalize">{event.type.replace('_', ' ')}</div>
                    <div className="text-xs text-muted-foreground">
                      {new Date(event.timestamp).toLocaleString()}
                    </div>
                    <div className="mt-1 text-xs text-muted-foreground">{event.reason}</div>
                  </div>
                </div>
                <div className="text-xs text-muted-foreground sm:text-right">
                  <div>Provider: {event.providerId}</div>
                  <div>Duration: {event.duration}ms</div>
                  <div>Status: {event.resolved ? 'Resolved' : 'Ongoing'}</div>
                  <div className="mt-1">Impact: {event.impact}</div>
                </div>
              </div>
            ))
          )}
        </CardContent>
      </Card>
=======
      <div className="grid gap-6 lg:grid-cols-[320px_1fr] xl:grid-cols-[360px_1fr]">
        <Card>
          <CardHeader>
            <CardTitle>Configurations</CardTitle>
            <CardDescription>Choose a fallback configuration to inspect</CardDescription>
          </CardHeader>
          <CardContent className="space-y-3">
            {sortedConfigs.length === 0 && (
              <div className="text-sm text-gray-500">No fallback configurations available.</div>
            )}
            {sortedConfigs.map(config => (
              <div
                key={config.id}
                className={`rounded-lg border p-3 transition hover:border-blue-500 ${
                  selectedConfig?.id === config.id ? 'border-blue-500 bg-blue-50/40' : 'border-gray-200'
                }`}
              >
                <div className="flex items-start justify-between gap-3">
                  <div className="space-y-1">
                    <button
                      type="button"
                      onClick={() => handleSelectConfig(config)}
                      className="text-left"
                    >
                      <p className="font-medium leading-none">{config.name}</p>
                      <p className="text-xs text-gray-500">{config.description ?? 'No description provided'}</p>
                    </button>
                    <div className="flex flex-wrap items-center gap-2 text-xs text-gray-500">
                      <span>{config.enabled ? 'Enabled' : 'Disabled'}</span>
                      <span>&bull;</span>
                      <span>{config.chains.length} chains</span>
                    </div>
                  </div>
                  <div className="flex flex-col items-end gap-2">
                    <Button
                      size="sm"
                      variant="ghost"
                      onClick={() => toggleConfig(config.id, !config.enabled)}
                    >
                      {config.enabled ? 'Disable' : 'Enable'}
                    </Button>
                    <Button
                      size="sm"
                      variant="destructive"
                      onClick={() => deleteConfig(config.id)}
                    >
                      Delete
                    </Button>
                  </div>
                </div>
              </div>
            ))}
          </CardContent>
        </Card>

        <div className="space-y-6">
          <Card>
            <CardHeader>
              <CardTitle>{selectedConfig ? selectedConfig.name : 'Select a configuration'}</CardTitle>
              {selectedConfig && (
                <CardDescription>
                  Configure chains, run manual tests, and monitor provider readiness
                </CardDescription>
              )}
            </CardHeader>
            <CardContent className="space-y-4">
              {!selectedConfig && (
                <div className="text-sm text-gray-500">
                  Choose a configuration from the list to view its details.
                </div>
              )}

              {selectedConfig && (
                <div className="space-y-4">
                  <div className="flex items-center justify-between">
                    <div className="text-sm text-gray-600">
                      {selectedConfig.description || 'No description provided'}
                    </div>
                    <Button size="sm" onClick={() => loadConfigs()}>
                      Refresh
                    </Button>
                  </div>
                  <div className="space-y-3">
                    {selectedConfigChains.map(chain => (
                      <div key={chain.id} className="rounded-lg border border-gray-200 p-4">
                        <div className="flex flex-col gap-4 lg:flex-row lg:items-start lg:justify-between">
                          <div className="space-y-2">
                            <div className="flex items-center gap-2">
                              <Badge variant="outline">Priority {chain.priority}</Badge>
                              <p className="text-lg font-semibold">{chain.name}</p>
                            </div>
                            <div className="flex flex-wrap items-center gap-2 text-xs text-gray-500">
                              <span className="flex items-center gap-1">
                                <Activity className="h-3 w-3" />
                                {getHealthStatus(chain)}
                              </span>
                              <span>&bull;</span>
                              <span>{chain.providers.length} providers</span>
                              <span>&bull;</span>
                              <span>{chain.conditions.length} conditions</span>
                            </div>
                          </div>
                          <div className="flex flex-wrap items-center gap-2">
                            <Button
                              size="sm"
                              variant="outline"
                              onClick={() => handleEditChain(chain)}
                            >
                              Edit
                            </Button>
                            <Button
                              size="sm"
                              onClick={() => testFallback(chain.id)}
                              disabled={testing.has(chain.id)}
                            >
                              {testing.has(chain.id) ? 'Testing…' : 'Run Test'}
                            </Button>
                            <Button
                              size="sm"
                              variant="destructive"
                              onClick={() => handleDeleteChain(chain.id)}
                            >
                              Remove
                            </Button>
                          </div>
                        </div>

                        <div className="mt-4 space-y-3 text-sm text-gray-600">
                          {chain.providers.map((provider, index) => (
                            <div key={provider.providerId || index} className="rounded border border-dashed p-3">
                              <div className="flex flex-wrap items-center gap-3">
                                <Badge variant="secondary">Provider {index + 1}</Badge>
                                <span className="font-medium">{provider.providerId || 'Unspecified provider'}</span>
                                {provider.modelId && <span>Model: {provider.modelId}</span>}
                              </div>
                              <div className="mt-2 grid gap-2 text-xs text-gray-500 sm:grid-cols-2 md:grid-cols-3">
                                <span>Weight: {provider.weight}</span>
                                <span>Retries: {provider.maxRetries}</span>
                                <span>Timeout: {provider.timeout}ms</span>
                                <span>Health Threshold: {provider.healthThreshold}</span>
                              </div>
                            </div>
                          ))}
                        </div>
                      </div>
                    ))}
                    {selectedConfigChains.length === 0 && (
                      <div className="rounded-lg border border-dashed border-gray-300 p-6 text-center text-sm text-gray-500">
                        No chains defined yet. Create a chain to establish provider fallbacks.
                      </div>
                    )}
                  </div>
                </div>
              )}
            </CardContent>
          </Card>

          <div className="grid gap-6 lg:grid-cols-2">
            <Card>
              <CardHeader>
                <CardTitle>Recent Events</CardTitle>
                <CardDescription>Latest failovers, recoveries, and health checks</CardDescription>
              </CardHeader>
              <CardContent className="space-y-3">
                {recentEvents.length === 0 && (
                  <div className="text-sm text-gray-500">No recent events available.</div>
                )}
                {recentEvents.map(event => (
                  <div key={event.id} className="flex items-start gap-3 rounded-lg border border-gray-200 p-3">
                    <div className="mt-0.5">{getEventIcon(event.type)}</div>
                    <div className="space-y-1">
                      <p className="text-sm font-medium">{event.type.replace(/_/g, ' ')}</p>
                      <p className="text-xs text-gray-500">
                        {new Date(event.timestamp).toLocaleString()} • {event.chainName}
                      </p>
                      {event.details && <p className="text-xs text-gray-600">{event.details}</p>}
                    </div>
                  </div>
                ))}
              </CardContent>
            </Card>

            <Card>
              <CardHeader>
                <CardTitle>Test Results</CardTitle>
                <CardDescription>Track manual fallback verification</CardDescription>
              </CardHeader>
              <CardContent className="space-y-3">
                {testResults.length === 0 && (
                  <div className="text-sm text-gray-500">No tests have been executed yet.</div>
                )}
                {testResults.map(result => (
                  <div key={result.chainId} className="rounded-lg border border-gray-200 p-3">
                    <div className="flex items-center justify-between">
                      <span className="font-medium">Chain: {result.chainId}</span>
                      <Badge variant={result.success ? 'secondary' : 'destructive'}>
                        {result.success ? 'Passed' : 'Failed'}
                      </Badge>
                    </div>
                    <div className="mt-2 grid gap-2 text-xs text-gray-500 sm:grid-cols-2">
                      <span>Failover Time: {result.failoverTime}ms</span>
                      <span>Recovery Time: {result.recoveryTime}ms</span>
                    </div>
                    {result.details && (
                      <p className="mt-2 text-xs text-gray-600">{result.details}</p>
                    )}
                  </div>
                ))}
              </CardContent>
            </Card>
          </div>
        </div>
      </div>
>>>>>>> 3b308d62
    </div>
  );
};

export default FallbackConfigInterface;<|MERGE_RESOLUTION|>--- conflicted
+++ resolved
@@ -1,9 +1,5 @@
 // ui_launchers/KAREN-Theme-Default/src/components/providers/FallbackConfigInterface.tsx
-<<<<<<< HEAD
-import React, { useState, useEffect, useCallback } from 'react';
-=======
 import React, { useCallback, useEffect, useMemo, useState } from 'react';
->>>>>>> 3b308d62
 import { Card, CardContent, CardDescription, CardHeader, CardTitle } from '@/components/ui/card';
 import { Button } from '@/components/ui/button';
 import { Badge } from '@/components/ui/badge';
@@ -70,11 +66,7 @@
   const [showConfigDialog, setShowConfigDialog] = useState(false);
   const [editingChain, setEditingChain] = useState<FallbackChain | null>(null);
 
-<<<<<<< HEAD
-  // Data fetching functions
-=======
   // Load data on mount
->>>>>>> 3b308d62
   const loadConfigs = useCallback(async () => {
     setLoading(true);
     try {
@@ -150,10 +142,6 @@
     }
   }, []);
 
-<<<<<<< HEAD
-  // Load data on mount
-=======
->>>>>>> 3b308d62
   useEffect(() => {
     loadConfigs();
     loadAnalytics();
@@ -322,11 +310,7 @@
     );
 
     useEffect(() => {
-<<<<<<< HEAD
-      setFormData(chain || createEmptyChain());
-=======
       setFormData(chain || { id: '', name: '', priority: 1, providers: [], conditions: [] });
->>>>>>> 3b308d62
     }, [chain]);
 
     const addProvider = () => {
@@ -592,11 +576,7 @@
                 Fallback & Failover Management
               </CardTitle>
               <CardDescription>
-<<<<<<< HEAD
-                Configure provider failover chains, monitor reliability, and validate automated recovery paths.
-=======
                 Manage fallback chains, review provider health, and monitor failover events
->>>>>>> 3b308d62
               </CardDescription>
             </div>
             <div className="flex items-center gap-2">
@@ -632,42 +612,17 @@
                 <ChainConfigDialog
                   chain={editingChain ?? undefined}
                   onSave={(chain) => {
-<<<<<<< HEAD
-                    if (!selectedConfig) {
-                      toast({
-                        title: 'No configuration selected',
-                        description: 'Please select a fallback configuration before saving a chain.',
-                        variant: 'destructive',
-                      });
-                      return;
-                    }
-
-                    const updatedChain = editingChain
-                      ? { ...chain, id: editingChain.id }
-                      : { ...chain, id: chain.id || `chain-${Date.now()}` };
-
-                    const updatedConfig = {
-                      ...selectedConfig,
-                      chains: editingChain
-                        ? selectedConfig.chains.map(c => (c.id === editingChain.id ? updatedChain : c))
-                        : [...selectedConfig.chains, updatedChain],
-=======
                     if (selectedConfig) {
                       const updatedConfig = {
                         ...selectedConfig,
                         chains: editingChain
                           ? selectedConfig.chains.map(c => (c.id === editingChain.id ? { ...c, ...chain } : c))
                         : [...selectedConfig.chains, { ...chain, id: `chain-${Date.now()}` }],
->>>>>>> 3b308d62
                     };
 
                     saveConfig(updatedConfig);
-<<<<<<< HEAD
-                    setEditingChain(null);
-=======
                   }
                   setEditingChain(null);
->>>>>>> 3b308d62
                   }}
                 />
               </Dialog>
@@ -726,176 +681,6 @@
         </div>
       )}
 
-<<<<<<< HEAD
-      {/* Config list */}
-      <Card>
-        <CardHeader>
-          <CardTitle>Fallback Configurations</CardTitle>
-          <CardDescription>Review configuration status and toggle availability for each fallback chain group.</CardDescription>
-        </CardHeader>
-        <CardContent className="space-y-4">
-          {configs.length === 0 ? (
-            <div className="rounded-md border border-dashed p-6 text-center text-sm text-muted-foreground">
-              No fallback configurations are available yet. Configure provider failover policies in the backend to manage them here.
-            </div>
-          ) : (
-            configs.map(config => {
-              const isSelected = selectedConfig?.id === config.id;
-              return (
-                <div
-                  key={config.id}
-                  className={`rounded-lg border p-4 transition-colors ${isSelected ? 'border-primary shadow-sm' : 'border-border'}`}
-                >
-                  <div className="flex flex-wrap items-center justify-between gap-3">
-                    <div>
-                      <h3 className="text-base font-semibold">{config.name}</h3>
-                      <p className="text-xs text-muted-foreground sm:text-sm">
-                        {config.enabled ? 'Enabled' : 'Disabled'} • {config.chains.length} chains • {config.healthChecks.length} health checks • {config.failoverRules.length} rules
-                      </p>
-                    </div>
-                    <div className="flex flex-wrap items-center gap-2">
-                      <Badge variant={config.enabled ? 'default' : 'outline'}>
-                        {config.enabled ? 'Active' : 'Disabled'}
-                      </Badge>
-                      <Button size="sm" variant="outline" onClick={() => setSelectedConfig(config)}>
-                        View Details
-                      </Button>
-                      <Button size="sm" variant="outline" onClick={() => toggleConfig(config.id, !config.enabled)}>
-                        {config.enabled ? 'Disable' : 'Enable'}
-                      </Button>
-                      <Button size="sm" variant="destructive" onClick={() => deleteConfig(config.id)}>
-                        <Trash2 className="mr-1 h-3 w-3" /> Delete
-                      </Button>
-                    </div>
-                  </div>
-                </div>
-              );
-            })
-          )}
-        </CardContent>
-      </Card>
-
-      {/* Selected config details */}
-      {selectedConfig && (
-        <Card>
-          <CardHeader>
-            <CardTitle>{selectedConfig.name} Chains</CardTitle>
-            <CardDescription>Inspect provider ordering, run targeted failover tests, and adjust chain definitions.</CardDescription>
-          </CardHeader>
-          <CardContent className="space-y-4">
-            {selectedConfig.chains.length === 0 ? (
-              <div className="rounded-md border border-dashed p-6 text-center text-sm text-muted-foreground">
-                This configuration has no fallback chains yet. Use "New Chain" to add providers and priorities.
-              </div>
-            ) : (
-              selectedConfig.chains.map(chain => {
-                const result = testResults.find(r => r.chainId === chain.id);
-                return (
-                  <div key={chain.id} className="space-y-3 rounded-lg border p-4">
-                    <div className="flex flex-wrap items-center justify-between gap-3">
-                      <div>
-                        <h3 className="text-base font-semibold">{chain.name}</h3>
-                        <p className="text-xs text-muted-foreground sm:text-sm">
-                          Priority {chain.priority} • {chain.providers.length} providers • Status: {getHealthStatus(chain)}
-                        </p>
-                      </div>
-                      <div className="flex flex-wrap items-center gap-2">
-                        <Button
-                          size="sm"
-                          variant="outline"
-                          onClick={() => {
-                            setEditingChain(chain);
-                            setShowConfigDialog(true);
-                          }}
-                        >
-                          Edit Chain
-                        </Button>
-                        <Button
-                          size="sm"
-                          onClick={() => testFallback(chain.id)}
-                          disabled={testing.has(chain.id)}
-                        >
-                          {testing.has(chain.id) ? 'Testing...' : 'Run Test'}
-                        </Button>
-                      </div>
-                    </div>
-                    {result && (
-                      <div
-                        className={`rounded-md border p-3 text-xs sm:text-sm ${result.success ? 'border-green-300 bg-green-50 text-green-700' : 'border-red-300 bg-red-50 text-red-700'}`}
-                      >
-                        <div className="flex items-center justify-between">
-                          <span className="font-medium">Last test result</span>
-                          <span>{result.success ? 'Success' : 'Failure'}</span>
-                        </div>
-                        <div className="mt-1 text-muted-foreground">
-                          {result.details}
-                        </div>
-                        <div className="mt-1 text-muted-foreground">
-                          Failover: {result.failoverTime}ms • Recovery: {result.recoveryTime}ms
-                        </div>
-                      </div>
-                    )}
-                    <div className="grid gap-2 sm:grid-cols-2 lg:grid-cols-3">
-                      {chain.providers.map((provider, index) => (
-                        <div key={`${provider.providerId}-${index}`} className="rounded-md border p-3 text-xs sm:text-sm">
-                          <div className="font-medium">{provider.providerId}</div>
-                          {provider.modelId && (
-                            <div className="text-muted-foreground">Model: {provider.modelId}</div>
-                          )}
-                          <div className="text-muted-foreground">Weight: {provider.weight}</div>
-                          <div className="text-muted-foreground">Max retries: {provider.maxRetries}</div>
-                          <div className="text-muted-foreground">Timeout: {provider.timeout}ms</div>
-                          <div className="text-muted-foreground">Health threshold: {provider.healthThreshold}</div>
-                        </div>
-                      ))}
-                    </div>
-                  </div>
-                );
-              })
-            )}
-          </CardContent>
-        </Card>
-      )}
-
-      {/* Recent events */}
-      <Card>
-        <CardHeader>
-          <CardTitle>Recent Failover Activity</CardTitle>
-          <CardDescription>Latest alerts and recovery events from the fallback service.</CardDescription>
-        </CardHeader>
-        <CardContent className="space-y-3">
-          {recentEvents.length === 0 ? (
-            <div className="rounded-md border border-dashed p-6 text-center text-sm text-muted-foreground">
-              No recent failover events detected.
-            </div>
-          ) : (
-            recentEvents.map(event => (
-              <div
-                key={event.id}
-                className="flex flex-col gap-2 rounded-lg border p-3 sm:flex-row sm:items-center sm:justify-between"
-              >
-                <div className="flex items-start gap-2">
-                  {getEventIcon(event.type)}
-                  <div>
-                    <div className="text-sm font-medium capitalize">{event.type.replace('_', ' ')}</div>
-                    <div className="text-xs text-muted-foreground">
-                      {new Date(event.timestamp).toLocaleString()}
-                    </div>
-                    <div className="mt-1 text-xs text-muted-foreground">{event.reason}</div>
-                  </div>
-                </div>
-                <div className="text-xs text-muted-foreground sm:text-right">
-                  <div>Provider: {event.providerId}</div>
-                  <div>Duration: {event.duration}ms</div>
-                  <div>Status: {event.resolved ? 'Resolved' : 'Ongoing'}</div>
-                  <div className="mt-1">Impact: {event.impact}</div>
-                </div>
-              </div>
-            ))
-          )}
-        </CardContent>
-      </Card>
-=======
       <div className="grid gap-6 lg:grid-cols-[320px_1fr] xl:grid-cols-[360px_1fr]">
         <Card>
           <CardHeader>
@@ -1109,7 +894,6 @@
           </div>
         </div>
       </div>
->>>>>>> 3b308d62
     </div>
   );
 };
