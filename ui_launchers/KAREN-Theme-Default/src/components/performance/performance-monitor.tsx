--- conflicted
+++ resolved
@@ -5,14 +5,6 @@
 import { Button } from "@/components/ui/button";
 import { Activity, Zap, X } from "lucide-react";
 
-<<<<<<< HEAD
-import {
-  type PerformanceMetrics,
-  type PerformanceMonitorProps,
-  estimateBundleSize,
-  readNavigationTimings,
-} from "./performance-monitor.shared";
-=======
 export interface PerformanceMetrics {
   // Core Web Vitals / key timings (milliseconds unless noted)
   lcp?: number; // Largest Contentful Paint (ms)
@@ -79,7 +71,6 @@
     return undefined;
   }
 }
->>>>>>> 7fba1479
 
 export function PerformanceMonitor({
   showOverlay = process.env.NODE_ENV === "development",
