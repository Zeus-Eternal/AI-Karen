// ui_launchers/KAREN-Theme-Default/src/components/performance/performance-monitor.tsx
"use client";

import React, { useEffect, useState, useCallback, useRef } from "react";
import { Button } from "@/components/ui/button";
import { Activity, Zap, X } from "lucide-react";
<<<<<<< HEAD

import { estimateBundleSize, readNavigationTimings } from "./performance-utils";
=======
>>>>>>> 61a8c271

export interface PerformanceMetrics {
  // Core Web Vitals / key timings (milliseconds unless noted)
  lcp?: number; // Largest Contentful Paint (ms)
  fid?: number; // First Input Delay (ms)
  cls?: number; // Cumulative Layout Shift (unitless)
  // Other metrics
  fcp?: number; // First Contentful Paint (ms)
  ttfb?: number; // Time to First Byte (ms)
  // Bundle metrics (best-effort)
  bundleSize?: number; // bytes (approx)
  loadTime?: number; // ms (full load)
  // Memory usage (bytes)
  usedJSHeapSize?: number;
  totalJSHeapSize?: number;
  jsHeapSizeLimit?: number;
}

export interface PerformanceMonitorProps {
  /** Whether to show the performance overlay in development */
  showOverlay?: boolean;
  /** Whether to log metrics to console */
  logMetrics?: boolean;
  /** Callback when metrics are collected */
  onMetricsCollected?: (metrics: PerformanceMetrics) => void;
  /** Whether to send metrics to analytics */
  sendToAnalytics?: boolean;
  /** Analytics endpoint URL */
  analyticsEndpoint?: string;
}

<<<<<<< HEAD
=======
/** Try to read modern NavigationTiming first, fallback to legacy */
function readNavigationTimings(): { ttfb?: number; loadTime?: number } {
  if (typeof performance === "undefined") return {};
  const nav = performance.getEntriesByType?.("navigation")?.[0] as PerformanceNavigationTiming | undefined;
  if (nav) {
    // All values are relative to startTime (typically 0)
    return {
      ttfb: nav.responseStart, // ms
      loadTime: nav.loadEventEnd - nav.startTime, // ms
    };
  }
  // Legacy fallback
  const t = (performance as unknown).timing;
  if (t) {
    return {
      ttfb: t.responseStart - t.navigationStart,
      loadTime: t.loadEventEnd - t.navigationStart,
    };
  }
  return {};
}

/** Best-effort bundle size estimation: sum transferSize of JS resources */
function estimateBundleSize(): number | undefined {
  if (typeof performance === "undefined" || !performance.getEntriesByType) return undefined;
  try {
    const resources = performance.getEntriesByType("resource") as (PerformanceResourceTiming & { transferSize?: number })[];
    const jsBytes = resources
      .filter((r) => r.initiatorType === "script")
      .map((r) => (typeof r.transferSize === "number" && r.transferSize > 0 ? r.transferSize : 0))
      .reduce((a, b) => a + b, 0);
    return jsBytes || undefined;
  } catch {
    return undefined;
  }
}

>>>>>>> 61a8c271
export function PerformanceMonitor({
  showOverlay = process.env.NODE_ENV === "development",
  logMetrics = process.env.NODE_ENV === "development",
  onMetricsCollected,
  sendToAnalytics = process.env.NODE_ENV === "production",
  analyticsEndpoint = "/api/analytics/performance",
}: PerformanceMonitorProps) {
  const [metrics, setMetrics] = useState<PerformanceMetrics>({});
  const [isVisible, setIsVisible] = useState(false);

  // Observers refs to disconnect on unmount
  const lcpObserverRef = useRef<PerformanceObserver | null>(null);
  const fidObserverRef = useRef<PerformanceObserver | null>(null);
  const clsObserverRef = useRef<PerformanceObserver | null>(null);
  const paintObserverRef = useRef<PerformanceObserver | null>(null);

  // Collect Core Web Vitals + timings
  const collectWebVitals = useCallback(() => {
    if (typeof window === "undefined") return;

    // ----- LCP -----
    try {
      if ("PerformanceObserver" in window) {
        const lcpObs = new PerformanceObserver((list) => {
          const entries = list.getEntries();
          const last = entries[entries.length - 1] as unknown;
          if (last) {
            setMetrics((prev) => ({ ...prev, lcp: last.startTime })); // ms
          }
        });
        lcpObs.observe({ type: "largest-contentful-paint", buffered: true } as unknown);
        lcpObserverRef.current = lcpObs;
      }
    } catch {
      // ignore
    }

    // ----- FID -----
    try {
      if ("PerformanceObserver" in window) {
        const fidObs = new PerformanceObserver((list) => {
          const entries = list.getEntries() as unknown[];
          for (const entry of entries) {
            if (entry.processingStart && entry.startTime) {
              const fid = entry.processingStart - entry.startTime; // ms
              setMetrics((prev) => ({ ...prev, fid }));
            }
          }
        });
        fidObs.observe({ type: "first-input", buffered: true } as unknown);
        fidObserverRef.current = fidObs;
      }
    } catch {
      // ignore
    }

    // ----- CLS -----
    try {
      if ("PerformanceObserver" in window) {
        let clsValue = 0;
        const clsObs = new PerformanceObserver((list) => {
          const entries = list.getEntries() as unknown[];
          for (const e of entries) {
            if (!e.hadRecentInput) clsValue += e.value;
          }
          setMetrics((prev) => ({ ...prev, cls: clsValue }));
        });
        clsObs.observe({ type: "layout-shift", buffered: true } as unknown);
        clsObserverRef.current = clsObs;
      }
    } catch {
      // ignore
    }

    // ----- Paint: FCP -----
    try {
      if ("PerformanceObserver" in window) {
        const paintObs = new PerformanceObserver((list) => {
          const entries = list.getEntries() as unknown[];
          for (const e of entries) {
            if (e.name === "first-contentful-paint") {
              setMetrics((prev) => ({ ...prev, fcp: e.startTime })); // ms
            }
          }
        });
        paintObs.observe({ type: "paint", buffered: true } as unknown);
        paintObserverRef.current = paintObs;
      }
    } catch {
      // ignore
    }

    // ----- Navigation Timing -----
    const nav = readNavigationTimings();
    setMetrics((prev) => ({ ...prev, ...nav }));

    // ----- Memory usage -----
    try {
      if ("memory" in performance) {
        const memory = (performance as unknown).memory;
        setMetrics((prev) => ({
          ...prev,
          usedJSHeapSize: memory?.usedJSHeapSize,
          totalJSHeapSize: memory?.totalJSHeapSize,
          jsHeapSizeLimit: memory?.jsHeapSizeLimit,
        }));
      }
    } catch {
      // ignore
    }

    // ----- Bundle size (best effort) -----
    const size = estimateBundleSize();
    if (typeof size === "number") {
      setMetrics((prev) => ({ ...prev, bundleSize: size }));
    }
  }, []);

  // Send metrics to analytics
  const sendMetrics = useCallback(
    async (metricsData: PerformanceMetrics) => {
      if (!sendToAnalytics || !analyticsEndpoint) return;
      try {
        await fetch(analyticsEndpoint, {
          method: "POST",
          headers: { "Content-Type": "application/json" },
          body: JSON.stringify({
            metrics: metricsData,
            timestamp: Date.now(),
            userAgent: typeof navigator !== "undefined" ? navigator.userAgent : "unknown",
            url: typeof window !== "undefined" ? window.location.href : "unknown",
          }),
        });
      } catch {
        // intentionally silent; no UX disruption for telemetry issues
      }
    },
    [sendToAnalytics, analyticsEndpoint]
  );

  // Initialize + periodic re-collect
  useEffect(() => {
    collectWebVitals();
    const timer = window.setTimeout(() => collectWebVitals(), 2000);
    return () => {
      window.clearTimeout(timer);
    };
  }, [collectWebVitals]);

  // Cleanup observers on unmount
  useEffect(() => {
    return () => {
      lcpObserverRef.current?.disconnect();
      fidObserverRef.current?.disconnect();
      clsObserverRef.current?.disconnect();
      paintObserverRef.current?.disconnect();
    };
  }, []);

  // Handle metric updates
  useEffect(() => {
    if (Object.keys(metrics).length === 0) return;
    if (logMetrics) {
      // group for compact dev inspection
      // eslint-disable-next-line no-console
      console.group("🚀 Performance Metrics");
      // eslint-disable-next-line no-console
      console.table(metrics);
      // eslint-disable-next-line no-console
      console.groupEnd();
    }
    onMetricsCollected?.(metrics);
    void sendMetrics(metrics);
  }, [metrics, logMetrics, onMetricsCollected, sendMetrics]);

  // ---- UI helpers ----
  const formatMetric = (value: number | undefined, unit: "ms" | "MB" | "" = "ms") => {
    if (value === undefined || Number.isNaN(value)) return "N/A";
    if (unit === "ms") return `${Math.round(value)}ms`;
    if (unit === "MB") return `${(value / 1024 / 1024).toFixed(1)}MB`;
    return value.toFixed(3);
  };

  const getMetricStatus = (metric: keyof PerformanceMetrics, value: number | undefined) => {
    if (value === undefined) return "unknown";
    switch (metric) {
      case "lcp":
        return value <= 2500 ? "good" : value <= 4000 ? "needs-improvement" : "poor";
      case "fid":
        return value <= 100 ? "good" : value <= 300 ? "needs-improvement" : "poor";
      case "cls":
        return value <= 0.1 ? "good" : value <= 0.25 ? "needs-improvement" : "poor";
      case "fcp":
        return value <= 1800 ? "good" : value <= 3000 ? "needs-improvement" : "poor";
      case "ttfb":
        return value <= 800 ? "good" : value <= 1800 ? "needs-improvement" : "poor";
      default:
        return "unknown";
    }
  };

  const getStatusColor = (status: string) => {
    switch (status) {
      case "good":
        return "text-green-600";
      case "needs-improvement":
        return "text-yellow-600";
      case "poor":
        return "text-red-600";
      default:
        return "text-gray-600";
    }
  };

  if (!showOverlay) return null;

  return (
    <>
      {/* Toggle button */}
      <Button
        onClick={() => setIsVisible((v) => !v)}
        className="fixed bottom-4 right-4 z-[9999] rounded-full shadow-lg px-3 py-2"
        title="Toggle Performance Monitor"
        aria-pressed={isVisible}
        variant="default"
      >
        <Activity className="h-4 w-4" />
      </Button>

      {/* Performance overlay */}
      {isVisible && (
        <div className="fixed bottom-16 right-4 z-[9999] bg-white dark:bg-neutral-900 border border-neutral-200 dark:border-neutral-700 rounded-lg shadow-xl p-4 max-w-sm">
          <div className="flex items-center justify-between mb-3">
            <h3 className="font-semibold text-sm flex items-center">
              <Zap className="h-4 w-4 mr-2" />
              Performance Monitor
            </h3>
            <button
              onClick={() => setIsVisible(false)}
              className="text-neutral-400 hover:text-neutral-600"
              aria-label="Close performance monitor"
              title="Close"
            >
              <X className="h-4 w-4" />
            </button>
          </div>

          <div className="space-y-2 text-xs">
            {/* Core Web Vitals */}
            <div className="border-b border-neutral-200 dark:border-neutral-700 pb-2">
              <h4 className="font-medium mb-1">Core Web Vitals</h4>
              <div className="flex justify-between">
                <span>LCP:</span>
                <span className={getStatusColor(getMetricStatus("lcp", metrics.lcp))}>
                  {formatMetric(metrics.lcp)}
                </span>
              </div>
              <div className="flex justify-between">
                <span>FID:</span>
                <span className={getStatusColor(getMetricStatus("fid", metrics.fid))}>
                  {formatMetric(metrics.fid)}
                </span>
              </div>
              <div className="flex justify-between">
                <span>CLS:</span>
                <span className={getStatusColor(getMetricStatus("cls", metrics.cls))}>
                  {formatMetric(metrics.cls, "")}
                </span>
              </div>
            </div>

            {/* Loading metrics */}
            <div className="border-b border-neutral-200 dark:border-neutral-700 pb-2">
              <h4 className="font-medium mb-1">Loading</h4>
              <div className="flex justify-between">
                <span>FCP:</span>
                <span className={getStatusColor(getMetricStatus("fcp", metrics.fcp))}>
                  {formatMetric(metrics.fcp)}
                </span>
              </div>
              <div className="flex justify-between">
                <span>TTFB:</span>
                <span className={getStatusColor(getMetricStatus("ttfb", metrics.ttfb))}>
                  {formatMetric(metrics.ttfb)}
                </span>
              </div>
              <div className="flex justify-between">
                <span>Load:</span>
                <span>{formatMetric(metrics.loadTime)}</span>
              </div>
            </div>

            {/* Bundle size (best effort) */}
            {typeof metrics.bundleSize === "number" && (
              <div className="border-b border-neutral-200 dark:border-neutral-700 pb-2">
                <h4 className="font-medium mb-1">Bundle</h4>
                <div className="flex justify-between">
                  <span>JS Transfer:</span>
                  <span>{(metrics.bundleSize / 1024).toFixed(0)} KB</span>
                </div>
              </div>
            )}

            {/* Memory usage */}
            {typeof metrics.usedJSHeapSize === "number" && (
              <div>
                <h4 className="font-medium mb-1">Memory</h4>
                <div className="flex justify-between">
                  <span>Used:</span>
                  <span>{formatMetric(metrics.usedJSHeapSize, "MB")}</span>
                </div>
                <div className="flex justify-between">
                  <span>Total:</span>
                  <span>{formatMetric(metrics.totalJSHeapSize, "MB")}</span>
                </div>
                <div className="flex justify-between">
                  <span>Limit:</span>
                  <span>{formatMetric(metrics.jsHeapSizeLimit, "MB")}</span>
                </div>
              </div>
            )}
          </div>

          {/* Status indicator */}
          <div className="mt-3 pt-2 border-t border-neutral-200 dark:border-neutral-700">
            <div className="flex items-center text-xs">
              {Object.values(metrics).some((v) => v !== undefined) ? (
                <>
                  <div className="w-2 h-2 bg-green-500 rounded-full mr-2" />
                  <span>Monitoring active</span>
                </>
              ) : (
                <>
                  <div className="w-2 h-2 bg-yellow-500 rounded-full mr-2" />
                  <span>Collecting metrics…</span>
                </>
              )}
            </div>
          </div>
        </div>
      )}
    </>
  );
}

<<<<<<< HEAD
// Hook for using performance metrics in components (lightweight sampling)
=======
>>>>>>> 61a8c271
export default PerformanceMonitor;<|MERGE_RESOLUTION|>--- conflicted
+++ resolved
@@ -4,11 +4,6 @@
 import React, { useEffect, useState, useCallback, useRef } from "react";
 import { Button } from "@/components/ui/button";
 import { Activity, Zap, X } from "lucide-react";
-<<<<<<< HEAD
-
-import { estimateBundleSize, readNavigationTimings } from "./performance-utils";
-=======
->>>>>>> 61a8c271
 
 export interface PerformanceMetrics {
   // Core Web Vitals / key timings (milliseconds unless noted)
@@ -40,8 +35,6 @@
   analyticsEndpoint?: string;
 }
 
-<<<<<<< HEAD
-=======
 /** Try to read modern NavigationTiming first, fallback to legacy */
 function readNavigationTimings(): { ttfb?: number; loadTime?: number } {
   if (typeof performance === "undefined") return {};
@@ -79,7 +72,6 @@
   }
 }
 
->>>>>>> 61a8c271
 export function PerformanceMonitor({
   showOverlay = process.env.NODE_ENV === "development",
   logMetrics = process.env.NODE_ENV === "development",
@@ -425,8 +417,4 @@
   );
 }
 
-<<<<<<< HEAD
-// Hook for using performance metrics in components (lightweight sampling)
-=======
->>>>>>> 61a8c271
 export default PerformanceMonitor;