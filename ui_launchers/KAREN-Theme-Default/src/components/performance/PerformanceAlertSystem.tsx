// ui_launchers/KAREN-Theme-Default/src/components/performance/PerformanceAlertSystem.tsx
"use client";

import React, { useCallback, useEffect, useMemo, useRef, useState } from "react";
import {
  Card,
  CardContent,
  CardDescription,
  CardHeader,
  CardTitle,
} from "@/components/ui/card";
import { Button } from "@/components/ui/button";
import { Badge, type BadgeProps } from "@/components/ui/badge";
import { Input } from "@/components/ui/input";
import { Label } from "@/components/ui/label";
import { Switch } from "@/components/ui/switch";
import { Tabs, TabsContent, TabsList, TabsTrigger } from "@/components/ui/tabs";
import { Alert, AlertDescription, AlertTitle } from "@/components/ui/alert";
import { ScrollArea } from "@/components/ui/scroll-area";
import {
  Dialog,
  DialogContent,
  DialogDescription,
  DialogHeader,
  DialogTitle,
  DialogTrigger,
} from "@/components/ui/dialog";
import {
  AlertTriangle,
  Bell,
  Settings as SettingsIcon,
  Trash2,
  Clock,
  CheckCircle,
  X,
} from "lucide-react";

// ---- Domain Types ----------------------------------------------------------

export type AlertLevel = "warning" | "critical";

export type PerformanceAlert = MonitorPerformanceAlert;

export interface AlertRule {
  id: string;
  name: string;
  metric: string;
  threshold: number;
  type: AlertLevel;
  enabled: boolean;
  notifications: {
    email: boolean;
    push: boolean;
    slack: boolean;
  };
  escalation: {
    enabled: boolean;
    delay: number; // minutes
    recipients: string[];
  };
}

export interface PerformanceAlertSystemProps {
  onAlert?: (alert: PerformanceAlert) => void;
}

// ---- Monitor Service (typed import) ----------------------------------------
// Expected API:
//  - performanceMonitor.getAlerts(limit?: number): PerformanceAlert[]
//  - performanceMonitor.onAlert(cb: (a: PerformanceAlert) => void): () => void
//  - (optional) performanceMonitor.metrics() ...
import {
  performanceMonitor,
  type PerformanceAlert as MonitorPerformanceAlert,
} from "@/services/performance-monitor";

// ---- Helpers ---------------------------------------------------------------

const METRIC_NAME: Record<string, string> = {
  lcp: "Largest Contentful Paint",
  fid: "First Input Delay",
  cls: "Cumulative Layout Shift",
  fcp: "First Contentful Paint",
  ttfb: "Time to First Byte",
  "page-load": "Page Load Time",
  "memory-usage": "Memory Usage",
  "api-call": "API Call Duration",
};

const getMetricDisplayName = (metric: string) => METRIC_NAME[metric] ?? metric;

const formatTimestamp = (ts: number) =>
  new Date(ts).toLocaleString(undefined, {
    year: "numeric",
    month: "short",
    day: "2-digit",
    hour: "2-digit",
    minute: "2-digit",
    second: "2-digit",
  });

// ---- Component -------------------------------------------------------------

export const PerformanceAlertSystem: React.FC<PerformanceAlertSystemProps> = ({
  onAlert,
}) => {
  const [alerts, setAlerts] = useState<PerformanceAlert[]>([]);
  const [alertRules, setAlertRules] = useState<AlertRule[]>([]);
  const rulesRef = useRef<AlertRule[]>([]);
  const [isConfigOpen, setIsConfigOpen] = useState(false);

  const [newRule, setNewRule] = useState<Partial<AlertRule>>({
    name: "",
    metric: "lcp",
    threshold: 2500,
    type: "warning",
    enabled: true,
    notifications: { email: false, push: true, slack: false },
    escalation: { enabled: false, delay: 15, recipients: [] },
  });

  // Keep a ref synchronized to avoid stale closures inside listeners/timeouts
  useEffect(() => {
    rulesRef.current = alertRules;
  }, [alertRules]);

  // --- Notifications & Escalation ------------------------------------------

  const handleAlertNotification = useCallback(
    async (alert: PerformanceAlert, rule: AlertRule) => {
      // Push notifications
      if (rule.notifications.push && "Notification" in window) {
        try {
          if (Notification.permission === "granted") {
            new Notification(`Performance ${alert.type.toUpperCase()}`, {
              body: `${getMetricDisplayName(alert.metric)}: ${alert.value} — ${alert.message}`,
              icon: "/favicon.ico",
            });
          }
        } catch {
          // Notifications may be blocked; ignore
        }
      }

      // Email & Slack hooks would call your integrations here.
      // e.g., fetch("/api/notify/email", { method: "POST", body: JSON.stringify({...}) })
      // e.g., fetch("/api/notify/slack", { method: "POST", body: JSON.stringify({...}) })

      // Escalation timer
      if (rule.escalation.enabled && rule.escalation.recipients.length > 0) {
        window.setTimeout(() => {
          // Replace with your escalation webhook
          // navigator.sendBeacon("/api/escalate", JSON.stringify({ alert, rule }));
          // For now, log (observable in dev tools)
          // eslint-disable-next-line no-console
          console.log(
            `[ESCALATE] -> ${rule.escalation.recipients.join(", ")} | ${rule.name} | ${getMetricDisplayName(alert.metric)}=${alert.value}`
          );
        }, rule.escalation.delay * 60 * 1000);
      }
    },
    []
  );

  // Load initial rules (from localStorage if present), and seed defaults
  useEffect(() => {
    try {
      const stored = localStorage.getItem("kari_perf_alert_rules");
      if (stored) {
        const parsed: AlertRule[] = JSON.parse(stored);
        setAlertRules(parsed);
        return;
      }
    } catch {
      // ignore parse errors, fall back to defaults
    }
    setAlertRules([
      {
        id: "rule-lcp-critical",
        name: "LCP Critical",
        metric: "lcp",
        threshold: 4000,
        type: "critical",
        enabled: true,
        notifications: { email: true, push: true, slack: false },
        escalation: { enabled: true, delay: 5, recipients: ["admin@example.com"] },
      },
      {
        id: "rule-mem-high",
        name: "Memory Usage High",
        metric: "memory-usage",
        threshold: 85,
        type: "warning",
        enabled: true,
        notifications: { email: false, push: true, slack: true },
        escalation: { enabled: false, delay: 15, recipients: [] },
      },
      {
        id: "rule-fid-critical",
        name: "FID Poor",
        metric: "fid",
        threshold: 300,
        type: "critical",
        enabled: true,
        notifications: { email: true, push: true, slack: true },
        escalation: { enabled: true, delay: 10, recipients: ["dev-team@example.com"] },
      },
    ]);
  }, []);

  // Persist rules
  useEffect(() => {
    try {
      localStorage.setItem("kari_perf_alert_rules", JSON.stringify(alertRules));
    } catch {
      // ignore storage failures (sandbox/SSR)
    }
  }, [alertRules]);

<<<<<<< HEAD
  // --- Notifications & Escalation ------------------------------------------
=======
  const handleAlertNotification = useCallback(
    async (alert: PerformanceAlert, rule: AlertRule) => {
      // Push notifications
      if (rule.notifications.push && "Notification" in window) {
        try {
          if (Notification.permission === "granted") {
            new Notification(`Performance ${alert.type.toUpperCase()}`, {
              body: `${getMetricDisplayName(alert.metric)}: ${alert.value} — ${alert.message}`,
              icon: "/favicon.ico",
            });
          }
        } catch {
          // Notifications may be blocked; ignore
        }
      }

      // Email & Slack hooks would call your integrations here.
      // e.g., fetch("/api/notify/email", { method: "POST", body: JSON.stringify({...}) })
      // e.g., fetch("/api/notify/slack", { method: "POST", body: JSON.stringify({...}) })

      // Escalation timer
      if (rule.escalation.enabled && rule.escalation.recipients.length > 0) {
        window.setTimeout(() => {
          // Replace with your escalation webhook
          // navigator.sendBeacon("/api/escalate", JSON.stringify({ alert, rule }));
          // For now, log (observable in dev tools)
          // eslint-disable-next-line no-console
          console.log(
            `[ESCALATE] -> ${rule.escalation.recipients.join(
              ", "
            )} | ${rule.name} | ${getMetricDisplayName(alert.metric)}=${alert.value}`
          );
        }, rule.escalation.delay * 60 * 1000);
    }
  },
  []
  );

  // Load alerts & subscribe
  useEffect(() => {
    const loadData = () => {
      try {
        setAlerts(performanceMonitor.getAlerts(50));
      } catch {
        // If service not yet ready, keep calm.
      }
    };

    loadData();
    const interval = window.setInterval(loadData, 5000);

    const unsubscribe =
      performanceMonitor.onAlert?.((alert: PerformanceAlert) => {
        setAlerts((prev) => [alert, ...prev.slice(0, 49)]);

        // Threshold-aware rule matching
        const match = rulesRef.current.find(
          (rule) =>
            rule.enabled &&
            rule.metric === alert.metric &&
            rule.type === alert.type &&
            alert.value >= rule.threshold
        );

        if (match) {
          void handleAlertNotification(alert, match);
        }
        onAlert?.(alert);
      }) ?? (() => {});

    return () => {
      clearInterval(interval);
      unsubscribe();
    };
  }, [handleAlertNotification, onAlert]);

  // Load alerts & subscribe
  useEffect(() => {
    const loadData = () => {
      try {
        setAlerts(performanceMonitor.getAlerts(50));
      } catch {
        // If service not yet ready, keep calm.
      }
    };
>>>>>>> ffd6098b

    loadData();
    const interval = window.setInterval(loadData, 5000);

    const unsubscribe =
      performanceMonitor.onAlert?.((alert: PerformanceAlert) => {
        setAlerts((prev) => [alert, ...prev.slice(0, 49)]);

        // Threshold-aware rule matching
        const match = rulesRef.current.find(
          (rule) =>
            rule.enabled &&
            rule.metric === alert.metric &&
            rule.type === alert.type &&
            alert.value >= rule.threshold
        );

        if (match) {
          void handleAlertNotification(alert, match);
        }
        onAlert?.(alert);
      }) ?? (() => {});

    return () => {
      clearInterval(interval);
      unsubscribe();
    };
  }, [handleAlertNotification, onAlert]);

<<<<<<< HEAD
      // Escalation timer
      if (rule.escalation.enabled && rule.escalation.recipients.length > 0) {
        window.setTimeout(() => {
          // Replace with your escalation webhook
          // navigator.sendBeacon("/api/escalate", JSON.stringify({ alert, rule }));
          // For now, log (observable in dev tools)
          // eslint-disable-next-line no-console
          console.log(
            `[ESCALATE] -> ${rule.escalation.recipients.join(", ")} | ${rule.name} | ${getMetricDisplayName(alert.metric)}=${alert.value}`
          );
        }, rule.escalation.delay * 60 * 1000);
=======
  // Load alerts & subscribe
  useEffect(() => {
    const loadData = () => {
      try {
        setAlerts(performanceMonitor.getAlerts(50));
      } catch {
        // If service not yet ready, keep calm.
>>>>>>> ffd6098b
      }
    };

    loadData();
    const interval = window.setInterval(loadData, 5000);

    const unsubscribe =
      performanceMonitor.onAlert?.((alert: PerformanceAlert) => {
        setAlerts((prev) => [alert, ...prev.slice(0, 49)]);

        // Threshold-aware rule matching
        const match = rulesRef.current.find(
          (rule) =>
            rule.enabled &&
            rule.metric === alert.metric &&
            rule.type === alert.type &&
            alert.value >= rule.threshold
        );

        if (match) {
          void handleAlertNotification(alert, match);
        }
        onAlert?.(alert);
      }) ?? (() => {});

    return () => {
      clearInterval(interval);
      unsubscribe();
    };
  }, [onAlert, handleAlertNotification]);

  // Load alerts & subscribe
  useEffect(() => {
    const loadData = () => {
      try {
        setAlerts(performanceMonitor.getAlerts(50));
      } catch {
        // If service not yet ready, keep calm.
      }
    };

    loadData();
    const interval = window.setInterval(loadData, 5000);

    const unsubscribe =
      performanceMonitor.onAlert?.((alert: PerformanceAlert) => {
        setAlerts((prev) => [alert, ...prev.slice(0, 49)]);

        // Threshold-aware rule matching
        const match = rulesRef.current.find(
          (rule) =>
            rule.enabled &&
            rule.metric === alert.metric &&
            rule.type === alert.type &&
            alert.value >= rule.threshold
        );

        if (match) {
          void handleAlertNotification(alert, match);
        }
        onAlert?.(alert);
      }) ?? (() => {});

    return () => {
      clearInterval(interval);
      unsubscribe();
    };
  }, [handleAlertNotification, onAlert]);

  const requestNotificationPermission = useCallback(async () => {
    try {
      if ("Notification" in window && Notification.permission === "default") {
        await Notification.requestPermission();
      }
    } catch {
      // ignore
    }
  }, []);

  // --- Rules CRUD -----------------------------------------------------------

  const addAlertRule = useCallback(() => {
    if (!newRule.name || !newRule.metric || newRule.threshold == null) return;

    const rule: AlertRule = {
      id: `rule-${Date.now()}`,
      name: newRule.name,
      metric: newRule.metric,
      threshold: Number(newRule.threshold),
      type: newRule.type ?? "warning",
      enabled: newRule.enabled ?? true,
      notifications:
        newRule.notifications ?? { email: false, push: true, slack: false },
      escalation:
        newRule.escalation ?? { enabled: false, delay: 15, recipients: [] },
    };
    setAlertRules((prev) => [...prev, rule]);

    setNewRule({
      name: "",
      metric: "lcp",
      threshold: 2500,
      type: "warning",
      enabled: true,
      notifications: { email: false, push: true, slack: false },
      escalation: { enabled: false, delay: 15, recipients: [] },
    });
  }, [newRule]);

  const updateAlertRule = useCallback((id: string, updates: Partial<AlertRule>) => {
    setAlertRules((prev) => prev.map((r) => (r.id === id ? { ...r, ...updates } : r)));
  }, []);

  const deleteAlertRule = useCallback((id: string) => {
    setAlertRules((prev) => prev.filter((r) => r.id !== id));
  }, []);

  // --- Alerts actions -------------------------------------------------------

  const dismissAlert = useCallback((alertId: string) => {
    setAlerts((prev) => prev.filter((a) => a.id !== alertId));
  }, []);

  const clearAllAlerts = useCallback(() => setAlerts([]), []);

  // --- UI helpers -----------------------------------------------------------

  type BadgeVariant = NonNullable<BadgeProps["variant"]>;
  const alertBadgeVariant: Record<AlertLevel, BadgeVariant> = {
    critical: "destructive",
    warning: "secondary",
  };

  const alertVariant: Record<AlertLevel, "default" | "destructive"> = {
    critical: "destructive",
    warning: "default",
  };

  type AlertComponentProps = React.ComponentPropsWithoutRef<"div"> & {
    variant?: "default" | "destructive";
  };
  const AlertComponent = Alert as React.ComponentType<AlertComponentProps>;

  const getAlertIcon = (type: AlertLevel) =>
    type === "critical" ? (
      <AlertTriangle className="h-4 w-4 text-red-500" />
    ) : (
      <AlertTriangle className="h-4 w-4 text-yellow-500" />
    );

  const lastAlertTime = alerts[0]?.timestamp ?? null;

  const counts = useMemo(
    () => ({
      total: alerts.length,
      critical: alerts.filter((a) => a.type === "critical").length,
      warning: alerts.filter((a) => a.type === "warning").length,
      rules: alertRules.length,
      rulesEnabled: alertRules.filter((r) => r.enabled).length,
    }),
    [alerts, alertRules]
  );

  // --- Render ---------------------------------------------------------------

  return (
    <div className="space-y-6">
      {/* Header */}
      <div className="flex items-center justify-between">
        <div>
          <h3 className="text-2xl font-bold tracking-tight">Performance Alerts</h3>
          <p className="text-muted-foreground">
            Threshold-based monitoring with notifications and escalation.
          </p>
        </div>
        <div className="flex items-center gap-2">
          <Button variant="outline" onClick={requestNotificationPermission} title="Enable notifications">
            <Bell className="h-4 w-4 mr-2" />
            Notifications
          </Button>

          <Dialog open={isConfigOpen} onOpenChange={setIsConfigOpen}>
            <DialogTrigger asChild>
              <Button variant="outline" title="Configure alert rules">
                <SettingsIcon className="h-4 w-4 mr-2" />
                Configure Rules
              </Button>
            </DialogTrigger>
            <DialogContent className="max-w-3xl">
              <DialogHeader>
                <DialogTitle>Alert Rules Configuration</DialogTitle>
                <DialogDescription>
                  Create, enable/disable, and manage threshold rules. Notifications integrate with your email/Slack providers.
                </DialogDescription>
              </DialogHeader>

              <Tabs defaultValue="add" className="w-full">
                <TabsList className="mb-4">
                  <TabsTrigger value="add">Add Rule</TabsTrigger>
                  <TabsTrigger value="manage">Manage Rules</TabsTrigger>
                </TabsList>

                {/* Add Rule */}
                <TabsContent value="add" className="space-y-4">
                  <Card>
                    <CardHeader>
                      <CardTitle>Add New Alert Rule</CardTitle>
                      <CardDescription>Define a metric threshold and delivery options.</CardDescription>
                    </CardHeader>
                    <CardContent className="space-y-4">
                      <div className="grid grid-cols-1 md:grid-cols-2 gap-4">
                        <div>
                          <Label htmlFor="rule-name">Rule Name</Label>
                          <Input
                            id="rule-name"
                            value={newRule.name ?? ""}
                            onChange={(e) =>
                              setNewRule((p) => ({ ...p, name: e.target.value }))
                            }
                            placeholder="e.g., API Latency Critical"
                          />
                        </div>

                        <div>
                          <Label htmlFor="rule-metric">Metric</Label>
                          <select
                            id="rule-metric"
                            className="w-full p-2 border rounded-md"
                            value={newRule.metric ?? "lcp"}
                            onChange={(e) =>
                              setNewRule((p) => ({ ...p, metric: e.target.value }))
                            }
                          >
                            <option value="lcp">Largest Contentful Paint</option>
                            <option value="fid">First Input Delay</option>
                            <option value="cls">Cumulative Layout Shift</option>
                            <option value="fcp">First Contentful Paint</option>
                            <option value="ttfb">Time to First Byte</option>
                            <option value="page-load">Page Load Time</option>
                            <option value="memory-usage">Memory Usage</option>
                            <option value="api-call">API Call Duration</option>
                          </select>
                        </div>

                        <div>
                          <Label htmlFor="rule-threshold">Threshold</Label>
                          <Input
                            id="rule-threshold"
                            type="number"
                            value={newRule.threshold ?? 0}
                            onChange={(e) =>
                              setNewRule((p) => ({
                                ...p,
                                threshold: Number(e.target.value),
                              }))
                            }
                            placeholder="e.g., 4000"
                          />
                        </div>

                        <div>
                          <Label htmlFor="rule-type">Alert Type</Label>
                          <select
                            id="rule-type"
                            className="w-full p-2 border rounded-md"
                            value={newRule.type ?? "warning"}
                            onChange={(e) =>
                              setNewRule((p) => ({
                                ...p,
                                type: e.target.value as AlertLevel,
                              }))
                            }
                          >
                            <option value="warning">Warning</option>
                            <option value="critical">Critical</option>
                          </select>
                        </div>

                        <div className="flex items-center gap-3">
                          <Switch
                            id="rule-enabled"
                            checked={newRule.enabled ?? true}
                            onCheckedChange={(enabled) =>
                              setNewRule((p) => ({ ...p, enabled }))
                            }
                          />
                          <Label htmlFor="rule-enabled">Enabled</Label>
                        </div>
                      </div>

                      <div className="grid grid-cols-1 md:grid-cols-3 gap-4">
                        <div className="space-y-2">
                          <Label>Notifications</Label>
                          <div className="flex items-center gap-2">
                            <Switch
                              checked={newRule.notifications?.email ?? false}
                              onCheckedChange={(email) =>
                                setNewRule((p) => ({
                                  ...p,
                                  notifications: {
                                    email,
                                    push: p.notifications?.push ?? true,
                                    slack: p.notifications?.slack ?? false,
                                  },
                                }))
                              }
                            />
                            <span>Email</span>
                          </div>
                          <div className="flex items-center gap-2">
                            <Switch
                              checked={newRule.notifications?.push ?? true}
                              onCheckedChange={(push) =>
                                setNewRule((p) => ({
                                  ...p,
                                  notifications: {
                                    email: p.notifications?.email ?? false,
                                    push,
                                    slack: p.notifications?.slack ?? false,
                                  },
                                }))
                              }
                            />
                            <span>Push</span>
                          </div>
                          <div className="flex items-center gap-2">
                            <Switch
                              checked={newRule.notifications?.slack ?? false}
                              onCheckedChange={(slack) =>
                                setNewRule((p) => ({
                                  ...p,
                                  notifications: {
                                    email: p.notifications?.email ?? false,
                                    push: p.notifications?.push ?? true,
                                    slack,
                                  },
                                }))
                              }
                            />
                            <span>Slack</span>
                          </div>
                        </div>

                        <div className="space-y-2 md:col-span-2">
                          <Label>Escalation</Label>
                          <div className="flex items-center gap-2">
                            <Switch
                              checked={newRule.escalation?.enabled ?? false}
                              onCheckedChange={(enabled) =>
                                setNewRule((p) => ({
                                  ...p,
                                  escalation: {
                                    enabled,
                                    delay: p.escalation?.delay ?? 15,
                                    recipients: p.escalation?.recipients ?? [],
                                  },
                                }))
                              }
                            />
                            <span>Enable escalation</span>
                          </div>
                          <div className="grid grid-cols-1 md:grid-cols-3 gap-4">
                            <div>
                              <Label htmlFor="esc-delay">Delay (min)</Label>
                              <Input
                                id="esc-delay"
                                type="number"
                                value={newRule.escalation?.delay ?? 15}
                                onChange={(e) =>
                                  setNewRule((p) => ({
                                    ...p,
                                    escalation: {
                                      enabled: p.escalation?.enabled ?? false,
                                      delay: Number(e.target.value),
                                      recipients: p.escalation?.recipients ?? [],
                                    },
                                  }))
                                }
                              />
                            </div>
                            <div className="md:col-span-2">
                              <Label htmlFor="esc-recipients">Recipients (comma separated)</Label>
                              <Input
                                id="esc-recipients"
                                placeholder="ops@example.com, oncall@example.com"
                                value={(newRule.escalation?.recipients ?? []).join(", ")}
                                onChange={(e) =>
                                  setNewRule((p) => ({
                                    ...p,
                                    escalation: {
                                      enabled: p.escalation?.enabled ?? false,
                                      delay: p.escalation?.delay ?? 15,
                                      recipients: e.target.value
                                        .split(",")
                                        .map((s) => s.trim())
                                        .filter(Boolean),
                                    },
                                  }))
                                }
                              />
                            </div>
                          </div>
                        </div>
                      </div>

                      <Button onClick={addAlertRule} className="w-full">
                        Add Rule
                      </Button>
                    </CardContent>
                  </Card>
                </TabsContent>

                {/* Manage Rules */}
                <TabsContent value="manage" className="space-y-4">
                  <h4 className="font-medium">Existing Rules</h4>
                  <ScrollArea className="h-64">
                    {alertRules.length === 0 ? (
                      <p className="text-sm text-muted-foreground px-2">No rules defined yet.</p>
                    ) : (
                      alertRules.map((rule) => (
                        <Card key={rule.id} className="mb-2">
                          <CardContent className="p-4">
                            <div className="flex items-center justify-between">
                              <div>
                                <div className="flex items-center gap-2">
                                  <h5 className="font-medium">{rule.name}</h5>
                                  <Badge
                                    variant={rule.type === "critical" ? "destructive" : "secondary"}
                                  >
                                    {rule.type}
                                  </Badge>
                                </div>
                                <p className="text-sm text-muted-foreground">
                                  {getMetricDisplayName(rule.metric)} ≥ {rule.threshold}
                                </p>
                              </div>
                              <div className="flex items-center gap-2">
                                <Switch
                                  checked={rule.enabled}
                                  onCheckedChange={(enabled) =>
                                    updateAlertRule(rule.id, { enabled })
                                  }
                                />
                                <Button
                                  variant="ghost"
                                  size="icon"
                                  onClick={() => deleteAlertRule(rule.id)}
                                  title="Delete rule"
                                >
                                  <Trash2 className="h-4 w-4" />
                                </Button>
                              </div>
                            </div>
                          </CardContent>
                        </Card>
                      ))
                    )}
                  </ScrollArea>
                </TabsContent>
              </Tabs>
            </DialogContent>
          </Dialog>
        </div>
      </div>

      {/* Summary */}
      <div className="grid gap-4 md:grid-cols-3">
        <Card>
          <CardHeader className="flex flex-row items-center justify-between space-y-0 pb-2">
            <CardTitle className="text-sm font-medium">Active Alerts</CardTitle>
            <AlertTriangle className="h-4 w-4 text-muted-foreground" />
          </CardHeader>
          <CardContent>
            <div className="text-2xl font-bold">{counts.total}</div>
            <p className="text-xs text-muted-foreground">
              {counts.critical} critical, {counts.warning} warnings
            </p>
          </CardContent>
        </Card>

        <Card>
          <CardHeader className="flex flex-row items-center justify-between space-y-0 pb-2">
            <CardTitle className="text-sm font-medium">Alert Rules</CardTitle>
            <SettingsIcon className="h-4 w-4 text-muted-foreground" />
          </CardHeader>
          <CardContent>
            <div className="text-2xl font-bold">{counts.rules}</div>
            <p className="text-xs text-muted-foreground">{counts.rulesEnabled} enabled</p>
          </CardContent>
        </Card>

        <Card>
          <CardHeader className="flex flex-row items-center justify-between space-y-0 pb-2">
            <CardTitle className="text-sm font-medium">Last Alert</CardTitle>
            <Clock className="h-4 w-4 text-muted-foreground" />
          </CardHeader>
          <CardContent>
            <div className="text-2xl font-bold">
              {lastAlertTime ? formatTimestamp(lastAlertTime).split(", ")[1] : "None"}
            </div>
            <p className="text-xs text-muted-foreground">
              {lastAlertTime ? formatTimestamp(lastAlertTime).split(", ")[0] : "No recent alerts"}
            </p>
          </CardContent>
        </Card>
      </div>

      {/* Alerts List */}
      <Card>
        <CardHeader>
          <div className="flex items-center justify-between">
            <div>
              <CardTitle>Recent Alerts</CardTitle>
              <CardDescription>Newest first, capped at 50.</CardDescription>
            </div>
            {alerts.length > 0 && (
              <Button variant="outline" onClick={clearAllAlerts}>
                Clear All
              </Button>
            )}
          </div>
        </CardHeader>
        <CardContent>
          {alerts.length === 0 ? (
            <div className="text-center py-12">
              <CheckCircle className="h-12 w-12 text-green-500 mx-auto mb-4" />
              <h3 className="text-lg font-medium">No Active Alerts</h3>
              <p className="text-muted-foreground">Your application is performing well!</p>
            </div>
          ) : (
            <ScrollArea className="h-96">
              <div className="space-y-2">
                {alerts.map((alert) => (
                  <AlertComponent key={alert.id} variant={alertVariant[alert.type]}>
                    <div className="flex items-start justify-between">
                      <div className="flex items-start gap-2">
                        {getAlertIcon(alert.type)}
                        <div>
                          <AlertTitle className="flex items-center gap-2">
                            <span>{getMetricDisplayName(alert.metric)}</span>
                            <Badge variant={alertBadgeVariant[alert.type]}>
                              {alert.type}
                            </Badge>
                            <Badge variant="outline" className="ml-1">
                              {alert.value}
                            </Badge>
                          </AlertTitle>
                          <AlertDescription>
                            {alert.message}
                            <br />
                            <span className="text-xs text-muted-foreground">
                              {formatTimestamp(alert.timestamp)}
                            </span>
                          </AlertDescription>
                        </div>
                      </div>
                      <Button
                        variant="ghost"
                        size="icon"
                        onClick={() => dismissAlert(alert.id)}
                        title="Dismiss"
                      >
                        <X className="h-4 w-4" />
                      </Button>
                    </div>
                  </AlertComponent>
                ))}
              </div>
            </ScrollArea>
          )}
        </CardContent>
      </Card>
    </div>
  );
};<|MERGE_RESOLUTION|>--- conflicted
+++ resolved
@@ -217,9 +217,6 @@
     }
   }, [alertRules]);
 
-<<<<<<< HEAD
-  // --- Notifications & Escalation ------------------------------------------
-=======
   const handleAlertNotification = useCallback(
     async (alert: PerformanceAlert, rule: AlertRule) => {
       // Push notifications
@@ -305,7 +302,6 @@
         // If service not yet ready, keep calm.
       }
     };
->>>>>>> ffd6098b
 
     loadData();
     const interval = window.setInterval(loadData, 5000);
@@ -335,19 +331,6 @@
     };
   }, [handleAlertNotification, onAlert]);
 
-<<<<<<< HEAD
-      // Escalation timer
-      if (rule.escalation.enabled && rule.escalation.recipients.length > 0) {
-        window.setTimeout(() => {
-          // Replace with your escalation webhook
-          // navigator.sendBeacon("/api/escalate", JSON.stringify({ alert, rule }));
-          // For now, log (observable in dev tools)
-          // eslint-disable-next-line no-console
-          console.log(
-            `[ESCALATE] -> ${rule.escalation.recipients.join(", ")} | ${rule.name} | ${getMetricDisplayName(alert.metric)}=${alert.value}`
-          );
-        }, rule.escalation.delay * 60 * 1000);
-=======
   // Load alerts & subscribe
   useEffect(() => {
     const loadData = () => {
@@ -355,7 +338,6 @@
         setAlerts(performanceMonitor.getAlerts(50));
       } catch {
         // If service not yet ready, keep calm.
->>>>>>> ffd6098b
       }
     };
 
