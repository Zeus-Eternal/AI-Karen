--- conflicted
+++ resolved
@@ -293,11 +293,6 @@
     };
   }, [handleAlertNotification, onAlert]);
 
-<<<<<<< HEAD
-  // --- Notifications & Escalation ------------------------------------------
-
-=======
->>>>>>> 68dec3cd
   const requestNotificationPermission = useCallback(async () => {
     try {
       if ("Notification" in window && Notification.permission === "default") {
