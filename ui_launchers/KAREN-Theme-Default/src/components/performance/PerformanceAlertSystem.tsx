// ui_launchers/KAREN-Theme-Default/src/components/performance/PerformanceAlertSystem.tsx
"use client";

import React, { useCallback, useEffect, useMemo, useRef, useState } from "react";
import {
  Card,
  CardContent,
  CardDescription,
  CardHeader,
  CardTitle,
} from "@/components/ui/card";
import { Button } from "@/components/ui/button";
import { Badge, type BadgeProps } from "@/components/ui/badge";
import { Input } from "@/components/ui/input";
import { Label } from "@/components/ui/label";
import { Switch } from "@/components/ui/switch";
import { Tabs, TabsContent, TabsList, TabsTrigger } from "@/components/ui/tabs";
import { Alert, AlertDescription, AlertTitle } from "@/components/ui/alert";
import { ScrollArea } from "@/components/ui/scroll-area";
import {
  Dialog,
  DialogContent,
  DialogDescription,
  DialogHeader,
  DialogTitle,
  DialogTrigger,
} from "@/components/ui/dialog";
import {
  AlertTriangle,
  Bell,
  Settings as SettingsIcon,
  Trash2,
  Clock,
  CheckCircle,
  X,
} from "lucide-react";

// ---- Domain Types ----------------------------------------------------------

export type AlertLevel = "warning" | "critical";

export type PerformanceAlert = MonitorPerformanceAlert;

export interface AlertRule {
  id: string;
  name: string;
  metric: string;
  threshold: number;
  type: AlertLevel;
  enabled: boolean;
  notifications: {
    email: boolean;
    push: boolean;
    slack: boolean;
  };
  escalation: {
    enabled: boolean;
    delay: number; // minutes
    recipients: string[];
  };
}

export interface PerformanceAlertSystemProps {
  onAlert?: (alert: PerformanceAlert) => void;
}

// ---- Monitor Service (typed import) ----------------------------------------
// Expected API:
//  - performanceMonitor.getAlerts(limit?: number): PerformanceAlert[]
//  - performanceMonitor.onAlert(cb: (a: PerformanceAlert) => void): () => void
//  - (optional) performanceMonitor.metrics() ...
import {
  performanceMonitor,
  type PerformanceAlert as MonitorPerformanceAlert,
} from "@/services/performance-monitor";

// ---- Helpers ---------------------------------------------------------------

const METRIC_NAME: Record<string, string> = {
  lcp: "Largest Contentful Paint",
  fid: "First Input Delay",
  cls: "Cumulative Layout Shift",
  fcp: "First Contentful Paint",
  ttfb: "Time to First Byte",
  "page-load": "Page Load Time",
  "memory-usage": "Memory Usage",
  "api-call": "API Call Duration",
};

const getMetricDisplayName = (metric: string) => METRIC_NAME[metric] ?? metric;

const formatTimestamp = (ts: number) =>
  new Date(ts).toLocaleString(undefined, {
    year: "numeric",
    month: "short",
    day: "2-digit",
    hour: "2-digit",
    minute: "2-digit",
    second: "2-digit",
  });

// ---- Component -------------------------------------------------------------

export const PerformanceAlertSystem: React.FC<PerformanceAlertSystemProps> = ({
  onAlert,
}) => {
  const [alerts, setAlerts] = useState<PerformanceAlert[]>([]);
  const [alertRules, setAlertRules] = useState<AlertRule[]>([]);
  const rulesRef = useRef<AlertRule[]>([]);
  const [isConfigOpen, setIsConfigOpen] = useState(false);

  const [newRule, setNewRule] = useState<Partial<AlertRule>>({
    name: "",
    metric: "lcp",
    threshold: 2500,
    type: "warning",
    enabled: true,
    notifications: { email: false, push: true, slack: false },
    escalation: { enabled: false, delay: 15, recipients: [] },
  });

  // Keep a ref synchronized to avoid stale closures inside listeners/timeouts
  useEffect(() => {
    rulesRef.current = alertRules;
  }, [alertRules]);

  // --- Notifications & Escalation ------------------------------------------

  const handleAlertNotification = useCallback(
    async (alert: PerformanceAlert, rule: AlertRule) => {
      // Push notifications
      if (rule.notifications.push && "Notification" in window) {
        try {
          if (Notification.permission === "granted") {
            new Notification(`Performance ${alert.type.toUpperCase()}`, {
              body: `${getMetricDisplayName(alert.metric)}: ${alert.value} — ${alert.message}`,
              icon: "/favicon.ico",
            });
          }
        } catch {
          // Notifications may be blocked; ignore
        }
      }

      // Email & Slack hooks would call your integrations here.
      // e.g., fetch("/api/notify/email", { method: "POST", body: JSON.stringify({...}) })
      // e.g., fetch("/api/notify/slack", { method: "POST", body: JSON.stringify({...}) })

      // Escalation timer
      if (rule.escalation.enabled && rule.escalation.recipients.length > 0) {
        window.setTimeout(() => {
          // Replace with your escalation webhook
          // navigator.sendBeacon("/api/escalate", JSON.stringify({ alert, rule }));
          // For now, log (observable in dev tools)
          // eslint-disable-next-line no-console
          console.log(
            `[ESCALATE] -> ${rule.escalation.recipients.join(", ")} | ${rule.name} | ${getMetricDisplayName(alert.metric)}=${alert.value}`
          );
        }, rule.escalation.delay * 60 * 1000);
      }
    },
    []
  );

  // Load initial rules (from localStorage if present), and seed defaults
  useEffect(() => {
    try {
      const stored = localStorage.getItem("kari_perf_alert_rules");
      if (stored) {
        const parsed: AlertRule[] = JSON.parse(stored);
        setAlertRules(parsed);
        return;
      }
    } catch {
      // ignore parse errors, fall back to defaults
    }
    setAlertRules([
      {
        id: "rule-lcp-critical",
        name: "LCP Critical",
        metric: "lcp",
        threshold: 4000,
        type: "critical",
        enabled: true,
        notifications: { email: true, push: true, slack: false },
        escalation: { enabled: true, delay: 5, recipients: ["admin@example.com"] },
      },
      {
        id: "rule-mem-high",
        name: "Memory Usage High",
        metric: "memory-usage",
        threshold: 85,
        type: "warning",
        enabled: true,
        notifications: { email: false, push: true, slack: true },
        escalation: { enabled: false, delay: 15, recipients: [] },
      },
      {
        id: "rule-fid-critical",
        name: "FID Poor",
        metric: "fid",
        threshold: 300,
        type: "critical",
        enabled: true,
        notifications: { email: true, push: true, slack: true },
        escalation: { enabled: true, delay: 10, recipients: ["dev-team@example.com"] },
      },
    ]);
  }, []);

  // Persist rules
  useEffect(() => {
    try {
      localStorage.setItem("kari_perf_alert_rules", JSON.stringify(alertRules));
    } catch {
      // ignore storage failures (sandbox/SSR)
    }
  }, [alertRules]);

  const handleAlertNotification = useCallback(
    async (alert: PerformanceAlert, rule: AlertRule) => {
      // Push notifications
      if (rule.notifications.push && "Notification" in window) {
        try {
          if (Notification.permission === "granted") {
            new Notification(`Performance ${alert.type.toUpperCase()}`, {
              body: `${getMetricDisplayName(alert.metric)}: ${alert.value} — ${alert.message}`,
              icon: "/favicon.ico",
            });
          }
        } catch {
          // Notifications may be blocked; ignore
        }
<<<<<<< HEAD
=======
      }

      // Email & Slack hooks would call your integrations here.
      // e.g., fetch("/api/notify/email", { method: "POST", body: JSON.stringify({...}) })
      // e.g., fetch("/api/notify/slack", { method: "POST", body: JSON.stringify({...}) })

      // Escalation timer
      if (rule.escalation.enabled && rule.escalation.recipients.length > 0) {
        window.setTimeout(() => {
          // Replace with your escalation webhook
          // navigator.sendBeacon("/api/escalate", JSON.stringify({ alert, rule }));
          // For now, log (observable in dev tools)
          // eslint-disable-next-line no-console
          console.log(
            `[ESCALATE] -> ${rule.escalation.recipients.join(
              ", "
            )} | ${rule.name} | ${getMetricDisplayName(alert.metric)}=${alert.value}`
          );
        }, rule.escalation.delay * 60 * 1000);
    }
  },
  []
  );

  // Load alerts & subscribe
  useEffect(() => {
    const loadData = () => {
      try {
        setAlerts(performanceMonitor.getAlerts(50));
      } catch {
        // If service not yet ready, keep calm.
      }
    };

    loadData();
    const interval = window.setInterval(loadData, 5000);

    const unsubscribe =
      performanceMonitor.onAlert?.((alert: PerformanceAlert) => {
        setAlerts((prev) => [alert, ...prev.slice(0, 49)]);

        // Threshold-aware rule matching
        const match = rulesRef.current.find(
          (rule) =>
            rule.enabled &&
            rule.metric === alert.metric &&
            rule.type === alert.type &&
            alert.value >= rule.threshold
        );

        if (match) {
          void handleAlertNotification(alert, match);
        }
        onAlert?.(alert);
      }) ?? (() => {});

    return () => {
      clearInterval(interval);
      unsubscribe();
    };
  }, [handleAlertNotification, onAlert]);

  // Load alerts & subscribe
  useEffect(() => {
    const loadData = () => {
      try {
        setAlerts(performanceMonitor.getAlerts(50));
      } catch {
        // If service not yet ready, keep calm.
>>>>>>> 72af20f5
      }
    };

    loadData();
    const interval = window.setInterval(loadData, 5000);

    const unsubscribe =
      performanceMonitor.onAlert?.((alert: PerformanceAlert) => {
        setAlerts((prev) => [alert, ...prev.slice(0, 49)]);

        // Threshold-aware rule matching
        const match = rulesRef.current.find(
          (rule) =>
            rule.enabled &&
            rule.metric === alert.metric &&
            rule.type === alert.type &&
            alert.value >= rule.threshold
        );

        if (match) {
          void handleAlertNotification(alert, match);
        }
        onAlert?.(alert);
      }) ?? (() => {});

    return () => {
      clearInterval(interval);
      unsubscribe();
    };
  }, [handleAlertNotification, onAlert]);

  // Load alerts & subscribe
  useEffect(() => {
    const loadData = () => {
      try {
        setAlerts(performanceMonitor.getAlerts(50));
      } catch {
        // If service not yet ready, keep calm.
      }
    };

    loadData();
    const interval = window.setInterval(loadData, 5000);

    const unsubscribe =
      performanceMonitor.onAlert?.((alert: PerformanceAlert) => {
        setAlerts((prev) => [alert, ...prev.slice(0, 49)]);

        // Threshold-aware rule matching
        const match = rulesRef.current.find(
          (rule) =>
            rule.enabled &&
            rule.metric === alert.metric &&
            rule.type === alert.type &&
            alert.value >= rule.threshold
        );

        if (match) {
          void handleAlertNotification(alert, match);
        }
        onAlert?.(alert);
      }) ?? (() => {});

    return () => {
      clearInterval(interval);
      unsubscribe();
    };
  }, [onAlert, handleAlertNotification]);

  const requestNotificationPermission = useCallback(async () => {
    try {
      if ("Notification" in window && Notification.permission === "default") {
        await Notification.requestPermission();
      }
    } catch {
      // ignore
    }
  }, []);

  // --- Rules CRUD -----------------------------------------------------------

  const addAlertRule = useCallback(() => {
    if (!newRule.name || !newRule.metric || newRule.threshold == null) return;

    const rule: AlertRule = {
      id: `rule-${Date.now()}`,
      name: newRule.name,
      metric: newRule.metric,
      threshold: Number(newRule.threshold),
      type: newRule.type ?? "warning",
      enabled: newRule.enabled ?? true,
      notifications:
        newRule.notifications ?? { email: false, push: true, slack: false },
      escalation:
        newRule.escalation ?? { enabled: false, delay: 15, recipients: [] },
    };
    setAlertRules((prev) => [...prev, rule]);

    setNewRule({
      name: "",
      metric: "lcp",
      threshold: 2500,
      type: "warning",
      enabled: true,
      notifications: { email: false, push: true, slack: false },
      escalation: { enabled: false, delay: 15, recipients: [] },
    });
  }, [newRule]);

  const updateAlertRule = useCallback((id: string, updates: Partial<AlertRule>) => {
    setAlertRules((prev) => prev.map((r) => (r.id === id ? { ...r, ...updates } : r)));
  }, []);

  const deleteAlertRule = useCallback((id: string) => {
    setAlertRules((prev) => prev.filter((r) => r.id !== id));
  }, []);

  // --- Alerts actions -------------------------------------------------------

  const dismissAlert = useCallback((alertId: string) => {
    setAlerts((prev) => prev.filter((a) => a.id !== alertId));
  }, []);

  const clearAllAlerts = useCallback(() => setAlerts([]), []);

  // --- UI helpers -----------------------------------------------------------

  type BadgeVariant = NonNullable<BadgeProps["variant"]>;
  const alertBadgeVariant: Record<AlertLevel, BadgeVariant> = {
    critical: "destructive",
    warning: "secondary",
  };

  const alertVariant: Record<AlertLevel, "default" | "destructive"> = {
    critical: "destructive",
    warning: "default",
  };

  type AlertComponentProps = React.ComponentPropsWithoutRef<"div"> & {
    variant?: "default" | "destructive";
  };
  const AlertComponent = Alert as React.ComponentType<AlertComponentProps>;

  const getAlertIcon = (type: AlertLevel) =>
    type === "critical" ? (
      <AlertTriangle className="h-4 w-4 text-red-500" />
    ) : (
      <AlertTriangle className="h-4 w-4 text-yellow-500" />
    );

  const lastAlertTime = alerts[0]?.timestamp ?? null;

  const counts = useMemo(
    () => ({
      total: alerts.length,
      critical: alerts.filter((a) => a.type === "critical").length,
      warning: alerts.filter((a) => a.type === "warning").length,
      rules: alertRules.length,
      rulesEnabled: alertRules.filter((r) => r.enabled).length,
    }),
    [alerts, alertRules]
  );

  // --- Render ---------------------------------------------------------------

  return (
    <div className="space-y-6">
      {/* Header */}
      <div className="flex items-center justify-between">
        <div>
          <h3 className="text-2xl font-bold tracking-tight">Performance Alerts</h3>
          <p className="text-muted-foreground">
            Threshold-based monitoring with notifications and escalation.
          </p>
        </div>
        <div className="flex items-center gap-2">
          <Button variant="outline" onClick={requestNotificationPermission} title="Enable notifications">
            <Bell className="h-4 w-4 mr-2" />
            Notifications
          </Button>

          <Dialog open={isConfigOpen} onOpenChange={setIsConfigOpen}>
            <DialogTrigger asChild>
              <Button variant="outline" title="Configure alert rules">
                <SettingsIcon className="h-4 w-4 mr-2" />
                Configure Rules
              </Button>
            </DialogTrigger>
            <DialogContent className="max-w-3xl">
              <DialogHeader>
                <DialogTitle>Alert Rules Configuration</DialogTitle>
                <DialogDescription>
                  Create, enable/disable, and manage threshold rules. Notifications integrate with your email/Slack providers.
                </DialogDescription>
              </DialogHeader>

              <Tabs defaultValue="add" className="w-full">
                <TabsList className="mb-4">
                  <TabsTrigger value="add">Add Rule</TabsTrigger>
                  <TabsTrigger value="manage">Manage Rules</TabsTrigger>
                </TabsList>

                {/* Add Rule */}
                <TabsContent value="add" className="space-y-4">
                  <Card>
                    <CardHeader>
                      <CardTitle>Add New Alert Rule</CardTitle>
                      <CardDescription>Define a metric threshold and delivery options.</CardDescription>
                    </CardHeader>
                    <CardContent className="space-y-4">
                      <div className="grid grid-cols-1 md:grid-cols-2 gap-4">
                        <div>
                          <Label htmlFor="rule-name">Rule Name</Label>
                          <Input
                            id="rule-name"
                            value={newRule.name ?? ""}
                            onChange={(e) =>
                              setNewRule((p) => ({ ...p, name: e.target.value }))
                            }
                            placeholder="e.g., API Latency Critical"
                          />
                        </div>

                        <div>
                          <Label htmlFor="rule-metric">Metric</Label>
                          <select
                            id="rule-metric"
                            className="w-full p-2 border rounded-md"
                            value={newRule.metric ?? "lcp"}
                            onChange={(e) =>
                              setNewRule((p) => ({ ...p, metric: e.target.value }))
                            }
                          >
                            <option value="lcp">Largest Contentful Paint</option>
                            <option value="fid">First Input Delay</option>
                            <option value="cls">Cumulative Layout Shift</option>
                            <option value="fcp">First Contentful Paint</option>
                            <option value="ttfb">Time to First Byte</option>
                            <option value="page-load">Page Load Time</option>
                            <option value="memory-usage">Memory Usage</option>
                            <option value="api-call">API Call Duration</option>
                          </select>
                        </div>

                        <div>
                          <Label htmlFor="rule-threshold">Threshold</Label>
                          <Input
                            id="rule-threshold"
                            type="number"
                            value={newRule.threshold ?? 0}
                            onChange={(e) =>
                              setNewRule((p) => ({
                                ...p,
                                threshold: Number(e.target.value),
                              }))
                            }
                            placeholder="e.g., 4000"
                          />
                        </div>

                        <div>
                          <Label htmlFor="rule-type">Alert Type</Label>
                          <select
                            id="rule-type"
                            className="w-full p-2 border rounded-md"
                            value={newRule.type ?? "warning"}
                            onChange={(e) =>
                              setNewRule((p) => ({
                                ...p,
                                type: e.target.value as AlertLevel,
                              }))
                            }
                          >
                            <option value="warning">Warning</option>
                            <option value="critical">Critical</option>
                          </select>
                        </div>

                        <div className="flex items-center gap-3">
                          <Switch
                            id="rule-enabled"
                            checked={newRule.enabled ?? true}
                            onCheckedChange={(enabled) =>
                              setNewRule((p) => ({ ...p, enabled }))
                            }
                          />
                          <Label htmlFor="rule-enabled">Enabled</Label>
                        </div>
                      </div>

                      <div className="grid grid-cols-1 md:grid-cols-3 gap-4">
                        <div className="space-y-2">
                          <Label>Notifications</Label>
                          <div className="flex items-center gap-2">
                            <Switch
                              checked={newRule.notifications?.email ?? false}
                              onCheckedChange={(email) =>
                                setNewRule((p) => ({
                                  ...p,
                                  notifications: {
                                    email,
                                    push: p.notifications?.push ?? true,
                                    slack: p.notifications?.slack ?? false,
                                  },
                                }))
                              }
                            />
                            <span>Email</span>
                          </div>
                          <div className="flex items-center gap-2">
                            <Switch
                              checked={newRule.notifications?.push ?? true}
                              onCheckedChange={(push) =>
                                setNewRule((p) => ({
                                  ...p,
                                  notifications: {
                                    email: p.notifications?.email ?? false,
                                    push,
                                    slack: p.notifications?.slack ?? false,
                                  },
                                }))
                              }
                            />
                            <span>Push</span>
                          </div>
                          <div className="flex items-center gap-2">
                            <Switch
                              checked={newRule.notifications?.slack ?? false}
                              onCheckedChange={(slack) =>
                                setNewRule((p) => ({
                                  ...p,
                                  notifications: {
                                    email: p.notifications?.email ?? false,
                                    push: p.notifications?.push ?? true,
                                    slack,
                                  },
                                }))
                              }
                            />
                            <span>Slack</span>
                          </div>
                        </div>

                        <div className="space-y-2 md:col-span-2">
                          <Label>Escalation</Label>
                          <div className="flex items-center gap-2">
                            <Switch
                              checked={newRule.escalation?.enabled ?? false}
                              onCheckedChange={(enabled) =>
                                setNewRule((p) => ({
                                  ...p,
                                  escalation: {
                                    enabled,
                                    delay: p.escalation?.delay ?? 15,
                                    recipients: p.escalation?.recipients ?? [],
                                  },
                                }))
                              }
                            />
                            <span>Enable escalation</span>
                          </div>
                          <div className="grid grid-cols-1 md:grid-cols-3 gap-4">
                            <div>
                              <Label htmlFor="esc-delay">Delay (min)</Label>
                              <Input
                                id="esc-delay"
                                type="number"
                                value={newRule.escalation?.delay ?? 15}
                                onChange={(e) =>
                                  setNewRule((p) => ({
                                    ...p,
                                    escalation: {
                                      enabled: p.escalation?.enabled ?? false,
                                      delay: Number(e.target.value),
                                      recipients: p.escalation?.recipients ?? [],
                                    },
                                  }))
                                }
                              />
                            </div>
                            <div className="md:col-span-2">
                              <Label htmlFor="esc-recipients">Recipients (comma separated)</Label>
                              <Input
                                id="esc-recipients"
                                placeholder="ops@example.com, oncall@example.com"
                                value={(newRule.escalation?.recipients ?? []).join(", ")}
                                onChange={(e) =>
                                  setNewRule((p) => ({
                                    ...p,
                                    escalation: {
                                      enabled: p.escalation?.enabled ?? false,
                                      delay: p.escalation?.delay ?? 15,
                                      recipients: e.target.value
                                        .split(",")
                                        .map((s) => s.trim())
                                        .filter(Boolean),
                                    },
                                  }))
                                }
                              />
                            </div>
                          </div>
                        </div>
                      </div>

                      <Button onClick={addAlertRule} className="w-full">
                        Add Rule
                      </Button>
                    </CardContent>
                  </Card>
                </TabsContent>

                {/* Manage Rules */}
                <TabsContent value="manage" className="space-y-4">
                  <h4 className="font-medium">Existing Rules</h4>
                  <ScrollArea className="h-64">
                    {alertRules.length === 0 ? (
                      <p className="text-sm text-muted-foreground px-2">No rules defined yet.</p>
                    ) : (
                      alertRules.map((rule) => (
                        <Card key={rule.id} className="mb-2">
                          <CardContent className="p-4">
                            <div className="flex items-center justify-between">
                              <div>
                                <div className="flex items-center gap-2">
                                  <h5 className="font-medium">{rule.name}</h5>
                                  <Badge
                                    variant={rule.type === "critical" ? "destructive" : "secondary"}
                                  >
                                    {rule.type}
                                  </Badge>
                                </div>
                                <p className="text-sm text-muted-foreground">
                                  {getMetricDisplayName(rule.metric)} ≥ {rule.threshold}
                                </p>
                              </div>
                              <div className="flex items-center gap-2">
                                <Switch
                                  checked={rule.enabled}
                                  onCheckedChange={(enabled) =>
                                    updateAlertRule(rule.id, { enabled })
                                  }
                                />
                                <Button
                                  variant="ghost"
                                  size="icon"
                                  onClick={() => deleteAlertRule(rule.id)}
                                  title="Delete rule"
                                >
                                  <Trash2 className="h-4 w-4" />
                                </Button>
                              </div>
                            </div>
                          </CardContent>
                        </Card>
                      ))
                    )}
                  </ScrollArea>
                </TabsContent>
              </Tabs>
            </DialogContent>
          </Dialog>
        </div>
      </div>

      {/* Summary */}
      <div className="grid gap-4 md:grid-cols-3">
        <Card>
          <CardHeader className="flex flex-row items-center justify-between space-y-0 pb-2">
            <CardTitle className="text-sm font-medium">Active Alerts</CardTitle>
            <AlertTriangle className="h-4 w-4 text-muted-foreground" />
          </CardHeader>
          <CardContent>
            <div className="text-2xl font-bold">{counts.total}</div>
            <p className="text-xs text-muted-foreground">
              {counts.critical} critical, {counts.warning} warnings
            </p>
          </CardContent>
        </Card>

        <Card>
          <CardHeader className="flex flex-row items-center justify-between space-y-0 pb-2">
            <CardTitle className="text-sm font-medium">Alert Rules</CardTitle>
            <SettingsIcon className="h-4 w-4 text-muted-foreground" />
          </CardHeader>
          <CardContent>
            <div className="text-2xl font-bold">{counts.rules}</div>
            <p className="text-xs text-muted-foreground">{counts.rulesEnabled} enabled</p>
          </CardContent>
        </Card>

        <Card>
          <CardHeader className="flex flex-row items-center justify-between space-y-0 pb-2">
            <CardTitle className="text-sm font-medium">Last Alert</CardTitle>
            <Clock className="h-4 w-4 text-muted-foreground" />
          </CardHeader>
          <CardContent>
            <div className="text-2xl font-bold">
              {lastAlertTime ? formatTimestamp(lastAlertTime).split(", ")[1] : "None"}
            </div>
            <p className="text-xs text-muted-foreground">
              {lastAlertTime ? formatTimestamp(lastAlertTime).split(", ")[0] : "No recent alerts"}
            </p>
          </CardContent>
        </Card>
      </div>

      {/* Alerts List */}
      <Card>
        <CardHeader>
          <div className="flex items-center justify-between">
            <div>
              <CardTitle>Recent Alerts</CardTitle>
              <CardDescription>Newest first, capped at 50.</CardDescription>
            </div>
            {alerts.length > 0 && (
              <Button variant="outline" onClick={clearAllAlerts}>
                Clear All
              </Button>
            )}
          </div>
        </CardHeader>
        <CardContent>
          {alerts.length === 0 ? (
            <div className="text-center py-12">
              <CheckCircle className="h-12 w-12 text-green-500 mx-auto mb-4" />
              <h3 className="text-lg font-medium">No Active Alerts</h3>
              <p className="text-muted-foreground">Your application is performing well!</p>
            </div>
          ) : (
            <ScrollArea className="h-96">
              <div className="space-y-2">
                {alerts.map((alert) => (
                  <AlertComponent key={alert.id} variant={alertVariant[alert.type]}>
                    <div className="flex items-start justify-between">
                      <div className="flex items-start gap-2">
                        {getAlertIcon(alert.type)}
                        <div>
                          <AlertTitle className="flex items-center gap-2">
                            <span>{getMetricDisplayName(alert.metric)}</span>
                            <Badge variant={alertBadgeVariant[alert.type]}>
                              {alert.type}
                            </Badge>
                            <Badge variant="outline" className="ml-1">
                              {alert.value}
                            </Badge>
                          </AlertTitle>
                          <AlertDescription>
                            {alert.message}
                            <br />
                            <span className="text-xs text-muted-foreground">
                              {formatTimestamp(alert.timestamp)}
                            </span>
                          </AlertDescription>
                        </div>
                      </div>
                      <Button
                        variant="ghost"
                        size="icon"
                        onClick={() => dismissAlert(alert.id)}
                        title="Dismiss"
                      >
                        <X className="h-4 w-4" />
                      </Button>
                    </div>
                  </AlertComponent>
                ))}
              </div>
            </ScrollArea>
          )}
        </CardContent>
      </Card>
    </div>
  );
};<|MERGE_RESOLUTION|>--- conflicted
+++ resolved
@@ -231,8 +231,6 @@
         } catch {
           // Notifications may be blocked; ignore
         }
-<<<<<<< HEAD
-=======
       }
 
       // Email & Slack hooks would call your integrations here.
@@ -302,7 +300,6 @@
         setAlerts(performanceMonitor.getAlerts(50));
       } catch {
         // If service not yet ready, keep calm.
->>>>>>> 72af20f5
       }
     };
 
