// ui_launchers/KAREN-Theme-Default/src/components/performance/ResourceMonitoringDashboard.tsx
"use client";

import React, { useEffect, useMemo, useRef, useState } from "react";
import {
  ErrorBoundary,
  type ErrorFallbackProps,
} from "@/components/error-handling/ErrorBoundary";
import {
  Card,
  CardContent,
  CardDescription,
  CardHeader,
  CardTitle,
} from "@/components/ui/card";
import { Button } from "@/components/ui/button";
import { Badge, type BadgeProps } from "@/components/ui/badge";
import { Progress } from "@/components/ui/progress";
import { Tabs, TabsContent, TabsList, TabsTrigger } from "@/components/ui/tabs";
import { Alert, AlertDescription, AlertTitle } from "@/components/ui/alert";
import { ScrollArea } from "@/components/ui/scroll-area";
import {
  ResponsiveContainer,
  LineChart,
  Line,
  CartesianGrid,
  XAxis,
  YAxis,
  Tooltip,
  PieChart,
  Pie,
  Cell,
} from "recharts";

// Resource monitoring services
import {
  resourceMonitor,
  type ResourceMetrics,
  type ResourceAlert,
  type ScalingRecommendation,
  type CapacityPlan,
} from "@/services/resource-monitor";
import {
  Cpu,
  MemoryStick,
  Network,
  HardDrive,
  AlertTriangle,
  Activity,
  CheckCircle,
  Zap,
  TrendingUp,
  TrendingDown,
  X,
} from "lucide-react";

export interface ResourceMonitoringDashboardProps {
  refreshInterval?: number;
  showCapacityPlanning?: boolean;
}

const COLORS = ["#0088FE", "#00C49F", "#FFBB28", "#FF8042"];
type BadgeVariant = NonNullable<BadgeProps["variant"]>;
type Timeframe = "1h" | "6h" | "24h" | "7d";
const TIMEFRAME_OPTIONS: readonly Timeframe[] = ["1h", "6h", "24h", "7d"];
type AlertBoxProps = React.ComponentPropsWithoutRef<"div"> & {
  variant?: "default" | "destructive";
};
const AlertBox = Alert as React.ComponentType<AlertBoxProps>;

const ResourceMonitoringFallback: React.FC<ErrorFallbackProps> = ({
  resetError,
}) => (
  <div className="space-y-2 p-4">
    <p className="font-medium">Something went wrong in ResourceMonitoringDashboard.</p>
    <Button variant="outline" size="sm" onClick={resetError}>
      Try again
    </Button>
  </div>
);

const isTimeframe = (value: string): value is Timeframe =>
  (TIMEFRAME_OPTIONS as readonly string[]).includes(value);

export const ResourceMonitoringDashboard: React.FC<ResourceMonitoringDashboardProps> = ({
  refreshInterval = 5000,
  showCapacityPlanning = true,
}) => {
  const [currentMetrics, setCurrentMetrics] = useState<ResourceMetrics | null>(null);
  const [historicalMetrics, setHistoricalMetrics] = useState<ResourceMetrics[]>([]);
  const [alerts, setAlerts] = useState<ResourceAlert[]>([]);
  const [recommendations, setRecommendations] = useState<ScalingRecommendation[]>([]);
  const [capacityPlans, setCapacityPlans] = useState<CapacityPlan[]>([]);
  const [selectedTimeframe, setSelectedTimeframe] = useState<Timeframe>("1h");
<<<<<<< HEAD
  const [currentTime, setCurrentTime] = useState(() => Date.now());
=======
  const timeWindowAnchorRef = useRef<number>(Date.now());
>>>>>>> ffd6098b

  useEffect(() => {
    const updateData = () => {
      setCurrentMetrics(resourceMonitor.getCurrentMetrics());
      setHistoricalMetrics(resourceMonitor.getHistoricalMetrics(100));
      setAlerts(resourceMonitor.getAlerts());
      setRecommendations(resourceMonitor.getScalingRecommendations());

      if (showCapacityPlanning) {
        setCapacityPlans(resourceMonitor.generateCapacityPlan("3months"));
      }
<<<<<<< HEAD
      setCurrentTime(Date.now());
=======
      timeWindowAnchorRef.current = Date.now();
>>>>>>> ffd6098b
    };

    updateData();
    const interval = setInterval(updateData, refreshInterval);

    const unsubscribe = resourceMonitor.onAlert((alert) => {
      setAlerts((prev) => [alert, ...prev.slice(0, 19)]);
    });

    return () => {
      clearInterval(interval);
      unsubscribe();
    };
  }, [refreshInterval, showCapacityPlanning]);

  useEffect(() => {
    const intervalId = window.setInterval(() => {
      setNow(Date.now());
    }, 60_000);

    return () => {
      window.clearInterval(intervalId);
    };
  }, []);

  const filteredHistoricalData = useMemo(() => {
    const timeRanges = {
      "1h": 60 * 60 * 1000,
      "6h": 6 * 60 * 60 * 1000,
      "24h": 24 * 60 * 60 * 1000,
      "7d": 7 * 24 * 60 * 60 * 1000,
    };

<<<<<<< HEAD
    const cutoff = currentTime - timeRanges[selectedTimeframe];
=======
    const cutoff = timeWindowAnchorRef.current - timeRanges[selectedTimeframe];
>>>>>>> ffd6098b
    return historicalMetrics
      .filter((m) => m.timestamp > cutoff)
      .map((m) => ({
        time: new Date(m.timestamp).toLocaleTimeString(),
        timestamp: m.timestamp,
        cpu: m.cpu.usage,
        memory: m.memory.percentage,
        network: m.network.latency,
        storage: m.storage.percentage,
      }));
<<<<<<< HEAD
  }, [currentTime, historicalMetrics, selectedTimeframe]);
=======
  }, [currentMetrics, historicalMetrics, selectedTimeframe]);
>>>>>>> ffd6098b

  const handleResolveAlert = (alertId: string) => {
    resourceMonitor.resolveAlert(alertId);
    setAlerts((prev) =>
      prev.map((alert) =>
        alert.id === alertId ? { ...alert, resolved: true } : alert
      )
    );
  };

  const getSeverityColor = (
    severity: ResourceAlert["severity"] | ScalingRecommendation["priority"]
  ): BadgeVariant => {
    switch (severity) {
      case "critical":
        return "destructive";
      case "high":
        return "secondary";
      case "medium":
        return "secondary";
      case "low":
        return "outline";
      default:
        return "outline";
    }
  };

  const getSeverityIcon = (severity: ResourceAlert["severity"]) => {
    switch (severity) {
      case "critical":
        return <AlertTriangle className="h-4 w-4 text-red-500 " />;
      case "high":
        return <AlertTriangle className="h-4 w-4 text-orange-500 " />;
      case "medium":
        return <Activity className="h-4 w-4 text-yellow-500 " />;
      case "low":
        return <Activity className="h-4 w-4 text-blue-500 " />;
      default:
        return <Activity className="h-4 w-4 " />;
    }
  };

  const getResourceIcon = (
    resource: ResourceAlert["type"] | ScalingRecommendation["resource"]
  ) => {
    switch (resource) {
      case "cpu":
        return <Cpu className="h-4 w-4 " />;
      case "memory":
        return <MemoryStick className="h-4 w-4 " />;
      case "network":
        return <Network className="h-4 w-4 " />;
      case "storage":
        return <HardDrive className="h-4 w-4 " />;
      default:
        return <Activity className="h-4 w-4 " />;
    }
  };

  const getRecommendationIcon = (type: ScalingRecommendation["type"]) => {
    switch (type) {
      case "scale-up":
        return <TrendingUp className="h-4 w-4 text-green-500 " />;
      case "scale-down":
        return <TrendingDown className="h-4 w-4 text-blue-500 " />;
      case "optimize":
        return <Zap className="h-4 w-4 text-yellow-500 " />;
      default:
        return <Activity className="h-4 w-4 " />;
    }
  };

  const formatBytes = (bytes: number) => {
    if (bytes === 0) return "0 B";
    const k = 1024;
    const sizes = ["B", "KB", "MB", "GB", "TB"];
    const i = Math.floor(Math.log(bytes) / Math.log(k));
    return parseFloat((bytes / Math.pow(k, i)).toFixed(2)) + " " + sizes[i];
  };

  const formatCurrency = (amount: number) => {
    return new Intl.NumberFormat("en-US", {
      style: "currency",
      currency: "USD",
    }).format(amount);
  };

  return (
    <ErrorBoundary fallback={ResourceMonitoringFallback}>
      <div className="space-y-6">
        {/* Header */}
        <div className="flex items-center justify-between">
          <div>
            <h2 className="text-3xl font-bold tracking-tight">Resource Monitoring</h2>
            <p className="text-muted-foreground"></p>
          </div>
          <div className="flex items-center space-x-2">
            <Tabs
              value={selectedTimeframe}
              onValueChange={(value) => {
                if (isTimeframe(value)) {
                  timeWindowAnchorRef.current = Date.now();
                  setSelectedTimeframe(value);
                }
              }}
            >
              <TabsList>
                <TabsTrigger value="1h">1H</TabsTrigger>
                <TabsTrigger value="6h">6H</TabsTrigger>
                <TabsTrigger value="24h">24H</TabsTrigger>
                <TabsTrigger value="7d">7D</TabsTrigger>
              </TabsList>
            </Tabs>
          </div>
        </div>

        {/* Current Resource Status */}
        {currentMetrics && (
          <div className="grid gap-4 md:grid-cols-2 lg:grid-cols-4">
            {/* CPU Usage Card */}
            <Card>
              <CardHeader className="flex flex-row items-center justify-between space-y-0 pb-2">
                <CardTitle className="text-sm font-medium md:text-base lg:text-lg">
                  CPU Usage
                </CardTitle>
                <Cpu className="h-4 w-4 text-muted-foreground " />
              </CardHeader>
              <CardContent>
                <div className="text-2xl font-bold">{currentMetrics.cpu.usage.toFixed(1)}%</div>
                <Progress value={currentMetrics.cpu.usage} className="mt-2" />
                <p className="text-xs text-muted-foreground mt-1 sm:text-sm md:text-base">
                  {currentMetrics.cpu.cores} cores available
                </p>
              </CardContent>
            </Card>

            {/* Memory Usage Card */}
            <Card>
              <CardHeader className="flex flex-row items-center justify-between space-y-0 pb-2">
                <CardTitle className="text-sm font-medium md:text-base lg:text-lg">
                  Memory Usage
                </CardTitle>
                <MemoryStick className="h-4 w-4 text-muted-foreground " />
              </CardHeader>
              <CardContent>
                <div className="text-2xl font-bold">{currentMetrics.memory.percentage.toFixed(1)}%</div>
                <Progress value={currentMetrics.memory.percentage} className="mt-2" />
                <p className="text-xs text-muted-foreground mt-1 sm:text-sm md:text-base">
                  {formatBytes(currentMetrics.memory.used)} / {formatBytes(currentMetrics.memory.total)}
                </p>
              </CardContent>
            </Card>

            {/* Network Latency Card */}
            <Card>
              <CardHeader className="flex flex-row items-center justify-between space-y-0 pb-2">
                <CardTitle className="text-sm font-medium md:text-base lg:text-lg">
                  Network Latency
                </CardTitle>
                <Network className="h-4 w-4 text-muted-foreground " />
              </CardHeader>
              <CardContent>
                <div className="text-2xl font-bold">{currentMetrics.network.latency.toFixed(0)}ms</div>
                <p className="text-xs text-muted-foreground sm:text-sm md:text-base">
                  {currentMetrics.network.bandwidth}Mbps • {currentMetrics.network.connectionType}
                </p>
                <p className="text-xs text-muted-foreground sm:text-sm md:text-base">
                  {formatBytes(currentMetrics.network.bytesReceived)} received
                </p>
              </CardContent>
            </Card>

            {/* Storage Usage Card */}
            <Card>
              <CardHeader className="flex flex-row items-center justify-between space-y-0 pb-2">
                <CardTitle className="text-sm font-medium md:text-base lg:text-lg">
                  Storage Usage
                </CardTitle>
                <HardDrive className="h-4 w-4 text-muted-foreground " />
              </CardHeader>
              <CardContent>
                <div className="text-2xl font-bold">{currentMetrics.storage.percentage.toFixed(1)}%</div>
                <Progress value={currentMetrics.storage.percentage} className="mt-2" />
                <p className="text-xs text-muted-foreground mt-1 sm:text-sm md:text-base">
                  {formatBytes(currentMetrics.storage.used)} / {formatBytes(currentMetrics.storage.total)}
                </p>
              </CardContent>
            </Card>
          </div>
        )}

        {/* Active Alerts */}
        {alerts.filter((a) => !a.resolved).length > 0 && (
          <Card>
            <CardHeader>
              <CardTitle className="flex items-center space-x-2">
                <AlertTriangle className="h-5 w-5 text-red-500 " />
                <span>Active Alerts</span>
                <Badge variant="destructive">
                  {alerts.filter((a) => !a.resolved).length}
                </Badge>
              </CardTitle>
            </CardHeader>
            <CardContent>
              <ScrollArea className="h-64">
                <div className="space-y-2">
                  {alerts
                    .filter((a) => !a.resolved)
                    .slice(0, 10)
                    .map((alert) => (
                      <AlertBox
                        key={alert.id}
                        variant={alert.severity === "critical" ? "destructive" : "default"}
                      >
                        <div className="flex items-start justify-between">
                          <div className="flex items-start space-x-2">
                            {getSeverityIcon(alert.severity)}
                            <div>
                              <AlertTitle className="flex items-center space-x-2">
                                {getResourceIcon(alert.type)}
                                <span>{alert.type.toUpperCase()} Alert</span>
                                <Badge variant={getSeverityColor(alert.severity)}>
                                  {alert.severity}
                                </Badge>
                              </AlertTitle>
                              <AlertDescription>
                                {alert.message}
                                <br />
                                <span className="text-xs text-muted-foreground sm:text-sm md:text-base">
                                  {new Date(alert.timestamp).toLocaleString()}
                                </span>
                              </AlertDescription>
                            </div>
                          </div>
                          <Button
                            variant="ghost"
                            size="sm"
                            onClick={() => handleResolveAlert(alert.id)}
                          >
                            <X className="h-4 w-4 " />
                          </Button>
                        </div>
                      </AlertBox>
                    ))}
                </div>
              </ScrollArea>
            </CardContent>
          </Card>
        )}

        {/* Resource Charts */}
        <Tabs defaultValue="trends" className="space-y-4">
          <TabsList>
            <TabsTrigger value="trends">Resource Trends</TabsTrigger>
            <TabsTrigger value="distribution">Resource Distribution</TabsTrigger>
            <TabsTrigger value="recommendations">Scaling Recommendations</TabsTrigger>
            {showCapacityPlanning && <TabsTrigger value="capacity">Capacity Planning</TabsTrigger>}
          </TabsList>

          {/* Trends Tab Content */}
          <TabsContent value="trends" className="space-y-4">
            <div className="grid gap-4 md:grid-cols-2">
              {/* CPU & Memory Usage Chart */}
              <Card>
                <CardHeader>
                  <CardTitle>CPU & Memory Usage</CardTitle>
                  <CardDescription>Resource utilization over time</CardDescription>
                </CardHeader>
                <CardContent>
                  <ResponsiveContainer width="100%" height={300}>
                    <LineChart data={filteredHistoricalData}>
                      <CartesianGrid strokeDasharray="3 3" />
                      <XAxis dataKey="time" />
                      <YAxis />
                      <Tooltip />
                      <Line type="monotone" dataKey="cpu" stroke="#8884d8" name="CPU %" />
                      <Line type="monotone" dataKey="memory" stroke="#82ca9d" name="Memory %" />
                    </LineChart>
                  </ResponsiveContainer>
                </CardContent>
              </Card>

              {/* Network & Storage Chart */}
              <Card>
                <CardHeader>
                  <CardTitle>Network & Storage</CardTitle>
                  <CardDescription>Network latency and storage usage</CardDescription>
                </CardHeader>
                <CardContent>
                  <ResponsiveContainer width="100%" height={300}>
                    <LineChart data={filteredHistoricalData}>
                      <CartesianGrid strokeDasharray="3 3" />
                      <XAxis dataKey="time" />
                      <YAxis />
                      <Tooltip />
                      <Line type="monotone" dataKey="network" stroke="#ffc658" name="Latency (ms)" />
                      <Line type="monotone" dataKey="storage" stroke="#ff7300" name="Storage %" />
                    </LineChart>
                  </ResponsiveContainer>
                </CardContent>
              </Card>
            </div>
          </TabsContent>

          {/* Distribution Tab Content */}
          <TabsContent value="distribution" className="space-y-4">
            <Card>
              <CardHeader>
                <CardTitle>Current Resource Distribution</CardTitle>
              </CardHeader>
              <CardContent>
                <ResponsiveContainer width="100%" height={400}>
                  <PieChart>
                    <Pie
                      data={currentMetrics
                        ? [
                            { name: "CPU", value: currentMetrics.cpu.usage, fill: COLORS[0] },
                            { name: "Memory", value: currentMetrics.memory.percentage, fill: COLORS[1] },
                            { name: "Storage", value: currentMetrics.storage.percentage, fill: COLORS[2] },
                            { name: "Available", value: 100 - Math.max(currentMetrics.cpu.usage, currentMetrics.memory.percentage, currentMetrics.storage.percentage), fill: COLORS[3] },
                          ]
                        : []}
                      cx="50%"
                      cy="50%"
                      labelLine={false}
                      label={({ name, value }) => `${name}: ${value.toFixed(1)}%`}
                      outerRadius={80}
                      fill="#8884d8"
                      dataKey="value"
                    >
                      {currentMetrics &&
                        [0, 1, 2, 3].map((index) => (
                          <Cell key={`cell-${index}`} fill={COLORS[index % COLORS.length]} />
                        ))}
                    </Pie>
                    <Tooltip />
                  </PieChart>
                </ResponsiveContainer>
              </CardContent>
            </Card>
          </TabsContent>

          {/* Recommendations Tab Content */}
          <TabsContent value="recommendations" className="space-y-4">
            <Card>
              <CardHeader>
                <CardTitle>Scaling Recommendations</CardTitle>
                <CardDescription></CardDescription>
              </CardHeader>
              <CardContent>
                {recommendations.length === 0 ? (
                  <div className="text-center py-8">
                    <CheckCircle className="h-12 w-12 text-green-500 mx-auto mb-4 " />
                    <h3 className="text-lg font-medium">Resources Optimized</h3>
                    <p className="text-muted-foreground">No scaling recommendations at this time.</p>
                  </div>
                ) : (
                  <div className="space-y-4">
                    {recommendations.map((rec) => (
                      <div key={rec.id} className="border rounded-lg p-4 sm:p-4 md:p-6">
                        <div className="flex items-start justify-between">
                          <div className="flex items-start space-x-3">
                            <div className="flex items-center space-x-2">
                              {getResourceIcon(rec.resource)}
                              {getRecommendationIcon(rec.type)}
                            </div>
                            <div className="flex-1">
                              <div className="flex items-center space-x-2 mb-1">
                                <h4 className="font-medium">{rec.title}</h4>
                                <Badge variant={getSeverityColor(rec.priority)}>
                                  {rec.priority}
                                </Badge>
                              </div>
                              <p className="text-sm text-muted-foreground mb-2 md:text-base lg:text-lg">
                                {rec.description}
                              </p>
                              <div className="text-xs text-muted-foreground sm:text-sm md:text-base">
                                <p><strong>Impact:</strong> {rec.impact}</p>
                                <p><strong>Implementation:</strong> {rec.implementation}</p>
                              </div>
                            </div>
                          </div>
                          <div className="text-right">
                            <div className="text-sm font-medium md:text-base lg:text-lg">
                              {rec.estimatedCost > 0 && (
                                <div className="text-red-600">
                                  Cost: {formatCurrency(rec.estimatedCost)}
                                </div>
                              )}
                              {rec.estimatedSavings > 0 && (
                                <div className="text-green-600">
                                  Savings: {formatCurrency(rec.estimatedSavings)}
                                </div>
                              )}
                            </div>
                            <div className="text-xs text-muted-foreground sm:text-sm md:text-base">
                              {rec.confidence}% confidence
                            </div>
                          </div>
                        </div>
                      </div>
                    ))}
                  </div>
                )}
              </CardContent>
            </Card>
          </TabsContent>

          {/* Capacity Planning Tab Content */}
          {showCapacityPlanning && (
            <TabsContent value="capacity" className="space-y-4">
              <Card>
                <CardHeader>
                  <CardTitle>Capacity Planning</CardTitle>
                </CardHeader>
                <CardContent>
                  <div className="space-y-6">
                    {capacityPlans.map((plan) => (
                      <div key={plan.resource} className="border rounded-lg p-4 sm:p-4 md:p-6">
                        <div className="flex items-center justify-between mb-4">
                          <div className="flex items-center space-x-2">
                            {getResourceIcon(plan.resource)}
                            <h4 className="font-medium capitalize">{plan.resource} Capacity</h4>
                          </div>
                          <Badge variant="outline">{plan.timeframe}</Badge>
                        </div>
                        
                        <div className="grid grid-cols-2 md:grid-cols-4 gap-4 mb-4">
                          <div>
                            <p className="text-sm text-muted-foreground md:text-base lg:text-lg">Current Usage</p>
                            <p className="text-lg font-medium">{plan.currentUsage.toFixed(1)}%</p>
                          </div>
                          <div>
                            <p className="text-sm text-muted-foreground md:text-base lg:text-lg">Projected Usage</p>
                            <p className="text-lg font-medium">{plan.projectedUsage.toFixed(1)}%</p>
                          </div>
                          <div>
                            <p className="text-sm text-muted-foreground md:text-base lg:text-lg">Growth Rate</p>
                            <p className="text-lg font-medium">{plan.growthRate.toFixed(1)}%/month</p>
                          </div>
                          <div>
                            <p className="text-sm text-muted-foreground md:text-base lg:text-lg">Cost Impact</p>
                            <p className="text-lg font-medium">
                              {plan.costImpact > 0 ? formatCurrency(plan.costImpact) : 'No change'}
                            </p>
                          </div>
                        </div>

                        <div className="space-y-2">
                          <div className="flex justify-between text-sm md:text-base lg:text-lg">
                            <span>Current</span>
                            <span>Projected</span>
                          </div>
                          <Progress value={plan.currentUsage} className="h-2" />
                          <Progress value={plan.projectedUsage} className="h-2" />
                        </div>

                        {plan.projectedUsage > 80 && (
                          <AlertBox className="mt-4">
                            <AlertTriangle className="h-4 w-4 " />
                            <AlertTitle>Capacity Warning</AlertTitle>
                            <AlertDescription>
                              Projected {plan.resource} usage will exceed 80% in {plan.timeframe}.
                              Consider scaling up resources.
                            </AlertDescription>
                          </AlertBox>
                        )}
                      </div>
                    ))}
                  </div>
                </CardContent>
              </Card>
            </TabsContent>
          )}
        </Tabs>
      </div>
    </ErrorBoundary>
  );
};<|MERGE_RESOLUTION|>--- conflicted
+++ resolved
@@ -92,11 +92,7 @@
   const [recommendations, setRecommendations] = useState<ScalingRecommendation[]>([]);
   const [capacityPlans, setCapacityPlans] = useState<CapacityPlan[]>([]);
   const [selectedTimeframe, setSelectedTimeframe] = useState<Timeframe>("1h");
-<<<<<<< HEAD
-  const [currentTime, setCurrentTime] = useState(() => Date.now());
-=======
   const timeWindowAnchorRef = useRef<number>(Date.now());
->>>>>>> ffd6098b
 
   useEffect(() => {
     const updateData = () => {
@@ -108,11 +104,7 @@
       if (showCapacityPlanning) {
         setCapacityPlans(resourceMonitor.generateCapacityPlan("3months"));
       }
-<<<<<<< HEAD
-      setCurrentTime(Date.now());
-=======
       timeWindowAnchorRef.current = Date.now();
->>>>>>> ffd6098b
     };
 
     updateData();
@@ -146,11 +138,7 @@
       "7d": 7 * 24 * 60 * 60 * 1000,
     };
 
-<<<<<<< HEAD
-    const cutoff = currentTime - timeRanges[selectedTimeframe];
-=======
     const cutoff = timeWindowAnchorRef.current - timeRanges[selectedTimeframe];
->>>>>>> ffd6098b
     return historicalMetrics
       .filter((m) => m.timestamp > cutoff)
       .map((m) => ({
@@ -161,11 +149,7 @@
         network: m.network.latency,
         storage: m.storage.percentage,
       }));
-<<<<<<< HEAD
-  }, [currentTime, historicalMetrics, selectedTimeframe]);
-=======
   }, [currentMetrics, historicalMetrics, selectedTimeframe]);
->>>>>>> ffd6098b
 
   const handleResolveAlert = (alertId: string) => {
     resourceMonitor.resolveAlert(alertId);
