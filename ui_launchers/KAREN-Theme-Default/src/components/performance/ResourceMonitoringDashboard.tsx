// ui_launchers/KAREN-Theme-Default/src/components/performance/ResourceMonitoringDashboard.tsx
"use client";

import React, { useEffect, useMemo, useRef, useState } from "react";
import {
  ErrorBoundary,
  type ErrorFallbackProps,
} from "@/components/error-handling/ErrorBoundary";
import {
  Card,
  CardContent,
  CardDescription,
  CardHeader,
  CardTitle,
} from "@/components/ui/card";
import { Button } from "@/components/ui/button";
import { Badge, type BadgeProps } from "@/components/ui/badge";
import { Progress } from "@/components/ui/progress";
import { Tabs, TabsContent, TabsList, TabsTrigger } from "@/components/ui/tabs";
import { Alert, AlertDescription, AlertTitle } from "@/components/ui/alert";
import { ScrollArea } from "@/components/ui/scroll-area";
import {
  ResponsiveContainer,
  LineChart,
  Line,
  CartesianGrid,
  XAxis,
  YAxis,
  Tooltip,
  PieChart,
  Pie,
  Cell,
} from "recharts";

// Resource monitoring services
import {
  resourceMonitor,
  type ResourceMetrics,
  type ResourceAlert,
  type ScalingRecommendation,
  type CapacityPlan,
} from "@/services/resource-monitor";
import {
  Cpu,
  MemoryStick,
  Network,
  HardDrive,
  AlertTriangle,
  Activity,
  CheckCircle,
  Zap,
  TrendingUp,
  TrendingDown,
  X,
} from "lucide-react";

export interface ResourceMonitoringDashboardProps {
  refreshInterval?: number;
  showCapacityPlanning?: boolean;
}

const COLORS = ["#0088FE", "#00C49F", "#FFBB28", "#FF8042"];
type BadgeVariant = NonNullable<BadgeProps["variant"]>;
type Timeframe = "1h" | "6h" | "24h" | "7d";
const TIMEFRAME_OPTIONS: readonly Timeframe[] = ["1h", "6h", "24h", "7d"];
type AlertBoxProps = React.ComponentPropsWithoutRef<"div"> & {
  variant?: "default" | "destructive";
};
const AlertBox = Alert as React.ComponentType<AlertBoxProps>;

const ResourceMonitoringFallback: React.FC<ErrorFallbackProps> = ({
  resetError,
}) => (
  <div className="space-y-2 p-4">
    <p className="font-medium">Something went wrong in ResourceMonitoringDashboard.</p>
    <Button variant="outline" size="sm" onClick={resetError}>
      Try again
    </Button>
  </div>
);

const isTimeframe = (value: string): value is Timeframe =>
  (TIMEFRAME_OPTIONS as readonly string[]).includes(value);

export const ResourceMonitoringDashboard: React.FC<ResourceMonitoringDashboardProps> = ({
  refreshInterval = 5000,
  showCapacityPlanning = true,
}) => {
  const [currentMetrics, setCurrentMetrics] = useState<ResourceMetrics | null>(null);
  const [historicalMetrics, setHistoricalMetrics] = useState<ResourceMetrics[]>([]);
  const [alerts, setAlerts] = useState<ResourceAlert[]>([]);
  const [recommendations, setRecommendations] = useState<ScalingRecommendation[]>([]);
  const [capacityPlans, setCapacityPlans] = useState<CapacityPlan[]>([]);
  const [selectedTimeframe, setSelectedTimeframe] = useState<Timeframe>("1h");
  const timeWindowAnchorRef = useRef<number>(Date.now());

  useEffect(() => {
    const updateData = () => {
      setCurrentMetrics(resourceMonitor.getCurrentMetrics());
      setHistoricalMetrics(resourceMonitor.getHistoricalMetrics(100));
      setAlerts(resourceMonitor.getAlerts());
      setRecommendations(resourceMonitor.getScalingRecommendations());

      if (showCapacityPlanning) {
        setCapacityPlans(resourceMonitor.generateCapacityPlan("3months"));
      }
      timeWindowAnchorRef.current = Date.now();
    };

    updateData();
    const interval = setInterval(updateData, refreshInterval);

    const unsubscribe = resourceMonitor.onAlert((alert) => {
      setAlerts((prev) => [alert, ...prev.slice(0, 19)]);
    });

    return () => {
      clearInterval(interval);
      unsubscribe();
    };
  }, [refreshInterval, showCapacityPlanning]);

  const filteredHistoricalData = useMemo(() => {
    const timeRanges = {
      "1h": 60 * 60 * 1000,
      "6h": 6 * 60 * 60 * 1000,
      "24h": 24 * 60 * 60 * 1000,
      "7d": 7 * 24 * 60 * 60 * 1000,
    };

<<<<<<< HEAD
    const lastHistoricalTimestamp =
      historicalMetrics.length > 0
        ? historicalMetrics[historicalMetrics.length - 1].timestamp
        : undefined;
    const referenceTimestamp =
      lastHistoricalTimestamp ?? currentMetrics?.timestamp ?? 0;
    const cutoff = referenceTimestamp
      ? referenceTimestamp - timeRanges[selectedTimeframe]
      : 0;
=======
    const cutoff = timeWindowAnchorRef.current - timeRanges[selectedTimeframe];
>>>>>>> 68dec3cd
    return historicalMetrics
      .filter((m) => m.timestamp > cutoff)
      .map((m) => ({
        time: new Date(m.timestamp).toLocaleTimeString(),
        timestamp: m.timestamp,
        cpu: m.cpu.usage,
        memory: m.memory.percentage,
        network: m.network.latency,
        storage: m.storage.percentage,
      }));
  }, [currentMetrics, historicalMetrics, selectedTimeframe]);

  const handleResolveAlert = (alertId: string) => {
    resourceMonitor.resolveAlert(alertId);
    setAlerts((prev) =>
      prev.map((alert) =>
        alert.id === alertId ? { ...alert, resolved: true } : alert
      )
    );
  };

  const getSeverityColor = (
    severity: ResourceAlert["severity"] | ScalingRecommendation["priority"]
  ): BadgeVariant => {
    switch (severity) {
      case "critical":
        return "destructive";
      case "high":
        return "secondary";
      case "medium":
        return "secondary";
      case "low":
        return "outline";
      default:
        return "outline";
    }
  };

  const getSeverityIcon = (severity: ResourceAlert["severity"]) => {
    switch (severity) {
      case "critical":
        return <AlertTriangle className="h-4 w-4 text-red-500 " />;
      case "high":
        return <AlertTriangle className="h-4 w-4 text-orange-500 " />;
      case "medium":
        return <Activity className="h-4 w-4 text-yellow-500 " />;
      case "low":
        return <Activity className="h-4 w-4 text-blue-500 " />;
      default:
        return <Activity className="h-4 w-4 " />;
    }
  };

  const getResourceIcon = (
    resource: ResourceAlert["type"] | ScalingRecommendation["resource"]
  ) => {
    switch (resource) {
      case "cpu":
        return <Cpu className="h-4 w-4 " />;
      case "memory":
        return <MemoryStick className="h-4 w-4 " />;
      case "network":
        return <Network className="h-4 w-4 " />;
      case "storage":
        return <HardDrive className="h-4 w-4 " />;
      default:
        return <Activity className="h-4 w-4 " />;
    }
  };

  const getRecommendationIcon = (type: ScalingRecommendation["type"]) => {
    switch (type) {
      case "scale-up":
        return <TrendingUp className="h-4 w-4 text-green-500 " />;
      case "scale-down":
        return <TrendingDown className="h-4 w-4 text-blue-500 " />;
      case "optimize":
        return <Zap className="h-4 w-4 text-yellow-500 " />;
      default:
        return <Activity className="h-4 w-4 " />;
    }
  };

  const formatBytes = (bytes: number) => {
    if (bytes === 0) return "0 B";
    const k = 1024;
    const sizes = ["B", "KB", "MB", "GB", "TB"];
    const i = Math.floor(Math.log(bytes) / Math.log(k));
    return parseFloat((bytes / Math.pow(k, i)).toFixed(2)) + " " + sizes[i];
  };

  const formatCurrency = (amount: number) => {
    return new Intl.NumberFormat("en-US", {
      style: "currency",
      currency: "USD",
    }).format(amount);
  };

  return (
    <ErrorBoundary fallback={ResourceMonitoringFallback}>
      <div className="space-y-6">
        {/* Header */}
        <div className="flex items-center justify-between">
          <div>
            <h2 className="text-3xl font-bold tracking-tight">Resource Monitoring</h2>
            <p className="text-muted-foreground"></p>
          </div>
          <div className="flex items-center space-x-2">
            <Tabs
              value={selectedTimeframe}
              onValueChange={(value) => {
                if (isTimeframe(value)) {
                  timeWindowAnchorRef.current = Date.now();
                  setSelectedTimeframe(value);
                }
              }}
            >
              <TabsList>
                <TabsTrigger value="1h">1H</TabsTrigger>
                <TabsTrigger value="6h">6H</TabsTrigger>
                <TabsTrigger value="24h">24H</TabsTrigger>
                <TabsTrigger value="7d">7D</TabsTrigger>
              </TabsList>
            </Tabs>
          </div>
        </div>

        {/* Current Resource Status */}
        {currentMetrics && (
          <div className="grid gap-4 md:grid-cols-2 lg:grid-cols-4">
            {/* CPU Usage Card */}
            <Card>
              <CardHeader className="flex flex-row items-center justify-between space-y-0 pb-2">
                <CardTitle className="text-sm font-medium md:text-base lg:text-lg">
                  CPU Usage
                </CardTitle>
                <Cpu className="h-4 w-4 text-muted-foreground " />
              </CardHeader>
              <CardContent>
                <div className="text-2xl font-bold">{currentMetrics.cpu.usage.toFixed(1)}%</div>
                <Progress value={currentMetrics.cpu.usage} className="mt-2" />
                <p className="text-xs text-muted-foreground mt-1 sm:text-sm md:text-base">
                  {currentMetrics.cpu.cores} cores available
                </p>
              </CardContent>
            </Card>

            {/* Memory Usage Card */}
            <Card>
              <CardHeader className="flex flex-row items-center justify-between space-y-0 pb-2">
                <CardTitle className="text-sm font-medium md:text-base lg:text-lg">
                  Memory Usage
                </CardTitle>
                <MemoryStick className="h-4 w-4 text-muted-foreground " />
              </CardHeader>
              <CardContent>
                <div className="text-2xl font-bold">{currentMetrics.memory.percentage.toFixed(1)}%</div>
                <Progress value={currentMetrics.memory.percentage} className="mt-2" />
                <p className="text-xs text-muted-foreground mt-1 sm:text-sm md:text-base">
                  {formatBytes(currentMetrics.memory.used)} / {formatBytes(currentMetrics.memory.total)}
                </p>
              </CardContent>
            </Card>

            {/* Network Latency Card */}
            <Card>
              <CardHeader className="flex flex-row items-center justify-between space-y-0 pb-2">
                <CardTitle className="text-sm font-medium md:text-base lg:text-lg">
                  Network Latency
                </CardTitle>
                <Network className="h-4 w-4 text-muted-foreground " />
              </CardHeader>
              <CardContent>
                <div className="text-2xl font-bold">{currentMetrics.network.latency.toFixed(0)}ms</div>
                <p className="text-xs text-muted-foreground sm:text-sm md:text-base">
                  {currentMetrics.network.bandwidth}Mbps • {currentMetrics.network.connectionType}
                </p>
                <p className="text-xs text-muted-foreground sm:text-sm md:text-base">
                  {formatBytes(currentMetrics.network.bytesReceived)} received
                </p>
              </CardContent>
            </Card>

            {/* Storage Usage Card */}
            <Card>
              <CardHeader className="flex flex-row items-center justify-between space-y-0 pb-2">
                <CardTitle className="text-sm font-medium md:text-base lg:text-lg">
                  Storage Usage
                </CardTitle>
                <HardDrive className="h-4 w-4 text-muted-foreground " />
              </CardHeader>
              <CardContent>
                <div className="text-2xl font-bold">{currentMetrics.storage.percentage.toFixed(1)}%</div>
                <Progress value={currentMetrics.storage.percentage} className="mt-2" />
                <p className="text-xs text-muted-foreground mt-1 sm:text-sm md:text-base">
                  {formatBytes(currentMetrics.storage.used)} / {formatBytes(currentMetrics.storage.total)}
                </p>
              </CardContent>
            </Card>
          </div>
        )}

        {/* Active Alerts */}
        {alerts.filter((a) => !a.resolved).length > 0 && (
          <Card>
            <CardHeader>
              <CardTitle className="flex items-center space-x-2">
                <AlertTriangle className="h-5 w-5 text-red-500 " />
                <span>Active Alerts</span>
                <Badge variant="destructive">
                  {alerts.filter((a) => !a.resolved).length}
                </Badge>
              </CardTitle>
            </CardHeader>
            <CardContent>
              <ScrollArea className="h-64">
                <div className="space-y-2">
                  {alerts
                    .filter((a) => !a.resolved)
                    .slice(0, 10)
                    .map((alert) => (
                      <AlertBox
                        key={alert.id}
                        variant={alert.severity === "critical" ? "destructive" : "default"}
                      >
                        <div className="flex items-start justify-between">
                          <div className="flex items-start space-x-2">
                            {getSeverityIcon(alert.severity)}
                            <div>
                              <AlertTitle className="flex items-center space-x-2">
                                {getResourceIcon(alert.type)}
                                <span>{alert.type.toUpperCase()} Alert</span>
                                <Badge variant={getSeverityColor(alert.severity)}>
                                  {alert.severity}
                                </Badge>
                              </AlertTitle>
                              <AlertDescription>
                                {alert.message}
                                <br />
                                <span className="text-xs text-muted-foreground sm:text-sm md:text-base">
                                  {new Date(alert.timestamp).toLocaleString()}
                                </span>
                              </AlertDescription>
                            </div>
                          </div>
                          <Button
                            variant="ghost"
                            size="sm"
                            onClick={() => handleResolveAlert(alert.id)}
                          >
                            <X className="h-4 w-4 " />
                          </Button>
                        </div>
                      </AlertBox>
                    ))}
                </div>
              </ScrollArea>
            </CardContent>
          </Card>
        )}

        {/* Resource Charts */}
        <Tabs defaultValue="trends" className="space-y-4">
          <TabsList>
            <TabsTrigger value="trends">Resource Trends</TabsTrigger>
            <TabsTrigger value="distribution">Resource Distribution</TabsTrigger>
            <TabsTrigger value="recommendations">Scaling Recommendations</TabsTrigger>
            {showCapacityPlanning && <TabsTrigger value="capacity">Capacity Planning</TabsTrigger>}
          </TabsList>

          {/* Trends Tab Content */}
          <TabsContent value="trends" className="space-y-4">
            <div className="grid gap-4 md:grid-cols-2">
              {/* CPU & Memory Usage Chart */}
              <Card>
                <CardHeader>
                  <CardTitle>CPU & Memory Usage</CardTitle>
                  <CardDescription>Resource utilization over time</CardDescription>
                </CardHeader>
                <CardContent>
                  <ResponsiveContainer width="100%" height={300}>
                    <LineChart data={filteredHistoricalData}>
                      <CartesianGrid strokeDasharray="3 3" />
                      <XAxis dataKey="time" />
                      <YAxis />
                      <Tooltip />
                      <Line type="monotone" dataKey="cpu" stroke="#8884d8" name="CPU %" />
                      <Line type="monotone" dataKey="memory" stroke="#82ca9d" name="Memory %" />
                    </LineChart>
                  </ResponsiveContainer>
                </CardContent>
              </Card>

              {/* Network & Storage Chart */}
              <Card>
                <CardHeader>
                  <CardTitle>Network & Storage</CardTitle>
                  <CardDescription>Network latency and storage usage</CardDescription>
                </CardHeader>
                <CardContent>
                  <ResponsiveContainer width="100%" height={300}>
                    <LineChart data={filteredHistoricalData}>
                      <CartesianGrid strokeDasharray="3 3" />
                      <XAxis dataKey="time" />
                      <YAxis />
                      <Tooltip />
                      <Line type="monotone" dataKey="network" stroke="#ffc658" name="Latency (ms)" />
                      <Line type="monotone" dataKey="storage" stroke="#ff7300" name="Storage %" />
                    </LineChart>
                  </ResponsiveContainer>
                </CardContent>
              </Card>
            </div>
          </TabsContent>

          {/* Distribution Tab Content */}
          <TabsContent value="distribution" className="space-y-4">
            <Card>
              <CardHeader>
                <CardTitle>Current Resource Distribution</CardTitle>
              </CardHeader>
              <CardContent>
                <ResponsiveContainer width="100%" height={400}>
                  <PieChart>
                    <Pie
                      data={currentMetrics
                        ? [
                            { name: "CPU", value: currentMetrics.cpu.usage, fill: COLORS[0] },
                            { name: "Memory", value: currentMetrics.memory.percentage, fill: COLORS[1] },
                            { name: "Storage", value: currentMetrics.storage.percentage, fill: COLORS[2] },
                            { name: "Available", value: 100 - Math.max(currentMetrics.cpu.usage, currentMetrics.memory.percentage, currentMetrics.storage.percentage), fill: COLORS[3] },
                          ]
                        : []}
                      cx="50%"
                      cy="50%"
                      labelLine={false}
                      label={({ name, value }) => `${name}: ${value.toFixed(1)}%`}
                      outerRadius={80}
                      fill="#8884d8"
                      dataKey="value"
                    >
                      {currentMetrics &&
                        [0, 1, 2, 3].map((index) => (
                          <Cell key={`cell-${index}`} fill={COLORS[index % COLORS.length]} />
                        ))}
                    </Pie>
                    <Tooltip />
                  </PieChart>
                </ResponsiveContainer>
              </CardContent>
            </Card>
          </TabsContent>

          {/* Recommendations Tab Content */}
          <TabsContent value="recommendations" className="space-y-4">
            <Card>
              <CardHeader>
                <CardTitle>Scaling Recommendations</CardTitle>
                <CardDescription></CardDescription>
              </CardHeader>
              <CardContent>
                {recommendations.length === 0 ? (
                  <div className="text-center py-8">
                    <CheckCircle className="h-12 w-12 text-green-500 mx-auto mb-4 " />
                    <h3 className="text-lg font-medium">Resources Optimized</h3>
                    <p className="text-muted-foreground">No scaling recommendations at this time.</p>
                  </div>
                ) : (
                  <div className="space-y-4">
                    {recommendations.map((rec) => (
                      <div key={rec.id} className="border rounded-lg p-4 sm:p-4 md:p-6">
                        <div className="flex items-start justify-between">
                          <div className="flex items-start space-x-3">
                            <div className="flex items-center space-x-2">
                              {getResourceIcon(rec.resource)}
                              {getRecommendationIcon(rec.type)}
                            </div>
                            <div className="flex-1">
                              <div className="flex items-center space-x-2 mb-1">
                                <h4 className="font-medium">{rec.title}</h4>
                                <Badge variant={getSeverityColor(rec.priority)}>
                                  {rec.priority}
                                </Badge>
                              </div>
                              <p className="text-sm text-muted-foreground mb-2 md:text-base lg:text-lg">
                                {rec.description}
                              </p>
                              <div className="text-xs text-muted-foreground sm:text-sm md:text-base">
                                <p><strong>Impact:</strong> {rec.impact}</p>
                                <p><strong>Implementation:</strong> {rec.implementation}</p>
                              </div>
                            </div>
                          </div>
                          <div className="text-right">
                            <div className="text-sm font-medium md:text-base lg:text-lg">
                              {rec.estimatedCost > 0 && (
                                <div className="text-red-600">
                                  Cost: {formatCurrency(rec.estimatedCost)}
                                </div>
                              )}
                              {rec.estimatedSavings > 0 && (
                                <div className="text-green-600">
                                  Savings: {formatCurrency(rec.estimatedSavings)}
                                </div>
                              )}
                            </div>
                            <div className="text-xs text-muted-foreground sm:text-sm md:text-base">
                              {rec.confidence}% confidence
                            </div>
                          </div>
                        </div>
                      </div>
                    ))}
                  </div>
                )}
              </CardContent>
            </Card>
          </TabsContent>

          {/* Capacity Planning Tab Content */}
          {showCapacityPlanning && (
            <TabsContent value="capacity" className="space-y-4">
              <Card>
                <CardHeader>
                  <CardTitle>Capacity Planning</CardTitle>
                </CardHeader>
                <CardContent>
                  <div className="space-y-6">
                    {capacityPlans.map((plan) => (
                      <div key={plan.resource} className="border rounded-lg p-4 sm:p-4 md:p-6">
                        <div className="flex items-center justify-between mb-4">
                          <div className="flex items-center space-x-2">
                            {getResourceIcon(plan.resource)}
                            <h4 className="font-medium capitalize">{plan.resource} Capacity</h4>
                          </div>
                          <Badge variant="outline">{plan.timeframe}</Badge>
                        </div>
                        
                        <div className="grid grid-cols-2 md:grid-cols-4 gap-4 mb-4">
                          <div>
                            <p className="text-sm text-muted-foreground md:text-base lg:text-lg">Current Usage</p>
                            <p className="text-lg font-medium">{plan.currentUsage.toFixed(1)}%</p>
                          </div>
                          <div>
                            <p className="text-sm text-muted-foreground md:text-base lg:text-lg">Projected Usage</p>
                            <p className="text-lg font-medium">{plan.projectedUsage.toFixed(1)}%</p>
                          </div>
                          <div>
                            <p className="text-sm text-muted-foreground md:text-base lg:text-lg">Growth Rate</p>
                            <p className="text-lg font-medium">{plan.growthRate.toFixed(1)}%/month</p>
                          </div>
                          <div>
                            <p className="text-sm text-muted-foreground md:text-base lg:text-lg">Cost Impact</p>
                            <p className="text-lg font-medium">
                              {plan.costImpact > 0 ? formatCurrency(plan.costImpact) : 'No change'}
                            </p>
                          </div>
                        </div>

                        <div className="space-y-2">
                          <div className="flex justify-between text-sm md:text-base lg:text-lg">
                            <span>Current</span>
                            <span>Projected</span>
                          </div>
                          <Progress value={plan.currentUsage} className="h-2" />
                          <Progress value={plan.projectedUsage} className="h-2" />
                        </div>

                        {plan.projectedUsage > 80 && (
                          <AlertBox className="mt-4">
                            <AlertTriangle className="h-4 w-4 " />
                            <AlertTitle>Capacity Warning</AlertTitle>
                            <AlertDescription>
                              Projected {plan.resource} usage will exceed 80% in {plan.timeframe}.
                              Consider scaling up resources.
                            </AlertDescription>
                          </AlertBox>
                        )}
                      </div>
                    ))}
                  </div>
                </CardContent>
              </Card>
            </TabsContent>
          )}
        </Tabs>
      </div>
    </ErrorBoundary>
  );
};<|MERGE_RESOLUTION|>--- conflicted
+++ resolved
@@ -128,19 +128,7 @@
       "7d": 7 * 24 * 60 * 60 * 1000,
     };
 
-<<<<<<< HEAD
-    const lastHistoricalTimestamp =
-      historicalMetrics.length > 0
-        ? historicalMetrics[historicalMetrics.length - 1].timestamp
-        : undefined;
-    const referenceTimestamp =
-      lastHistoricalTimestamp ?? currentMetrics?.timestamp ?? 0;
-    const cutoff = referenceTimestamp
-      ? referenceTimestamp - timeRanges[selectedTimeframe]
-      : 0;
-=======
     const cutoff = timeWindowAnchorRef.current - timeRanges[selectedTimeframe];
->>>>>>> 68dec3cd
     return historicalMetrics
       .filter((m) => m.timestamp > cutoff)
       .map((m) => ({
