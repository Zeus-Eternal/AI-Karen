// ui_launchers/KAREN-Theme-Default/src/components/performance/ResourceMonitoringDashboard.tsx
"use client";

import React, { useEffect, useMemo, useRef, useState } from "react";
import {
  ErrorBoundary,
  type ErrorFallbackProps,
} from "@/components/error-handling/ErrorBoundary";
import {
  Card,
  CardContent,
  CardDescription,
  CardHeader,
  CardTitle,
} from "@/components/ui/card";
import { Button } from "@/components/ui/button";
import { Badge, type BadgeProps } from "@/components/ui/badge";
import { Progress } from "@/components/ui/progress";
import { Tabs, TabsContent, TabsList, TabsTrigger } from "@/components/ui/tabs";
import { Alert, AlertDescription, AlertTitle } from "@/components/ui/alert";
import { ScrollArea } from "@/components/ui/scroll-area";
import {
  ResponsiveContainer,
  LineChart,
  Line,
  CartesianGrid,
  XAxis,
  YAxis,
  Tooltip,
  PieChart,
  Pie,
  Cell,
} from "recharts";

// Resource monitoring services
import {
  resourceMonitor,
  type ResourceMetrics,
  type ResourceAlert,
  type ScalingRecommendation,
  type CapacityPlan,
} from "@/services/resource-monitor";
import {
  Cpu,
  MemoryStick,
  Network,
  HardDrive,
  AlertTriangle,
  Activity,
  CheckCircle,
  Zap,
  TrendingUp,
  TrendingDown,
  X,
} from "lucide-react";

export interface ResourceMonitoringDashboardProps {
  refreshInterval?: number;
  showCapacityPlanning?: boolean;
}

const COLORS = ["#0088FE", "#00C49F", "#FFBB28", "#FF8042"];
type BadgeVariant = NonNullable<BadgeProps["variant"]>;
type Timeframe = "1h" | "6h" | "24h" | "7d";
const TIMEFRAME_OPTIONS: readonly Timeframe[] = ["1h", "6h", "24h", "7d"];
type AlertBoxProps = React.ComponentPropsWithoutRef<"div"> & {
  variant?: "default" | "destructive";
};
const AlertBox = Alert as React.ComponentType<AlertBoxProps>;

const ResourceMonitoringFallback: React.FC<ErrorFallbackProps> = ({
  resetError,
}) => (
  <div className="space-y-2 p-4">
    <p className="font-medium">Something went wrong in ResourceMonitoringDashboard.</p>
    <Button variant="outline" size="sm" onClick={resetError}>
      Try again
    </Button>
  </div>
);

const isTimeframe = (value: string): value is Timeframe =>
  (TIMEFRAME_OPTIONS as readonly string[]).includes(value);

export const ResourceMonitoringDashboard: React.FC<ResourceMonitoringDashboardProps> = ({
  refreshInterval = 5000,
  showCapacityPlanning = true,
}) => {
  const [currentMetrics, setCurrentMetrics] = useState<ResourceMetrics | null>(null);
  const [historicalMetrics, setHistoricalMetrics] = useState<ResourceMetrics[]>([]);
  const [alerts, setAlerts] = useState<ResourceAlert[]>([]);
  const [recommendations, setRecommendations] = useState<ScalingRecommendation[]>([]);
  const [capacityPlans, setCapacityPlans] = useState<CapacityPlan[]>([]);
  const [selectedTimeframe, setSelectedTimeframe] = useState<Timeframe>("1h");
  const timeWindowAnchorRef = useRef<number>(Date.now());

  useEffect(() => {
    const updateData = () => {
      setCurrentMetrics(resourceMonitor.getCurrentMetrics());
      setHistoricalMetrics(resourceMonitor.getHistoricalMetrics(100));
      setAlerts(resourceMonitor.getAlerts());
      setRecommendations(resourceMonitor.getScalingRecommendations());

      if (showCapacityPlanning) {
        setCapacityPlans(resourceMonitor.generateCapacityPlan("3months"));
      }
      timeWindowAnchorRef.current = Date.now();
    };

    updateData();
    const interval = setInterval(updateData, refreshInterval);

    const unsubscribe = resourceMonitor.onAlert((alert) => {
      setAlerts((prev) => [alert, ...prev.slice(0, 19)]);
    });

    return () => {
      clearInterval(interval);
      unsubscribe();
    };
  }, [refreshInterval, showCapacityPlanning]);

  useEffect(() => {
    const intervalId = window.setInterval(() => {
      setNow(Date.now());
    }, 60_000);

    return () => {
      window.clearInterval(intervalId);
    };
  }, []);

  const filteredHistoricalData = useMemo(() => {
    const timeRanges = {
      "1h": 60 * 60 * 1000,
      "6h": 6 * 60 * 60 * 1000,
      "24h": 24 * 60 * 60 * 1000,
      "7d": 7 * 24 * 60 * 60 * 1000,
    };

<<<<<<< HEAD
    const mostRecentTimestamp = historicalMetrics.reduce(
      (latest, metric) => Math.max(latest, metric.timestamp),
      0
    );
    if (mostRecentTimestamp === 0) {
      return [];
    }

    const cutoff = mostRecentTimestamp - timeRanges[selectedTimeframe];

=======
    const cutoff = timeWindowAnchorRef.current - timeRanges[selectedTimeframe];
>>>>>>> 7fba1479
    return historicalMetrics
      .filter((m) => m.timestamp > cutoff)
      .map((m) => ({
        time: new Date(m.timestamp).toLocaleTimeString(),
        timestamp: m.timestamp,
        cpu: m.cpu.usage,
        memory: m.memory.percentage,
        network: m.network.latency,
        storage: m.storage.percentage,
      }));
  }, [currentMetrics, historicalMetrics, selectedTimeframe]);

  const handleResolveAlert = (alertId: string) => {
    resourceMonitor.resolveAlert(alertId);
    setAlerts((prev) =>
      prev.map((alert) =>
        alert.id === alertId ? { ...alert, resolved: true } : alert
      )
    );
  };

  const getSeverityColor = (
    severity: ResourceAlert["severity"] | ScalingRecommendation["priority"]
  ): BadgeVariant => {
    switch (severity) {
      case "critical":
        return "destructive";
      case "high":
        return "secondary";
      case "medium":
        return "secondary";
      case "low":
        return "outline";
      default:
        return "outline";
    }
  };

  const getSeverityIcon = (severity: ResourceAlert["severity"]) => {
    switch (severity) {
      case "critical":
        return <AlertTriangle className="h-4 w-4 text-red-500 " />;
      case "high":
        return <AlertTriangle className="h-4 w-4 text-orange-500 " />;
      case "medium":
        return <Activity className="h-4 w-4 text-yellow-500 " />;
      case "low":
        return <Activity className="h-4 w-4 text-blue-500 " />;
      default:
        return <Activity className="h-4 w-4 " />;
    }
  };

  const getResourceIcon = (
    resource: ResourceAlert["type"] | ScalingRecommendation["resource"]
  ) => {
    switch (resource) {
      case "cpu":
        return <Cpu className="h-4 w-4 " />;
      case "memory":
        return <MemoryStick className="h-4 w-4 " />;
      case "network":
        return <Network className="h-4 w-4 " />;
      case "storage":
        return <HardDrive className="h-4 w-4 " />;
      default:
        return <Activity className="h-4 w-4 " />;
    }
  };

  const getRecommendationIcon = (type: ScalingRecommendation["type"]) => {
    switch (type) {
      case "scale-up":
        return <TrendingUp className="h-4 w-4 text-green-500 " />;
      case "scale-down":
        return <TrendingDown className="h-4 w-4 text-blue-500 " />;
      case "optimize":
        return <Zap className="h-4 w-4 text-yellow-500 " />;
      default:
        return <Activity className="h-4 w-4 " />;
    }
  };

  const formatBytes = (bytes: number) => {
    if (bytes === 0) return "0 B";
    const k = 1024;
    const sizes = ["B", "KB", "MB", "GB", "TB"];
    const i = Math.floor(Math.log(bytes) / Math.log(k));
    return parseFloat((bytes / Math.pow(k, i)).toFixed(2)) + " " + sizes[i];
  };

  const formatCurrency = (amount: number) => {
    return new Intl.NumberFormat("en-US", {
      style: "currency",
      currency: "USD",
    }).format(amount);
  };

  return (
    <ErrorBoundary fallback={ResourceMonitoringFallback}>
      <div className="space-y-6">
        {/* Header */}
        <div className="flex items-center justify-between">
          <div>
            <h2 className="text-3xl font-bold tracking-tight">Resource Monitoring</h2>
            <p className="text-muted-foreground"></p>
          </div>
          <div className="flex items-center space-x-2">
            <Tabs
              value={selectedTimeframe}
              onValueChange={(value) => {
                if (isTimeframe(value)) {
                  timeWindowAnchorRef.current = Date.now();
                  setSelectedTimeframe(value);
                }
              }}
            >
              <TabsList>
                <TabsTrigger value="1h">1H</TabsTrigger>
                <TabsTrigger value="6h">6H</TabsTrigger>
                <TabsTrigger value="24h">24H</TabsTrigger>
                <TabsTrigger value="7d">7D</TabsTrigger>
              </TabsList>
            </Tabs>
          </div>
        </div>

        {/* Current Resource Status */}
        {currentMetrics && (
          <div className="grid gap-4 md:grid-cols-2 lg:grid-cols-4">
            {/* CPU Usage Card */}
            <Card>
              <CardHeader className="flex flex-row items-center justify-between space-y-0 pb-2">
                <CardTitle className="text-sm font-medium md:text-base lg:text-lg">
                  CPU Usage
                </CardTitle>
                <Cpu className="h-4 w-4 text-muted-foreground " />
              </CardHeader>
              <CardContent>
                <div className="text-2xl font-bold">{currentMetrics.cpu.usage.toFixed(1)}%</div>
                <Progress value={currentMetrics.cpu.usage} className="mt-2" />
                <p className="text-xs text-muted-foreground mt-1 sm:text-sm md:text-base">
                  {currentMetrics.cpu.cores} cores available
                </p>
              </CardContent>
            </Card>

            {/* Memory Usage Card */}
            <Card>
              <CardHeader className="flex flex-row items-center justify-between space-y-0 pb-2">
                <CardTitle className="text-sm font-medium md:text-base lg:text-lg">
                  Memory Usage
                </CardTitle>
                <MemoryStick className="h-4 w-4 text-muted-foreground " />
              </CardHeader>
              <CardContent>
                <div className="text-2xl font-bold">{currentMetrics.memory.percentage.toFixed(1)}%</div>
                <Progress value={currentMetrics.memory.percentage} className="mt-2" />
                <p className="text-xs text-muted-foreground mt-1 sm:text-sm md:text-base">
                  {formatBytes(currentMetrics.memory.used)} / {formatBytes(currentMetrics.memory.total)}
                </p>
              </CardContent>
            </Card>

            {/* Network Latency Card */}
            <Card>
              <CardHeader className="flex flex-row items-center justify-between space-y-0 pb-2">
                <CardTitle className="text-sm font-medium md:text-base lg:text-lg">
                  Network Latency
                </CardTitle>
                <Network className="h-4 w-4 text-muted-foreground " />
              </CardHeader>
              <CardContent>
                <div className="text-2xl font-bold">{currentMetrics.network.latency.toFixed(0)}ms</div>
                <p className="text-xs text-muted-foreground sm:text-sm md:text-base">
                  {currentMetrics.network.bandwidth}Mbps • {currentMetrics.network.connectionType}
                </p>
                <p className="text-xs text-muted-foreground sm:text-sm md:text-base">
                  {formatBytes(currentMetrics.network.bytesReceived)} received
                </p>
              </CardContent>
            </Card>

            {/* Storage Usage Card */}
            <Card>
              <CardHeader className="flex flex-row items-center justify-between space-y-0 pb-2">
                <CardTitle className="text-sm font-medium md:text-base lg:text-lg">
                  Storage Usage
                </CardTitle>
                <HardDrive className="h-4 w-4 text-muted-foreground " />
              </CardHeader>
              <CardContent>
                <div className="text-2xl font-bold">{currentMetrics.storage.percentage.toFixed(1)}%</div>
                <Progress value={currentMetrics.storage.percentage} className="mt-2" />
                <p className="text-xs text-muted-foreground mt-1 sm:text-sm md:text-base">
                  {formatBytes(currentMetrics.storage.used)} / {formatBytes(currentMetrics.storage.total)}
                </p>
              </CardContent>
            </Card>
          </div>
        )}

        {/* Active Alerts */}
        {alerts.filter((a) => !a.resolved).length > 0 && (
          <Card>
            <CardHeader>
              <CardTitle className="flex items-center space-x-2">
                <AlertTriangle className="h-5 w-5 text-red-500 " />
                <span>Active Alerts</span>
                <Badge variant="destructive">
                  {alerts.filter((a) => !a.resolved).length}
                </Badge>
              </CardTitle>
            </CardHeader>
            <CardContent>
              <ScrollArea className="h-64">
                <div className="space-y-2">
                  {alerts
                    .filter((a) => !a.resolved)
                    .slice(0, 10)
                    .map((alert) => (
                      <AlertBox
                        key={alert.id}
                        variant={alert.severity === "critical" ? "destructive" : "default"}
                      >
                        <div className="flex items-start justify-between">
                          <div className="flex items-start space-x-2">
                            {getSeverityIcon(alert.severity)}
                            <div>
                              <AlertTitle className="flex items-center space-x-2">
                                {getResourceIcon(alert.type)}
                                <span>{alert.type.toUpperCase()} Alert</span>
                                <Badge variant={getSeverityColor(alert.severity)}>
                                  {alert.severity}
                                </Badge>
                              </AlertTitle>
                              <AlertDescription>
                                {alert.message}
                                <br />
                                <span className="text-xs text-muted-foreground sm:text-sm md:text-base">
                                  {new Date(alert.timestamp).toLocaleString()}
                                </span>
                              </AlertDescription>
                            </div>
                          </div>
                          <Button
                            variant="ghost"
                            size="sm"
                            onClick={() => handleResolveAlert(alert.id)}
                          >
                            <X className="h-4 w-4 " />
                          </Button>
                        </div>
                      </AlertBox>
                    ))}
                </div>
              </ScrollArea>
            </CardContent>
          </Card>
        )}

        {/* Resource Charts */}
        <Tabs defaultValue="trends" className="space-y-4">
          <TabsList>
            <TabsTrigger value="trends">Resource Trends</TabsTrigger>
            <TabsTrigger value="distribution">Resource Distribution</TabsTrigger>
            <TabsTrigger value="recommendations">Scaling Recommendations</TabsTrigger>
            {showCapacityPlanning && <TabsTrigger value="capacity">Capacity Planning</TabsTrigger>}
          </TabsList>

          {/* Trends Tab Content */}
          <TabsContent value="trends" className="space-y-4">
            <div className="grid gap-4 md:grid-cols-2">
              {/* CPU & Memory Usage Chart */}
              <Card>
                <CardHeader>
                  <CardTitle>CPU & Memory Usage</CardTitle>
                  <CardDescription>Resource utilization over time</CardDescription>
                </CardHeader>
                <CardContent>
                  <ResponsiveContainer width="100%" height={300}>
                    <LineChart data={filteredHistoricalData}>
                      <CartesianGrid strokeDasharray="3 3" />
                      <XAxis dataKey="time" />
                      <YAxis />
                      <Tooltip />
                      <Line type="monotone" dataKey="cpu" stroke="#8884d8" name="CPU %" />
                      <Line type="monotone" dataKey="memory" stroke="#82ca9d" name="Memory %" />
                    </LineChart>
                  </ResponsiveContainer>
                </CardContent>
              </Card>

              {/* Network & Storage Chart */}
              <Card>
                <CardHeader>
                  <CardTitle>Network & Storage</CardTitle>
                  <CardDescription>Network latency and storage usage</CardDescription>
                </CardHeader>
                <CardContent>
                  <ResponsiveContainer width="100%" height={300}>
                    <LineChart data={filteredHistoricalData}>
                      <CartesianGrid strokeDasharray="3 3" />
                      <XAxis dataKey="time" />
                      <YAxis />
                      <Tooltip />
                      <Line type="monotone" dataKey="network" stroke="#ffc658" name="Latency (ms)" />
                      <Line type="monotone" dataKey="storage" stroke="#ff7300" name="Storage %" />
                    </LineChart>
                  </ResponsiveContainer>
                </CardContent>
              </Card>
            </div>
          </TabsContent>

          {/* Distribution Tab Content */}
          <TabsContent value="distribution" className="space-y-4">
            <Card>
              <CardHeader>
                <CardTitle>Current Resource Distribution</CardTitle>
              </CardHeader>
              <CardContent>
                <ResponsiveContainer width="100%" height={400}>
                  <PieChart>
                    <Pie
                      data={currentMetrics
                        ? [
                            { name: "CPU", value: currentMetrics.cpu.usage, fill: COLORS[0] },
                            { name: "Memory", value: currentMetrics.memory.percentage, fill: COLORS[1] },
                            { name: "Storage", value: currentMetrics.storage.percentage, fill: COLORS[2] },
                            { name: "Available", value: 100 - Math.max(currentMetrics.cpu.usage, currentMetrics.memory.percentage, currentMetrics.storage.percentage), fill: COLORS[3] },
                          ]
                        : []}
                      cx="50%"
                      cy="50%"
                      labelLine={false}
                      label={({ name, value }) => `${name}: ${value.toFixed(1)}%`}
                      outerRadius={80}
                      fill="#8884d8"
                      dataKey="value"
                    >
                      {currentMetrics &&
                        [0, 1, 2, 3].map((index) => (
                          <Cell key={`cell-${index}`} fill={COLORS[index % COLORS.length]} />
                        ))}
                    </Pie>
                    <Tooltip />
                  </PieChart>
                </ResponsiveContainer>
              </CardContent>
            </Card>
          </TabsContent>

          {/* Recommendations Tab Content */}
          <TabsContent value="recommendations" className="space-y-4">
            <Card>
              <CardHeader>
                <CardTitle>Scaling Recommendations</CardTitle>
                <CardDescription></CardDescription>
              </CardHeader>
              <CardContent>
                {recommendations.length === 0 ? (
                  <div className="text-center py-8">
                    <CheckCircle className="h-12 w-12 text-green-500 mx-auto mb-4 " />
                    <h3 className="text-lg font-medium">Resources Optimized</h3>
                    <p className="text-muted-foreground">No scaling recommendations at this time.</p>
                  </div>
                ) : (
                  <div className="space-y-4">
                    {recommendations.map((rec) => (
                      <div key={rec.id} className="border rounded-lg p-4 sm:p-4 md:p-6">
                        <div className="flex items-start justify-between">
                          <div className="flex items-start space-x-3">
                            <div className="flex items-center space-x-2">
                              {getResourceIcon(rec.resource)}
                              {getRecommendationIcon(rec.type)}
                            </div>
                            <div className="flex-1">
                              <div className="flex items-center space-x-2 mb-1">
                                <h4 className="font-medium">{rec.title}</h4>
                                <Badge variant={getSeverityColor(rec.priority)}>
                                  {rec.priority}
                                </Badge>
                              </div>
                              <p className="text-sm text-muted-foreground mb-2 md:text-base lg:text-lg">
                                {rec.description}
                              </p>
                              <div className="text-xs text-muted-foreground sm:text-sm md:text-base">
                                <p><strong>Impact:</strong> {rec.impact}</p>
                                <p><strong>Implementation:</strong> {rec.implementation}</p>
                              </div>
                            </div>
                          </div>
                          <div className="text-right">
                            <div className="text-sm font-medium md:text-base lg:text-lg">
                              {rec.estimatedCost > 0 && (
                                <div className="text-red-600">
                                  Cost: {formatCurrency(rec.estimatedCost)}
                                </div>
                              )}
                              {rec.estimatedSavings > 0 && (
                                <div className="text-green-600">
                                  Savings: {formatCurrency(rec.estimatedSavings)}
                                </div>
                              )}
                            </div>
                            <div className="text-xs text-muted-foreground sm:text-sm md:text-base">
                              {rec.confidence}% confidence
                            </div>
                          </div>
                        </div>
                      </div>
                    ))}
                  </div>
                )}
              </CardContent>
            </Card>
          </TabsContent>

          {/* Capacity Planning Tab Content */}
          {showCapacityPlanning && (
            <TabsContent value="capacity" className="space-y-4">
              <Card>
                <CardHeader>
                  <CardTitle>Capacity Planning</CardTitle>
                </CardHeader>
                <CardContent>
                  <div className="space-y-6">
                    {capacityPlans.map((plan) => (
                      <div key={plan.resource} className="border rounded-lg p-4 sm:p-4 md:p-6">
                        <div className="flex items-center justify-between mb-4">
                          <div className="flex items-center space-x-2">
                            {getResourceIcon(plan.resource)}
                            <h4 className="font-medium capitalize">{plan.resource} Capacity</h4>
                          </div>
                          <Badge variant="outline">{plan.timeframe}</Badge>
                        </div>
                        
                        <div className="grid grid-cols-2 md:grid-cols-4 gap-4 mb-4">
                          <div>
                            <p className="text-sm text-muted-foreground md:text-base lg:text-lg">Current Usage</p>
                            <p className="text-lg font-medium">{plan.currentUsage.toFixed(1)}%</p>
                          </div>
                          <div>
                            <p className="text-sm text-muted-foreground md:text-base lg:text-lg">Projected Usage</p>
                            <p className="text-lg font-medium">{plan.projectedUsage.toFixed(1)}%</p>
                          </div>
                          <div>
                            <p className="text-sm text-muted-foreground md:text-base lg:text-lg">Growth Rate</p>
                            <p className="text-lg font-medium">{plan.growthRate.toFixed(1)}%/month</p>
                          </div>
                          <div>
                            <p className="text-sm text-muted-foreground md:text-base lg:text-lg">Cost Impact</p>
                            <p className="text-lg font-medium">
                              {plan.costImpact > 0 ? formatCurrency(plan.costImpact) : 'No change'}
                            </p>
                          </div>
                        </div>

                        <div className="space-y-2">
                          <div className="flex justify-between text-sm md:text-base lg:text-lg">
                            <span>Current</span>
                            <span>Projected</span>
                          </div>
                          <Progress value={plan.currentUsage} className="h-2" />
                          <Progress value={plan.projectedUsage} className="h-2" />
                        </div>

                        {plan.projectedUsage > 80 && (
                          <AlertBox className="mt-4">
                            <AlertTriangle className="h-4 w-4 " />
                            <AlertTitle>Capacity Warning</AlertTitle>
                            <AlertDescription>
                              Projected {plan.resource} usage will exceed 80% in {plan.timeframe}.
                              Consider scaling up resources.
                            </AlertDescription>
                          </AlertBox>
                        )}
                      </div>
                    ))}
                  </div>
                </CardContent>
              </Card>
            </TabsContent>
          )}
        </Tabs>
      </div>
    </ErrorBoundary>
  );
};<|MERGE_RESOLUTION|>--- conflicted
+++ resolved
@@ -138,20 +138,7 @@
       "7d": 7 * 24 * 60 * 60 * 1000,
     };
 
-<<<<<<< HEAD
-    const mostRecentTimestamp = historicalMetrics.reduce(
-      (latest, metric) => Math.max(latest, metric.timestamp),
-      0
-    );
-    if (mostRecentTimestamp === 0) {
-      return [];
-    }
-
-    const cutoff = mostRecentTimestamp - timeRanges[selectedTimeframe];
-
-=======
     const cutoff = timeWindowAnchorRef.current - timeRanges[selectedTimeframe];
->>>>>>> 7fba1479
     return historicalMetrics
       .filter((m) => m.timestamp > cutoff)
       .map((m) => ({
