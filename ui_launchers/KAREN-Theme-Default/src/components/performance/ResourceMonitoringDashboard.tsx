// ui_launchers/KAREN-Theme-Default/src/components/performance/ResourceMonitoringDashboard.tsx
"use client";

import React, { useEffect, useMemo, useRef, useState } from "react";
import {
  ErrorBoundary,
  type ErrorFallbackProps,
} from "@/components/error-handling/ErrorBoundary";
import {
  Card,
  CardContent,
  CardDescription,
  CardHeader,
  CardTitle,
} from "@/components/ui/card";
import { Button } from "@/components/ui/button";
import { Badge, type BadgeProps } from "@/components/ui/badge";
import { Progress } from "@/components/ui/progress";
import { Tabs, TabsContent, TabsList, TabsTrigger } from "@/components/ui/tabs";
import { Alert, AlertDescription, AlertTitle } from "@/components/ui/alert";
import { ScrollArea } from "@/components/ui/scroll-area";
import {
  ResponsiveContainer,
  LineChart,
  Line,
  CartesianGrid,
  XAxis,
  YAxis,
  Tooltip,
  PieChart,
  Pie,
  Cell,
} from "recharts";

// Resource monitoring services
import {
  resourceMonitor,
  type ResourceMetrics,
  type ResourceAlert,
  type ScalingRecommendation,
  type CapacityPlan,
} from "@/services/resource-monitor";
import {
  Cpu,
  MemoryStick,
  Network,
  HardDrive,
  AlertTriangle,
  Activity,
  CheckCircle,
  Zap,
  TrendingUp,
  TrendingDown,
  X,
} from "lucide-react";

export interface ResourceMonitoringDashboardProps {
  refreshInterval?: number;
  showCapacityPlanning?: boolean;
}

const COLORS = ["#0088FE", "#00C49F", "#FFBB28", "#FF8042"];
type BadgeVariant = NonNullable<BadgeProps["variant"]>;
type Timeframe = "1h" | "6h" | "24h" | "7d";
const TIMEFRAME_OPTIONS: readonly Timeframe[] = ["1h", "6h", "24h", "7d"];
type AlertBoxProps = React.ComponentPropsWithoutRef<"div"> & {
  variant?: "default" | "destructive";
};
const AlertBox = Alert as React.ComponentType<AlertBoxProps>;

const ResourceMonitoringFallback: React.FC<ErrorFallbackProps> = ({
  resetError,
}) => (
  <div className="space-y-2 p-4">
    <p className="font-medium">Something went wrong in ResourceMonitoringDashboard.</p>
    <Button variant="outline" size="sm" onClick={resetError}>
      Try again
    </Button>
  </div>
);

const isTimeframe = (value: string): value is Timeframe =>
  (TIMEFRAME_OPTIONS as readonly string[]).includes(value);

export const ResourceMonitoringDashboard: React.FC<ResourceMonitoringDashboardProps> = ({
  refreshInterval = 5000,
  showCapacityPlanning = true,
}) => {
  const [currentMetrics, setCurrentMetrics] = useState<ResourceMetrics | null>(null);
  const [historicalMetrics, setHistoricalMetrics] = useState<ResourceMetrics[]>([]);
  const [alerts, setAlerts] = useState<ResourceAlert[]>([]);
  const [recommendations, setRecommendations] = useState<ScalingRecommendation[]>([]);
  const [capacityPlans, setCapacityPlans] = useState<CapacityPlan[]>([]);
  const [selectedTimeframe, setSelectedTimeframe] = useState<Timeframe>("1h");
<<<<<<< HEAD
  const [now, setNow] = useState(() => Date.now());
=======
  const timeWindowAnchorRef = useRef<number>(Date.now());
>>>>>>> b31a006c

  useEffect(() => {
    const updateData = () => {
      setCurrentMetrics(resourceMonitor.getCurrentMetrics());
      setHistoricalMetrics(resourceMonitor.getHistoricalMetrics(100));
      setAlerts(resourceMonitor.getAlerts());
      setRecommendations(resourceMonitor.getScalingRecommendations());

      if (showCapacityPlanning) {
        setCapacityPlans(resourceMonitor.generateCapacityPlan("3months"));
      }
      timeWindowAnchorRef.current = Date.now();
    };

    updateData();
    const interval = setInterval(updateData, refreshInterval);

    const unsubscribe = resourceMonitor.onAlert((alert) => {
      setAlerts((prev) => [alert, ...prev.slice(0, 19)]);
    });

    return () => {
      clearInterval(interval);
      unsubscribe();
    };
  }, [refreshInterval, showCapacityPlanning]);

  useEffect(() => {
    const intervalId = window.setInterval(() => {
      setNow(Date.now());
    }, 60_000);

    return () => {
      window.clearInterval(intervalId);
    };
  }, []);

  const filteredHistoricalData = useMemo(() => {
    const timeRanges = {
      "1h": 60 * 60 * 1000,
      "6h": 6 * 60 * 60 * 1000,
      "24h": 24 * 60 * 60 * 1000,
      "7d": 7 * 24 * 60 * 60 * 1000,
    };

<<<<<<< HEAD
    const cutoff = now - timeRanges[selectedTimeframe];
=======
    const cutoff = timeWindowAnchorRef.current - timeRanges[selectedTimeframe];
>>>>>>> b31a006c
    return historicalMetrics
      .filter((m) => m.timestamp > cutoff)
      .map((m) => ({
        time: new Date(m.timestamp).toLocaleTimeString(),
        timestamp: m.timestamp,
        cpu: m.cpu.usage,
        memory: m.memory.percentage,
        network: m.network.latency,
        storage: m.storage.percentage,
      }));
<<<<<<< HEAD
  }, [historicalMetrics, now, selectedTimeframe]);
=======
  }, [currentMetrics, historicalMetrics, selectedTimeframe]);
>>>>>>> b31a006c

  const handleResolveAlert = (alertId: string) => {
    resourceMonitor.resolveAlert(alertId);
    setAlerts((prev) =>
      prev.map((alert) =>
        alert.id === alertId ? { ...alert, resolved: true } : alert
      )
    );
  };

  const getSeverityColor = (
    severity: ResourceAlert["severity"] | ScalingRecommendation["priority"]
  ): BadgeVariant => {
    switch (severity) {
      case "critical":
        return "destructive";
      case "high":
        return "secondary";
      case "medium":
        return "secondary";
      case "low":
        return "outline";
      default:
        return "outline";
    }
  };

  const getSeverityIcon = (severity: ResourceAlert["severity"]) => {
    switch (severity) {
      case "critical":
        return <AlertTriangle className="h-4 w-4 text-red-500 " />;
      case "high":
        return <AlertTriangle className="h-4 w-4 text-orange-500 " />;
      case "medium":
        return <Activity className="h-4 w-4 text-yellow-500 " />;
      case "low":
        return <Activity className="h-4 w-4 text-blue-500 " />;
      default:
        return <Activity className="h-4 w-4 " />;
    }
  };

  const getResourceIcon = (
    resource: ResourceAlert["type"] | ScalingRecommendation["resource"]
  ) => {
    switch (resource) {
      case "cpu":
        return <Cpu className="h-4 w-4 " />;
      case "memory":
        return <MemoryStick className="h-4 w-4 " />;
      case "network":
        return <Network className="h-4 w-4 " />;
      case "storage":
        return <HardDrive className="h-4 w-4 " />;
      default:
        return <Activity className="h-4 w-4 " />;
    }
  };

  const getRecommendationIcon = (type: ScalingRecommendation["type"]) => {
    switch (type) {
      case "scale-up":
        return <TrendingUp className="h-4 w-4 text-green-500 " />;
      case "scale-down":
        return <TrendingDown className="h-4 w-4 text-blue-500 " />;
      case "optimize":
        return <Zap className="h-4 w-4 text-yellow-500 " />;
      default:
        return <Activity className="h-4 w-4 " />;
    }
  };

  const formatBytes = (bytes: number) => {
    if (bytes === 0) return "0 B";
    const k = 1024;
    const sizes = ["B", "KB", "MB", "GB", "TB"];
    const i = Math.floor(Math.log(bytes) / Math.log(k));
    return parseFloat((bytes / Math.pow(k, i)).toFixed(2)) + " " + sizes[i];
  };

  const formatCurrency = (amount: number) => {
    return new Intl.NumberFormat("en-US", {
      style: "currency",
      currency: "USD",
    }).format(amount);
  };

  return (
    <ErrorBoundary fallback={ResourceMonitoringFallback}>
      <div className="space-y-6">
        {/* Header */}
        <div className="flex items-center justify-between">
          <div>
            <h2 className="text-3xl font-bold tracking-tight">Resource Monitoring</h2>
            <p className="text-muted-foreground"></p>
          </div>
          <div className="flex items-center space-x-2">
            <Tabs
              value={selectedTimeframe}
              onValueChange={(value) => {
                if (isTimeframe(value)) {
                  timeWindowAnchorRef.current = Date.now();
                  setSelectedTimeframe(value);
                }
              }}
            >
              <TabsList>
                <TabsTrigger value="1h">1H</TabsTrigger>
                <TabsTrigger value="6h">6H</TabsTrigger>
                <TabsTrigger value="24h">24H</TabsTrigger>
                <TabsTrigger value="7d">7D</TabsTrigger>
              </TabsList>
            </Tabs>
          </div>
        </div>

        {/* Current Resource Status */}
        {currentMetrics && (
          <div className="grid gap-4 md:grid-cols-2 lg:grid-cols-4">
            {/* CPU Usage Card */}
            <Card>
              <CardHeader className="flex flex-row items-center justify-between space-y-0 pb-2">
                <CardTitle className="text-sm font-medium md:text-base lg:text-lg">
                  CPU Usage
                </CardTitle>
                <Cpu className="h-4 w-4 text-muted-foreground " />
              </CardHeader>
              <CardContent>
                <div className="text-2xl font-bold">{currentMetrics.cpu.usage.toFixed(1)}%</div>
                <Progress value={currentMetrics.cpu.usage} className="mt-2" />
                <p className="text-xs text-muted-foreground mt-1 sm:text-sm md:text-base">
                  {currentMetrics.cpu.cores} cores available
                </p>
              </CardContent>
            </Card>

            {/* Memory Usage Card */}
            <Card>
              <CardHeader className="flex flex-row items-center justify-between space-y-0 pb-2">
                <CardTitle className="text-sm font-medium md:text-base lg:text-lg">
                  Memory Usage
                </CardTitle>
                <MemoryStick className="h-4 w-4 text-muted-foreground " />
              </CardHeader>
              <CardContent>
                <div className="text-2xl font-bold">{currentMetrics.memory.percentage.toFixed(1)}%</div>
                <Progress value={currentMetrics.memory.percentage} className="mt-2" />
                <p className="text-xs text-muted-foreground mt-1 sm:text-sm md:text-base">
                  {formatBytes(currentMetrics.memory.used)} / {formatBytes(currentMetrics.memory.total)}
                </p>
              </CardContent>
            </Card>

            {/* Network Latency Card */}
            <Card>
              <CardHeader className="flex flex-row items-center justify-between space-y-0 pb-2">
                <CardTitle className="text-sm font-medium md:text-base lg:text-lg">
                  Network Latency
                </CardTitle>
                <Network className="h-4 w-4 text-muted-foreground " />
              </CardHeader>
              <CardContent>
                <div className="text-2xl font-bold">{currentMetrics.network.latency.toFixed(0)}ms</div>
                <p className="text-xs text-muted-foreground sm:text-sm md:text-base">
                  {currentMetrics.network.bandwidth}Mbps • {currentMetrics.network.connectionType}
                </p>
                <p className="text-xs text-muted-foreground sm:text-sm md:text-base">
                  {formatBytes(currentMetrics.network.bytesReceived)} received
                </p>
              </CardContent>
            </Card>

            {/* Storage Usage Card */}
            <Card>
              <CardHeader className="flex flex-row items-center justify-between space-y-0 pb-2">
                <CardTitle className="text-sm font-medium md:text-base lg:text-lg">
                  Storage Usage
                </CardTitle>
                <HardDrive className="h-4 w-4 text-muted-foreground " />
              </CardHeader>
              <CardContent>
                <div className="text-2xl font-bold">{currentMetrics.storage.percentage.toFixed(1)}%</div>
                <Progress value={currentMetrics.storage.percentage} className="mt-2" />
                <p className="text-xs text-muted-foreground mt-1 sm:text-sm md:text-base">
                  {formatBytes(currentMetrics.storage.used)} / {formatBytes(currentMetrics.storage.total)}
                </p>
              </CardContent>
            </Card>
          </div>
        )}

        {/* Active Alerts */}
        {alerts.filter((a) => !a.resolved).length > 0 && (
          <Card>
            <CardHeader>
              <CardTitle className="flex items-center space-x-2">
                <AlertTriangle className="h-5 w-5 text-red-500 " />
                <span>Active Alerts</span>
                <Badge variant="destructive">
                  {alerts.filter((a) => !a.resolved).length}
                </Badge>
              </CardTitle>
            </CardHeader>
            <CardContent>
              <ScrollArea className="h-64">
                <div className="space-y-2">
                  {alerts
                    .filter((a) => !a.resolved)
                    .slice(0, 10)
                    .map((alert) => (
                      <AlertBox
                        key={alert.id}
                        variant={alert.severity === "critical" ? "destructive" : "default"}
                      >
                        <div className="flex items-start justify-between">
                          <div className="flex items-start space-x-2">
                            {getSeverityIcon(alert.severity)}
                            <div>
                              <AlertTitle className="flex items-center space-x-2">
                                {getResourceIcon(alert.type)}
                                <span>{alert.type.toUpperCase()} Alert</span>
                                <Badge variant={getSeverityColor(alert.severity)}>
                                  {alert.severity}
                                </Badge>
                              </AlertTitle>
                              <AlertDescription>
                                {alert.message}
                                <br />
                                <span className="text-xs text-muted-foreground sm:text-sm md:text-base">
                                  {new Date(alert.timestamp).toLocaleString()}
                                </span>
                              </AlertDescription>
                            </div>
                          </div>
                          <Button
                            variant="ghost"
                            size="sm"
                            onClick={() => handleResolveAlert(alert.id)}
                          >
                            <X className="h-4 w-4 " />
                          </Button>
                        </div>
                      </AlertBox>
                    ))}
                </div>
              </ScrollArea>
            </CardContent>
          </Card>
        )}

        {/* Resource Charts */}
        <Tabs defaultValue="trends" className="space-y-4">
          <TabsList>
            <TabsTrigger value="trends">Resource Trends</TabsTrigger>
            <TabsTrigger value="distribution">Resource Distribution</TabsTrigger>
            <TabsTrigger value="recommendations">Scaling Recommendations</TabsTrigger>
            {showCapacityPlanning && <TabsTrigger value="capacity">Capacity Planning</TabsTrigger>}
          </TabsList>

          {/* Trends Tab Content */}
          <TabsContent value="trends" className="space-y-4">
            <div className="grid gap-4 md:grid-cols-2">
              {/* CPU & Memory Usage Chart */}
              <Card>
                <CardHeader>
                  <CardTitle>CPU & Memory Usage</CardTitle>
                  <CardDescription>Resource utilization over time</CardDescription>
                </CardHeader>
                <CardContent>
                  <ResponsiveContainer width="100%" height={300}>
                    <LineChart data={filteredHistoricalData}>
                      <CartesianGrid strokeDasharray="3 3" />
                      <XAxis dataKey="time" />
                      <YAxis />
                      <Tooltip />
                      <Line type="monotone" dataKey="cpu" stroke="#8884d8" name="CPU %" />
                      <Line type="monotone" dataKey="memory" stroke="#82ca9d" name="Memory %" />
                    </LineChart>
                  </ResponsiveContainer>
                </CardContent>
              </Card>

              {/* Network & Storage Chart */}
              <Card>
                <CardHeader>
                  <CardTitle>Network & Storage</CardTitle>
                  <CardDescription>Network latency and storage usage</CardDescription>
                </CardHeader>
                <CardContent>
                  <ResponsiveContainer width="100%" height={300}>
                    <LineChart data={filteredHistoricalData}>
                      <CartesianGrid strokeDasharray="3 3" />
                      <XAxis dataKey="time" />
                      <YAxis />
                      <Tooltip />
                      <Line type="monotone" dataKey="network" stroke="#ffc658" name="Latency (ms)" />
                      <Line type="monotone" dataKey="storage" stroke="#ff7300" name="Storage %" />
                    </LineChart>
                  </ResponsiveContainer>
                </CardContent>
              </Card>
            </div>
          </TabsContent>

          {/* Distribution Tab Content */}
          <TabsContent value="distribution" className="space-y-4">
            <Card>
              <CardHeader>
                <CardTitle>Current Resource Distribution</CardTitle>
              </CardHeader>
              <CardContent>
                <ResponsiveContainer width="100%" height={400}>
                  <PieChart>
                    <Pie
                      data={currentMetrics
                        ? [
                            { name: "CPU", value: currentMetrics.cpu.usage, fill: COLORS[0] },
                            { name: "Memory", value: currentMetrics.memory.percentage, fill: COLORS[1] },
                            { name: "Storage", value: currentMetrics.storage.percentage, fill: COLORS[2] },
                            { name: "Available", value: 100 - Math.max(currentMetrics.cpu.usage, currentMetrics.memory.percentage, currentMetrics.storage.percentage), fill: COLORS[3] },
                          ]
                        : []}
                      cx="50%"
                      cy="50%"
                      labelLine={false}
                      label={({ name, value }) => `${name}: ${value.toFixed(1)}%`}
                      outerRadius={80}
                      fill="#8884d8"
                      dataKey="value"
                    >
                      {currentMetrics &&
                        [0, 1, 2, 3].map((index) => (
                          <Cell key={`cell-${index}`} fill={COLORS[index % COLORS.length]} />
                        ))}
                    </Pie>
                    <Tooltip />
                  </PieChart>
                </ResponsiveContainer>
              </CardContent>
            </Card>
          </TabsContent>

          {/* Recommendations Tab Content */}
          <TabsContent value="recommendations" className="space-y-4">
            <Card>
              <CardHeader>
                <CardTitle>Scaling Recommendations</CardTitle>
                <CardDescription></CardDescription>
              </CardHeader>
              <CardContent>
                {recommendations.length === 0 ? (
                  <div className="text-center py-8">
                    <CheckCircle className="h-12 w-12 text-green-500 mx-auto mb-4 " />
                    <h3 className="text-lg font-medium">Resources Optimized</h3>
                    <p className="text-muted-foreground">No scaling recommendations at this time.</p>
                  </div>
                ) : (
                  <div className="space-y-4">
                    {recommendations.map((rec) => (
                      <div key={rec.id} className="border rounded-lg p-4 sm:p-4 md:p-6">
                        <div className="flex items-start justify-between">
                          <div className="flex items-start space-x-3">
                            <div className="flex items-center space-x-2">
                              {getResourceIcon(rec.resource)}
                              {getRecommendationIcon(rec.type)}
                            </div>
                            <div className="flex-1">
                              <div className="flex items-center space-x-2 mb-1">
                                <h4 className="font-medium">{rec.title}</h4>
                                <Badge variant={getSeverityColor(rec.priority)}>
                                  {rec.priority}
                                </Badge>
                              </div>
                              <p className="text-sm text-muted-foreground mb-2 md:text-base lg:text-lg">
                                {rec.description}
                              </p>
                              <div className="text-xs text-muted-foreground sm:text-sm md:text-base">
                                <p><strong>Impact:</strong> {rec.impact}</p>
                                <p><strong>Implementation:</strong> {rec.implementation}</p>
                              </div>
                            </div>
                          </div>
                          <div className="text-right">
                            <div className="text-sm font-medium md:text-base lg:text-lg">
                              {rec.estimatedCost > 0 && (
                                <div className="text-red-600">
                                  Cost: {formatCurrency(rec.estimatedCost)}
                                </div>
                              )}
                              {rec.estimatedSavings > 0 && (
                                <div className="text-green-600">
                                  Savings: {formatCurrency(rec.estimatedSavings)}
                                </div>
                              )}
                            </div>
                            <div className="text-xs text-muted-foreground sm:text-sm md:text-base">
                              {rec.confidence}% confidence
                            </div>
                          </div>
                        </div>
                      </div>
                    ))}
                  </div>
                )}
              </CardContent>
            </Card>
          </TabsContent>

          {/* Capacity Planning Tab Content */}
          {showCapacityPlanning && (
            <TabsContent value="capacity" className="space-y-4">
              <Card>
                <CardHeader>
                  <CardTitle>Capacity Planning</CardTitle>
                </CardHeader>
                <CardContent>
                  <div className="space-y-6">
                    {capacityPlans.map((plan) => (
                      <div key={plan.resource} className="border rounded-lg p-4 sm:p-4 md:p-6">
                        <div className="flex items-center justify-between mb-4">
                          <div className="flex items-center space-x-2">
                            {getResourceIcon(plan.resource)}
                            <h4 className="font-medium capitalize">{plan.resource} Capacity</h4>
                          </div>
                          <Badge variant="outline">{plan.timeframe}</Badge>
                        </div>
                        
                        <div className="grid grid-cols-2 md:grid-cols-4 gap-4 mb-4">
                          <div>
                            <p className="text-sm text-muted-foreground md:text-base lg:text-lg">Current Usage</p>
                            <p className="text-lg font-medium">{plan.currentUsage.toFixed(1)}%</p>
                          </div>
                          <div>
                            <p className="text-sm text-muted-foreground md:text-base lg:text-lg">Projected Usage</p>
                            <p className="text-lg font-medium">{plan.projectedUsage.toFixed(1)}%</p>
                          </div>
                          <div>
                            <p className="text-sm text-muted-foreground md:text-base lg:text-lg">Growth Rate</p>
                            <p className="text-lg font-medium">{plan.growthRate.toFixed(1)}%/month</p>
                          </div>
                          <div>
                            <p className="text-sm text-muted-foreground md:text-base lg:text-lg">Cost Impact</p>
                            <p className="text-lg font-medium">
                              {plan.costImpact > 0 ? formatCurrency(plan.costImpact) : 'No change'}
                            </p>
                          </div>
                        </div>

                        <div className="space-y-2">
                          <div className="flex justify-between text-sm md:text-base lg:text-lg">
                            <span>Current</span>
                            <span>Projected</span>
                          </div>
                          <Progress value={plan.currentUsage} className="h-2" />
                          <Progress value={plan.projectedUsage} className="h-2" />
                        </div>

                        {plan.projectedUsage > 80 && (
                          <AlertBox className="mt-4">
                            <AlertTriangle className="h-4 w-4 " />
                            <AlertTitle>Capacity Warning</AlertTitle>
                            <AlertDescription>
                              Projected {plan.resource} usage will exceed 80% in {plan.timeframe}.
                              Consider scaling up resources.
                            </AlertDescription>
                          </AlertBox>
                        )}
                      </div>
                    ))}
                  </div>
                </CardContent>
              </Card>
            </TabsContent>
          )}
        </Tabs>
      </div>
    </ErrorBoundary>
  );
};<|MERGE_RESOLUTION|>--- conflicted
+++ resolved
@@ -92,11 +92,7 @@
   const [recommendations, setRecommendations] = useState<ScalingRecommendation[]>([]);
   const [capacityPlans, setCapacityPlans] = useState<CapacityPlan[]>([]);
   const [selectedTimeframe, setSelectedTimeframe] = useState<Timeframe>("1h");
-<<<<<<< HEAD
-  const [now, setNow] = useState(() => Date.now());
-=======
   const timeWindowAnchorRef = useRef<number>(Date.now());
->>>>>>> b31a006c
 
   useEffect(() => {
     const updateData = () => {
@@ -142,11 +138,7 @@
       "7d": 7 * 24 * 60 * 60 * 1000,
     };
 
-<<<<<<< HEAD
-    const cutoff = now - timeRanges[selectedTimeframe];
-=======
     const cutoff = timeWindowAnchorRef.current - timeRanges[selectedTimeframe];
->>>>>>> b31a006c
     return historicalMetrics
       .filter((m) => m.timestamp > cutoff)
       .map((m) => ({
@@ -157,11 +149,7 @@
         network: m.network.latency,
         storage: m.storage.percentage,
       }));
-<<<<<<< HEAD
-  }, [historicalMetrics, now, selectedTimeframe]);
-=======
   }, [currentMetrics, historicalMetrics, selectedTimeframe]);
->>>>>>> b31a006c
 
   const handleResolveAlert = (alertId: string) => {
     resourceMonitor.resolveAlert(alertId);
