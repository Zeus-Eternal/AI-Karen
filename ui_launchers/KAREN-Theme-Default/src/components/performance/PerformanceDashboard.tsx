--- conflicted
+++ resolved
@@ -71,11 +71,7 @@
       setMetrics(metricsData);
       setRecommendations(recommendationsData);
     } catch (error) {
-<<<<<<< HEAD
-      console.error("Failed to fetch performance metrics", error);
-=======
       console.error('Failed to fetch performance metrics', error);
->>>>>>> b31a006c
       setMetrics({
         connectionPool: { totalConnections: 0, activeConnections: 0, connectionReuse: 0, averageConnectionTime: 0 },
         responseCache: { hitRate: 0, totalEntries: 0, memoryUsage: 0, compressionRatio: 0 },
