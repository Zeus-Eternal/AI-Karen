// ui_launchers/KAREN-Theme-Default/src/components/performance/PerformanceOptimizationDashboard.tsx
"use client";

import React, { useEffect, useState } from "react";
import {
  ErrorBoundary,
  type ErrorFallbackProps,
} from "@/components/error-handling/ErrorBoundary";
import {
  Card,
  CardContent,
  CardHeader,
  CardTitle,
} from "@/components/ui/card";
import { Button } from "@/components/ui/button";
import { Badge, type BadgeProps } from "@/components/ui/badge";
import { Switch } from "@/components/ui/switch";
import { Tabs, TabsContent, TabsList, TabsTrigger } from "@/components/ui/tabs";
import { Alert, AlertDescription, AlertTitle } from "@/components/ui/alert";
import {
  Dialog,
  DialogContent,
  DialogDescription,
  DialogHeader,
  DialogTitle,
  DialogTrigger,
} from "@/components/ui/dialog";
import {
  ResponsiveContainer,
  CartesianGrid,
  XAxis,
  YAxis,
  Tooltip,
  BarChart,
  Bar,
  PieChart,
  Pie,
  Cell,
  LineChart,
  Line,
} from "recharts";

import {
  performanceOptimizer,
  type OptimizationConfig,
  type OptimizationMetrics,
  type OptimizationRecommendation,
} from "@/services/performance-optimizer"; // Ensure this service exists
import {
  AlertTriangle,
  CheckCircle,
  Info,
  Lightbulb,
  Play,
  Package,
  Image,
  Database,
  MemoryStick,
  Zap,
  Settings,
} from "lucide-react";

export interface PerformanceOptimizationDashboardProps {
  autoApply?: boolean;
  showAdvancedSettings?: boolean;
}

const COLORS = ["#0088FE", "#00C49F", "#FFBB28", "#FF8042"];

const PerformanceOptimizationFallback: React.FC<ErrorFallbackProps> = ({
  resetError,
}) => (
  <div className="space-y-2 p-4">
    <p className="font-medium">Something went wrong in PerformanceOptimizationDashboard.</p>
    <Button variant="outline" size="sm" onClick={resetError}>
      Try again
    </Button>
  </div>
);

type BadgeVariant = NonNullable<BadgeProps["variant"]>;

interface OptimizationSettingsProps {
  config: OptimizationConfig;
  onConfigUpdate: (config: Partial<OptimizationConfig>) => void;
}

const SettingToggle: React.FC<{
  label: string;
  description: string;
  checked: boolean;
  onCheckedChange: (checked: boolean) => void;
}> = ({ label, description, checked, onCheckedChange }) => (
  <div className="flex items-start justify-between rounded-lg border p-4">
    <div className="pr-4">
      <p className="font-medium">{label}</p>
      <p className="text-sm text-muted-foreground">{description}</p>
    </div>
    <Switch checked={checked} onCheckedChange={onCheckedChange} aria-label={label} />
  </div>
);

const OptimizationSettings: React.FC<OptimizationSettingsProps> = ({
  config,
  onConfigUpdate,
}) => {
  const handleSectionToggle = <K extends keyof OptimizationConfig>(
    section: K,
    key: keyof OptimizationConfig[K],
    value: boolean
  ) => {
    const sectionConfig = config[section];
    onConfigUpdate({
      [section]: { ...sectionConfig, [key]: value },
    } as Partial<OptimizationConfig>);
  };

  return (
    <div className="space-y-4">
      <SettingToggle
        label="Bundle Splitting"
        description="Enable runtime bundle analysis and dynamic code splitting hints."
        checked={config.bundleSplitting.enabled}
        onCheckedChange={(checked) =>
          handleSectionToggle("bundleSplitting", "enabled", checked)
        }
      />
      <SettingToggle
        label="Route-based Splitting"
        description="Prefetch and split bundles on likely navigation paths."
        checked={config.bundleSplitting.routeBasedSplitting}
        onCheckedChange={(checked) =>
          handleSectionToggle("bundleSplitting", "routeBasedSplitting", checked)
        }
      />
      <SettingToggle
        label="Image Optimization"
        description="Monitor image payloads and recommend lazy loading / WebP swaps."
        checked={config.imageOptimization.enabled}
        onCheckedChange={(checked) =>
          handleSectionToggle("imageOptimization", "enabled", checked)
        }
      />
      <SettingToggle
        label="Runtime Caching"
        description="Apply intelligent caching strategies and preload hints."
        checked={config.caching.enabled}
        onCheckedChange={(checked) =>
          handleSectionToggle("caching", "enabled", checked)
        }
      />
      <SettingToggle
        label="Memory Management"
        description="Enable leak detection and component cleanup heuristics."
        checked={config.memoryManagement.enabled}
        onCheckedChange={(checked) =>
          handleSectionToggle("memoryManagement", "enabled", checked)
        }
      />
    </div>
  );
};

export const PerformanceOptimizationDashboard: React.FC<PerformanceOptimizationDashboardProps> = ({
  autoApply = false,
  showAdvancedSettings = true,
}) => {
  const [config, setConfig] = useState<OptimizationConfig | null>(null);
  const [metrics, setMetrics] = useState<OptimizationMetrics | null>(null);
  const [recommendations, setRecommendations] = useState<OptimizationRecommendation[]>([]);
  const [isOptimizing, setIsOptimizing] = useState(false);
  const [isConfigOpen, setIsConfigOpen] = useState(false);

  // Load data on mount
  useEffect(() => {
    const loadData = () => {
      setMetrics(performanceOptimizer.getMetrics());
      setRecommendations(performanceOptimizer.generateRecommendations());
      setConfig(performanceOptimizer.getConfig());
    };
    loadData();
    const interval = setInterval(loadData, 10000); // Update every 10 seconds
    return () => clearInterval(interval);
  }, []);

  // Auto-apply optimizations if enabled
  useEffect(() => {
    if (autoApply && recommendations.length > 0) {
      const criticalRecommendations = recommendations.filter(
        (r) => r.priority === "critical" || r.priority === "high"
      );
      if (criticalRecommendations.length > 0) {
        handleApplyOptimizations();
      }
    }
  }, [recommendations, autoApply]);

  const handleApplyOptimizations = async () => {
    setIsOptimizing(true);
    try {
      await performanceOptimizer.applyOptimizations();
      // Refresh data after optimization
      setMetrics(performanceOptimizer.getMetrics());
      setRecommendations(performanceOptimizer.generateRecommendations());
    } catch (error) {
<<<<<<< HEAD
      console.error("Failed to apply optimizations", error);
=======
      // eslint-disable-next-line no-console
      console.error("[PerformanceOptimization] Failed to apply optimizations", error);
>>>>>>> b31a006c
    } finally {
      setIsOptimizing(false);
    }
  };

  const handleConfigUpdate = (newConfig: Partial<OptimizationConfig>) => {
    performanceOptimizer.updateConfig(newConfig);
    setConfig(performanceOptimizer.getConfig());
  };

  const getPriorityColor = (
    priority: OptimizationRecommendation["priority"]
  ): BadgeVariant => {
    switch (priority) {
      case "critical":
        return "destructive";
      case "high":
        return "secondary";
      case "medium":
        return "secondary";
      case "low":
        return "outline";
      default:
        return "outline";
    }
  };

  const getPriorityIcon = (
    priority: OptimizationRecommendation["priority"]
  ) => {
    switch (priority) {
      case "critical":
        return <AlertTriangle className="h-4 w-4" />;
      case "high":
        return <AlertTriangle className="h-4 w-4" />;
      case "medium":
        return <Info className="h-4 w-4" />;
      case "low":
        return <Lightbulb className="h-4 w-4" />;
      default:
        return <Info className="h-4 w-4" />;
    }
  };

  const getTypeIcon = (type: OptimizationRecommendation["type"]) => {
    switch (type) {
      case "bundle":
        return <Package className="h-4 w-4" />;
      case "image":
        return <Image className="h-4 w-4" />;
      case "cache":
        return <Database className="h-4 w-4" />;
      case "memory":
        return <MemoryStick className="h-4 w-4" />;
      default:
        return <Zap className="h-4 w-4" />;
    }
  };

  // Prepare chart data
  const optimizationImpactData = recommendations.map((rec) => ({
    name:
      rec.title.length > 20 ? `${rec.title.substring(0, 20)}…` : rec.title,
    impact: rec.estimatedGain,
    priority: rec.priority,
  }));

  const metricsOverviewData = metrics
    ? [
        { name: "Bundle Size", value: metrics.bundleSize.reduction, color: COLORS[0] },
        { name: "Images", value: metrics.imageOptimization.sizeReduction, color: COLORS[1] },
        { name: "Cache Hit Rate", value: metrics.cachePerformance.hitRate, color: COLORS[2] },
        {
          name: "Memory Availability",
          value:
            metrics.memoryUsage.heapTotal > 0
              ? Math.max(
                  0,
                  100 -
                    (metrics.memoryUsage.heapUsed / metrics.memoryUsage.heapTotal) * 100
                )
              : 0,
          color: COLORS[3],
        },
      ]
    : [];

  return (
    <ErrorBoundary fallback={PerformanceOptimizationFallback}>
      <div className="space-y-6">
        {/* Header */}
        <div className="flex items-center justify-between">
          <div>
            <h2 className="text-3xl font-bold tracking-tight">Performance Optimization</h2>
            <p className="text-muted-foreground"></p>
          </div>
          <div className="flex items-center space-x-2">
            <Button
              onClick={handleApplyOptimizations}
              disabled={isOptimizing || recommendations.length === 0}
              className="flex items-center space-x-2"
              aria-label="Apply optimizations"
            >
              <Play className="h-4 w-4" />
              <span>{isOptimizing ? "Optimizing..." : "Apply Optimizations"}</span>
            </Button>
            {showAdvancedSettings && (
              <Dialog open={isConfigOpen} onOpenChange={setIsConfigOpen}>
                <DialogTrigger asChild>
                  <Button variant="outline">
                    <Settings className="h-4 w-4 mr-2" />
                  </Button>
                </DialogTrigger>
                <DialogContent className="max-w-2xl">
                  <DialogHeader>
                    <DialogTitle>Optimization Settings</DialogTitle>
                    <DialogDescription>
                      Toggle runtime performance modules to match your production profile.
                    </DialogDescription>
                  </DialogHeader>
                  {config ? (
                    <OptimizationSettings
                      config={config}
                      onConfigUpdate={handleConfigUpdate}
                    />
                  ) : (
                    <div className="p-4 text-sm text-muted-foreground">
                      Loading configuration…
                    </div>
                  )}
                </DialogContent>
              </Dialog>
            )}
          </div>
        </div>

        {/* Optimization Status */}
        {isOptimizing && (
          <Alert>
            <Zap className="h-4 w-4" />
            <AlertTitle>Optimization in Progress</AlertTitle>
            <AlertDescription>Applying performance optimizations. This may take a few moments.</AlertDescription>
          </Alert>
        )}

        {/* Metrics Overview */}
        {metrics && (
          <div className="grid gap-4 md:grid-cols-2 lg:grid-cols-4">
            <Card>
              <CardHeader className="flex flex-row items-center justify-between space-y-0 pb-2">
                <CardTitle className="text-sm font-medium md:text-base lg:text-lg">Bundle Size</CardTitle>
                <Package className="h-4 w-4 text-muted-foreground" />
              </CardHeader>
              <CardContent>
                <div className="text-2xl font-bold">
                  {metrics.bundleSize.reduction > 0 ? `-${metrics.bundleSize.reduction}%` : `${(metrics.bundleSize.after / 1024).toFixed(0)}KB`}
                </div>
                <p className="text-xs text-muted-foreground sm:text-sm md:text-base">{metrics.bundleSize.reduction > 0 ? "Size reduction" : "Current size"}</p>
              </CardContent>
            </Card>
            <Card>
              <CardHeader className="flex flex-row items-center justify-between space-y-0 pb-2">
                <CardTitle className="text-sm font-medium md:text-base lg:text-lg">Images Optimized</CardTitle>
                <Image className="h-4 w-4 text-muted-foreground" />
              </CardHeader>
              <CardContent>
                <div className="text-2xl font-bold">{metrics.imageOptimization.imagesOptimized}</div>
                <p className="text-xs text-muted-foreground sm:text-sm md:text-base">{metrics.imageOptimization.webpConversions} WebP conversions</p>
              </CardContent>
            </Card>
            <Card>
              <CardHeader className="flex flex-row items-center justify-between space-y-0 pb-2">
                <CardTitle className="text-sm font-medium md:text-base lg:text-lg">Cache Hit Rate</CardTitle>
                <Database className="h-4 w-4 text-muted-foreground" />
              </CardHeader>
              <CardContent>
                <div className="text-2xl font-bold">
                  {metrics.cachePerformance.hitRate > 0 ? `${((metrics.cachePerformance.hitRate / (metrics.cachePerformance.hitRate + metrics.cachePerformance.missRate)) * 100).toFixed(1)}%` : "0%"}
                </div>
                <p className="text-xs text-muted-foreground sm:text-sm md:text-base">{metrics.cachePerformance.hitRate + metrics.cachePerformance.missRate} total requests</p>
              </CardContent>
            </Card>
            <Card>
              <CardHeader className="flex flex-row items-center justify-between space-y-0 pb-2">
                <CardTitle className="text-sm font-medium md:text-base lg:text-lg">Memory Usage</CardTitle>
                <MemoryStick className="h-4 w-4 text-muted-foreground" />
              </CardHeader>
              <CardContent>
                <div className="text-2xl font-bold">
                  {metrics.memoryUsage.heapTotal > 0 ? `${((metrics.memoryUsage.heapUsed / metrics.memoryUsage.heapTotal) * 100).toFixed(1)}%` : "0%"}
                </div>
                <p className="text-xs text-muted-foreground sm:text-sm md:text-base">{metrics.memoryUsage.leaksDetected} leaks detected</p>
              </CardContent>
            </Card>
          </div>
        )}

        {/* Recommendations */}
        <Card>
          <CardHeader>
            <div className="flex items-center justify-between">
              <div>
                <CardTitle>Optimization Recommendations</CardTitle>
              </div>
              <Badge variant="secondary">{recommendations.length} recommendations</Badge>
            </div>
          </CardHeader>
          <CardContent>
            {recommendations.length === 0 ? (
              <div className="text-center py-8">
                <CheckCircle className="h-12 w-12 text-green-500 mx-auto mb-4" />
                <h3 className="text-lg font-medium">All Optimized!</h3>
                <p className="text-muted-foreground">No performance optimizations needed at this time.</p>
              </div>
            ) : (
              <div className="space-y-4">
                {recommendations.slice(0, 5).map((recommendation) => (
                  <div key={recommendation.id} className="border rounded-lg p-4 sm:p-4 md:p-6">
                    <div className="flex items-start justify-between">
                      <div className="flex items-start space-x-3">
                        <div className="flex items-center space-x-2">
                          {getTypeIcon(recommendation.type)}
                          {getPriorityIcon(recommendation.priority)}
                        </div>
                        <div className="flex-1">
                          <div className="flex items-center space-x-2 mb-1">
                            <h4 className="font-medium">{recommendation.title}</h4>
                            <Badge variant={getPriorityColor(recommendation.priority)}>
                              {recommendation.priority}
                            </Badge>
                          </div>
                          <p className="text-sm text-muted-foreground mb-2 md:text-base lg:text-lg">{recommendation.description}</p>
                          <div className="text-xs text-muted-foreground sm:text-sm md:text-base">
                            <p><strong>Impact:</strong> {recommendation.impact}</p>
                            <p><strong>Implementation:</strong> {recommendation.implementation}</p>
                          </div>
                        </div>
                      </div>
                      <div className="text-right">
                        <div className="text-lg font-bold text-green-600">+{recommendation.estimatedGain}%</div>
                        <div className="text-xs text-muted-foreground sm:text-sm md:text-base">Est. improvement</div>
                      </div>
                    </div>
                  </div>
                ))}
                {recommendations.length > 5 && (
                  <div className="text-center">
                    <Button variant="outline">View {recommendations.length - 5} more recommendations</Button>
                  </div>
                )}
              </div>
            )}
          </CardContent>
        </Card>

        {/* Charts */}
        <Tabs defaultValue="impact" className="space-y-4">
          <TabsList>
            <TabsTrigger value="impact">Optimization Impact</TabsTrigger>
            <TabsTrigger value="metrics">Performance Metrics</TabsTrigger>
            <TabsTrigger value="trends">Optimization Trends</TabsTrigger>
          </TabsList>
          <TabsContent value="impact" className="space-y-4">
            <Card>
              <CardHeader>
                <CardTitle>Potential Performance Gains</CardTitle>
              </CardHeader>
              <CardContent>
                <ResponsiveContainer width="100%" height={400}>
                  <BarChart data={optimizationImpactData}>
                    <CartesianGrid strokeDasharray="3 3" />
                    <XAxis dataKey="name" />
                    <YAxis />
                    <Tooltip />
                    <Bar dataKey="impact" fill="#8884d8" />
                  </BarChart>
                </ResponsiveContainer>
              </CardContent>
            </Card>
          </TabsContent>

          <TabsContent value="metrics" className="space-y-4">
            <Card>
              <CardHeader>
                <CardTitle>Performance Metrics Overview</CardTitle>
              </CardHeader>
              <CardContent>
                <ResponsiveContainer width="100%" height={400}>
                  <PieChart>
                    <Pie
                      data={metricsOverviewData}
                      cx="50%"
                      cy="50%"
                      labelLine={false}
                      label={({ name, value }) => `${name}: ${value.toFixed(1)}%`}
                      outerRadius={80}
                      fill="#8884d8"
                      dataKey="value"
                    >
                      {metricsOverviewData.map((entry, index) => (
                        <Cell key={`cell-${index}`} fill={entry.color} />
                      ))}
                    </Pie>
                    <Tooltip />
                  </PieChart>
                </ResponsiveContainer>
              </CardContent>
            </Card>
          </TabsContent>

          <TabsContent value="trends" className="space-y-4">
            <Card>
              <CardHeader>
                <CardTitle>Optimization Trends</CardTitle>
              </CardHeader>
              <CardContent>
                <ResponsiveContainer width="100%" height={400}>
                  <LineChart data={[]}>
                    <CartesianGrid strokeDasharray="3 3" />
                    <XAxis dataKey="time" />
                    <YAxis />
                    <Tooltip />
                    <Line type="monotone" dataKey="performance" stroke="#8884d8" />
                  </LineChart>
                </ResponsiveContainer>
              </CardContent>
            </Card>
          </TabsContent>
        </Tabs>
      </div>
    </ErrorBoundary>
  );
};

export default PerformanceOptimizationDashboard;<|MERGE_RESOLUTION|>--- conflicted
+++ resolved
@@ -203,12 +203,8 @@
       setMetrics(performanceOptimizer.getMetrics());
       setRecommendations(performanceOptimizer.generateRecommendations());
     } catch (error) {
-<<<<<<< HEAD
-      console.error("Failed to apply optimizations", error);
-=======
       // eslint-disable-next-line no-console
       console.error("[PerformanceOptimization] Failed to apply optimizations", error);
->>>>>>> b31a006c
     } finally {
       setIsOptimizing(false);
     }
