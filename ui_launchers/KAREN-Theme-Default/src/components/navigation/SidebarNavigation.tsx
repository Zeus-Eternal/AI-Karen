--- conflicted
+++ resolved
@@ -239,8 +239,6 @@
       []
     );
 
-<<<<<<< HEAD
-=======
     const activeParentId = React.useMemo(() => {
       const activeItem = findActiveItem(items, pathname || "/");
       return activeItem?.parent ?? null;
@@ -256,25 +254,12 @@
       return new Set([...expandedItems, activeParentId]);
     }, [expandedItems, activeParentId]);
 
->>>>>>> b31a006c
     // Auto-focus navigation when requested
     useEffect(() => {
       if (autoFocus && localNavRef.current) {
         localNavRef.current.focus();
       }
     }, [autoFocus, navRef]);
-<<<<<<< HEAD
-
-    const expandedItems = React.useMemo(() => {
-      const derived = new Set(manualExpandedItems);
-      const activeItem = findActiveItem(items, pathname || '/');
-      if (activeItem?.parent) {
-        derived.add(activeItem.parent);
-      }
-      return derived;
-    }, [items, manualExpandedItems, pathname]);
-=======
->>>>>>> b31a006c
 
     // Flatten items for keyboard navigation
     const flattenedItems = React.useMemo(() => {
@@ -401,9 +386,6 @@
 
       document.addEventListener("keydown", handleKeyDown);
       return () => document.removeEventListener("keydown", handleKeyDown);
-<<<<<<< HEAD
-    }, [enableKeyboardNavigation, flattenedItems, expandedItems, toggleExpanded, handleItemClick, navRef]);
-=======
     }, [
       enableKeyboardNavigation,
       flattenedItems,
@@ -411,7 +393,6 @@
       toggleExpanded,
       handleItemClick,
     ]);
->>>>>>> b31a006c
 
     return (
       <nav
