--- conflicted
+++ resolved
@@ -50,11 +50,7 @@
     ref
   ) => {
     const { sidebarCollapsed, closeSidebar, isMobile } = useAppShell();
-<<<<<<< HEAD
-    const [expandedItems, setExpandedItems] = useState<Set<string>>(() => new Set());
-=======
     const [manualExpandedItems, setManualExpandedItems] = useState<Set<string>>(new Set());
->>>>>>> 7fba1479
     const pathname = usePathname();
     const router = useRouter();
     const localNavRef = useRef<HTMLDivElement | null>(null);
@@ -77,20 +73,6 @@
       []
     );
 
-<<<<<<< HEAD
-    const activeItemMeta = React.useMemo(
-      () => findActiveItem(items, pathname || "/"),
-      [items, pathname]
-    );
-
-    const visibleExpandedItems = React.useMemo(() => {
-      const parentId = activeItemMeta?.parent;
-      if (!parentId || expandedItems.has(parentId)) {
-        return expandedItems;
-      }
-      return new Set([...expandedItems, parentId]);
-    }, [activeItemMeta?.parent, expandedItems]);
-=======
     const activeParentId = React.useMemo(() => {
       const activeItem = findActiveItem(items, pathname || "/");
       return activeItem?.parent ?? null;
@@ -105,18 +87,13 @@
       }
       return new Set([...expandedItems, activeParentId]);
     }, [expandedItems, activeParentId]);
->>>>>>> 7fba1479
 
     // Auto-focus navigation when requested
     useEffect(() => {
       if (autoFocus && localNavRef.current) {
         localNavRef.current.focus();
       }
-<<<<<<< HEAD
-    }, [autoFocus, localNavRef]);
-=======
     }, [autoFocus, navRef]);
->>>>>>> 7fba1479
 
     // Flatten items for keyboard navigation
     const flattenedItems = React.useMemo(() => {
@@ -125,11 +102,7 @@
       const flatten = (nodes: NavigationItem[], level = 0, parent?: string) => {
         nodes.forEach((node) => {
           flattened.push({ item: node, level, parent });
-<<<<<<< HEAD
-          if (node.children && visibleExpandedItems.has(node.id)) {
-=======
           if (node.children && effectiveExpandedItems.has(node.id)) {
->>>>>>> 7fba1479
             flatten(node.children, level + 1, node.id);
           }
         });
@@ -137,11 +110,7 @@
 
       flatten(items);
       return flattened;
-<<<<<<< HEAD
-    }, [items, visibleExpandedItems]);
-=======
     }, [items, effectiveExpandedItems]);
->>>>>>> 7fba1479
 
     // Toggle expand/collapse
     const toggleExpanded = useCallback((itemId: string) => {
@@ -210,11 +179,7 @@
           case "ArrowRight": {
             event.preventDefault();
             const curr = flattenedItems[currentIndex];
-<<<<<<< HEAD
-            if (curr?.item.children && !visibleExpandedItems.has(curr.item.id)) {
-=======
             if (curr?.item.children && !effectiveExpandedItems.has(curr.item.id)) {
->>>>>>> 7fba1479
               toggleExpanded(curr.item.id);
             }
             break;
@@ -222,11 +187,7 @@
           case "ArrowLeft": {
             event.preventDefault();
             const curr = flattenedItems[currentIndex];
-<<<<<<< HEAD
-            if (curr?.item.children && visibleExpandedItems.has(curr.item.id)) {
-=======
             if (curr?.item.children && effectiveExpandedItems.has(curr.item.id)) {
->>>>>>> 7fba1479
               toggleExpanded(curr.item.id);
             }
             break;
@@ -262,16 +223,9 @@
     }, [
       enableKeyboardNavigation,
       flattenedItems,
-<<<<<<< HEAD
-      visibleExpandedItems,
-      toggleExpanded,
-      handleItemClick,
-      localNavRef,
-=======
       effectiveExpandedItems,
       toggleExpanded,
       handleItemClick,
->>>>>>> 7fba1479
     ]);
 
     return (
@@ -300,11 +254,7 @@
               <NavigationItemComponent
                 key={item.id}
                 item={item}
-<<<<<<< HEAD
-                isExpanded={visibleExpandedItems.has(item.id)}
-=======
                 isExpanded={effectiveExpandedItems.has(item.id)}
->>>>>>> 7fba1479
                 isActive={isItemActive(item, pathname || '/')}
                 isCollapsed={sidebarCollapsed}
                 onToggle={() => toggleExpanded(item.id)}
