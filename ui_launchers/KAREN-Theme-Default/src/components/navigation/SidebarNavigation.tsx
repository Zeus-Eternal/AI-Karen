// ui_launchers/KAREN-Theme-Default/src/components/navigation/SidebarNavigation.tsx

/**
 * SidebarNavigation Component
 *
 * Enhanced sidebar navigation with collapsible sections, mobile hamburger menu,
 * improved accessibility, and keyboard navigation support.
 * Based on requirements: 2.1, 2.2, 2.3, 2.4, 11.1, 11.2
 */

"use client";

import React, {
  useState,
  useEffect,
  useRef,
  useCallback,
  useImperativeHandle,
  useMemo,
} from "react";
import { useRouter, usePathname } from "next/navigation";
import { cva, type VariantProps } from "class-variance-authority";
import { cn } from "@/lib/utils";
import { useAppShell } from "@/components/layout/AppShell";
import { Button } from "@/components/ui/button";

// Lucide icons (use proven names to avoid TS errors)
import {
  Home,
  MessageSquare,
  GitBranch,
  Brain,
  Puzzle,
  BarChart3,
  Shield,
  Settings,
  ChevronDown,
  ChevronRight,
  Menu,
  X,
} from "lucide-react";

/* ---------------------------------- Types --------------------------------- */

// Navigation item types
export interface NavigationItem {
  id: string;
  label: string;
  href?: string;
  icon?: React.ComponentType<{ className?: string }>;
  badge?: string | number;
  children?: NavigationItem[];
  disabled?: boolean;
  external?: boolean;
}

// Default navigation structure (icons mapped to known Lucide names)
export const defaultNavigationItems: NavigationItem[] = [
  {
    id: "dashboard",
    label: "Dashboard",
    href: "/dashboard",
    icon: Home,
  },
  {
    id: "chat",
    label: "Chat Interface",
    href: "/chat",
    icon: MessageSquare,
  },
  {
    id: "agents",
    label: "Agents & Workflows",
    icon: GitBranch, // previously "Workflow"
    children: [
      {
        id: "agents-list",
        label: "Agent Management",
        href: "/agents",
      },
      {
        id: "workflows",
        label: "Workflow Builder",
        href: "/workflows",
      },
      {
        id: "automation",
        label: "Automation",
        href: "/automation",
      },
    ],
  },
  {
    id: "memory",
    label: "Memory & Analytics",
    icon: Brain,
    children: [
      {
        id: "memory-analytics",
        label: "Memory Analytics",
        href: "/memory/analytics",
      },
      {
        id: "memory-search",
        label: "Semantic Search",
        href: "/memory/search",
      },
      {
        id: "memory-network",
        label: "Memory Network",
        href: "/memory/network",
      },
    ],
  },
  {
    id: "plugins",
    label: "Plugins & Extensions",
    icon: Puzzle,
    children: [
      {
        id: "plugins-installed",
        label: "Installed Plugins",
        href: "/plugins",
      },
      {
        id: "plugins-marketplace",
        label: "Plugin Marketplace",
        href: "/plugins/marketplace",
      },
      {
        id: "extensions",
        label: "Extensions",
        href: "/extensions",
      },
    ],
  },
  {
    id: "providers",
    label: "Providers & Models",
    icon: BarChart3,
    children: [
      {
        id: "providers-config",
        label: "Provider Configuration",
        href: "/providers",
      },
      {
        id: "models",
        label: "Model Management",
        href: "/models",
      },
      {
        id: "performance",
        label: "Performance Metrics",
        href: "/performance",
      },
    ],
  },
  {
    id: "security",
    label: "Security & RBAC",
    icon: Shield,
    children: [
      {
        id: "users",
        label: "User Management",
        href: "/users",
      },
      {
        id: "roles",
        label: "Roles & Permissions",
        href: "/roles",
      },
      {
        id: "audit",
        label: "Audit Logs",
        href: "/audit",
      },
    ],
  },
  {
    id: "settings",
    label: "Settings",
    href: "/settings",
    icon: Settings,
  },
];

// Sidebar navigation variants
export const sidebarNavigationVariants = cva(["flex flex-col h-full", "overflow-hidden"]);

export interface SidebarNavigationProps
  extends React.HTMLAttributes<HTMLDivElement>,
    VariantProps<typeof sidebarNavigationVariants> {
  items?: NavigationItem[];
  onItemClick?: (item: NavigationItem) => void;
  enableKeyboardNavigation?: boolean;
  autoFocus?: boolean;
  ariaLabel?: string;
}

/* --------------------------- Sidebar Navigation --------------------------- */

export const SidebarNavigation = React.forwardRef<HTMLDivElement | null, SidebarNavigationProps>(
  (
    {
      className,
      items = defaultNavigationItems,
      onItemClick,
      enableKeyboardNavigation = true,
      autoFocus = false,
      ariaLabel = "Main navigation",
      ...props
    },
    ref
  ) => {
    const { sidebarCollapsed, closeSidebar, isMobile } = useAppShell();
    const [manualExpandedItems, setManualExpandedItems] = useState<Set<string>>(new Set());
    const pathname = usePathname();
    const router = useRouter();
    const localNavRef = useRef<HTMLDivElement | null>(null);
    const navRef = localNavRef;
    const assignNavRef = useCallback(
      (node: HTMLDivElement | null) => {
        localNavRef.current = node;
        if (typeof ref === "function") {
          ref(node);
        } else if (ref) {
          (ref as React.MutableRefObject<HTMLDivElement | null>).current = node;
        }
      },
      [ref]
    );
    const itemRefs = useRef<Map<string, HTMLButtonElement>>(new Map());

    useImperativeHandle<HTMLDivElement | null, HTMLDivElement | null>(
      ref,
      () => localNavRef.current,
      []
    );

<<<<<<< HEAD
    // Auto-expand active sections
    useEffect(() => {
      const activeItem = findActiveItem(items, pathname || '/');
      if (activeItem?.parent) {
        void Promise.resolve().then(() => {
          setExpandedItems((prev) => new Set([...prev, activeItem.parent!]));
        });
=======
    const activeParentId = React.useMemo(() => {
      const activeItem = findActiveItem(items, pathname || "/");
      return activeItem?.parent ?? null;
    }, [items, pathname]);

    const effectiveExpandedItems = React.useMemo(() => {
      if (!activeParentId) {
        return expandedItems;
>>>>>>> 72af20f5
      }
      if (expandedItems.has(activeParentId)) {
        return expandedItems;
      }
      return new Set([...expandedItems, activeParentId]);
    }, [expandedItems, activeParentId]);

    // Auto-focus navigation when requested
    useEffect(() => {
      if (autoFocus && localNavRef.current) {
        localNavRef.current.focus();
      }
    }, [autoFocus, navRef]);

    // Flatten items for keyboard navigation
    const flattenedItems = React.useMemo(() => {
      const flattened: { item: NavigationItem; level: number; parent?: string }[] = [];

      const flatten = (nodes: NavigationItem[], level = 0, parent?: string) => {
        nodes.forEach((node) => {
          flattened.push({ item: node, level, parent });
          if (node.children && effectiveExpandedItems.has(node.id)) {
            flatten(node.children, level + 1, node.id);
          }
        });
      };

      flatten(items);
      return flattened;
    }, [items, effectiveExpandedItems]);

    // Toggle expand/collapse
    const toggleExpanded = useCallback((itemId: string) => {
      setManualExpandedItems((prev) => {
        const next = new Set(prev);
        if (next.has(itemId)) {
          next.delete(itemId);
        } else {
          next.add(itemId);
        }
        return next;
      });
    }, []);

    // Handle item click
    const handleItemClick = useCallback(
      (item: NavigationItem) => {
        if (item.href) {
          if (item.external) {
            window.open(item.href, "_blank", "noreferrer,noopener");
          } else {
            router.push(item.href);
          }
          if (isMobile) closeSidebar();
        }
        onItemClick?.(item);
      },
      [router, isMobile, closeSidebar, onItemClick]
    );

    // Keyboard navigation
    useEffect(() => {
      if (!enableKeyboardNavigation) return;

      const handleKeyDown = (event: KeyboardEvent) => {
        if (!navRef.current?.contains(event.target as Node)) return;

        const currentButton = event.target as HTMLButtonElement;
        const currentItemId = Array.from(itemRefs.current.entries()).find(
          ([, button]) => button === currentButton
        )?.[0];

        if (!currentItemId) return;

        const currentIndex = flattenedItems.findIndex((x) => x.item.id === currentItemId);

        const focusIndex = (index: number) => {
          const meta = flattenedItems[index];
          if (meta) {
            const btn = itemRefs.current.get(meta.item.id);
            btn?.focus();
          }
        };

        switch (event.key) {
          case "ArrowDown": {
            event.preventDefault();
            focusIndex(Math.min(currentIndex + 1, flattenedItems.length - 1));
            break;
          }
          case "ArrowUp": {
            event.preventDefault();
            focusIndex(Math.max(currentIndex - 1, 0));
            break;
          }
          case "ArrowRight": {
            event.preventDefault();
            const curr = flattenedItems[currentIndex];
            if (curr?.item.children && !effectiveExpandedItems.has(curr.item.id)) {
              toggleExpanded(curr.item.id);
            }
            break;
          }
          case "ArrowLeft": {
            event.preventDefault();
            const curr = flattenedItems[currentIndex];
            if (curr?.item.children && effectiveExpandedItems.has(curr.item.id)) {
              toggleExpanded(curr.item.id);
            }
            break;
          }
          case "Enter":
          case " ": {
            event.preventDefault();
            const curr = flattenedItems[currentIndex];
            if (curr) {
              if (curr.item.children && !curr.item.href) {
                toggleExpanded(curr.item.id);
              } else {
                handleItemClick(curr.item);
              }
            }
            break;
          }
          case "Home": {
            event.preventDefault();
            focusIndex(0);
            break;
          }
          case "End": {
            event.preventDefault();
            focusIndex(flattenedItems.length - 1);
            break;
          }
        }
      };

      document.addEventListener("keydown", handleKeyDown);
      return () => document.removeEventListener("keydown", handleKeyDown);
    }, [
      enableKeyboardNavigation,
      flattenedItems,
      effectiveExpandedItems,
      toggleExpanded,
      handleItemClick,
    ]);

    return (
      <nav
        ref={assignNavRef}
        className={cn(sidebarNavigationVariants(), className)}
        aria-label={ariaLabel}
        role="navigation"
        tabIndex={-1}
        {...props}
      >
        {/* Navigation Header */}
        <div className="flex items-center justify-between p-[var(--space-md)] border-b border-[var(--color-neutral-200)] dark:border-[var(--color-neutral-800)]">
          {!sidebarCollapsed && (
            <h2 className="text-[var(--text-lg)] font-semibold text-[var(--color-neutral-900)] dark:text-[var(--color-neutral-100)]">
              Navigation
            </h2>
          )}
          <SidebarToggle />
        </div>

        {/* Navigation Items */}
        <div className="flex-1 overflow-y-auto py-[var(--space-sm)]">
          <ul className="space-y-[var(--space-xs)]" role="list">
            {items.map((item) => (
              <NavigationItemComponent
                key={item.id}
                item={item}
                isExpanded={effectiveExpandedItems.has(item.id)}
                isActive={isItemActive(item, pathname || '/')}
                isCollapsed={sidebarCollapsed}
                onToggle={() => toggleExpanded(item.id)}
                onClick={handleItemClick}
                itemRef={(el) => {
                  if (el) itemRefs.current.set(item.id, el);
                  else itemRefs.current.delete(item.id);
                }}
              />
            ))}
          </ul>
        </div>
      </nav>
    );
  }
);

SidebarNavigation.displayName = "SidebarNavigation";

/* ------------------------- Navigation Item Component ---------------------- */

export interface NavigationItemComponentProps {
  item: NavigationItem;
  isExpanded: boolean;
  isActive: boolean;
  isCollapsed: boolean;
  onToggle: () => void;
  onClick: (item: NavigationItem) => void;
  level?: number;
  itemRef?: (el: HTMLButtonElement | null) => void;
}

const NavigationItemComponent: React.FC<NavigationItemComponentProps> = ({
  item,
  isExpanded,
  isActive,
  isCollapsed,
  onToggle,
  onClick,
  level = 0,
  itemRef,
}) => {
  const pathname = usePathname();
  const hasChildren = !!(item.children && item.children.length > 0);
  const Icon = item.icon;
  const resolvedItemRef = useCallback(
    (el: HTMLButtonElement | null) => {
      itemRef?.(el);
    },
    [itemRef]
  );

  // Indentation for nested levels when sidebar is expanded
  const nestedIndent =
    level > 0 && !isCollapsed ? "ml-[var(--space-lg)]" : "";

  return (
    <li>
      <Button
        ref={resolvedItemRef}
        className={cn(
          "w-full flex items-center gap-[var(--space-sm)] px-[var(--space-md)] py-[var(--space-sm)]",
          "text-left text-[var(--text-sm)] font-medium",
          "rounded-[var(--radius-md)] mx-[var(--space-xs)]",
          "transition-all [transition-duration:var(--duration-fast)] [transition-timing-function:var(--ease-standard)]",
          "focus-visible:outline-none focus-visible:ring-2 focus-visible:ring-[var(--focus-ring-color)]",
          nestedIndent,
          {
            // Active state
            "bg-[var(--color-primary-100)] text-[var(--color-primary-900)] dark:bg-[var(--color-primary-900)] dark:text-[var(--color-primary-100)]":
              isActive,
            // Hover state
            "hover:bg-[var(--color-neutral-200)] hover:text-[var(--color-neutral-900)] dark:hover:bg-[var(--color-neutral-800)] dark:hover:text-[var(--color-neutral-100)]":
              !isActive,
            // Default state
            "text-[var(--color-neutral-700)] dark:text-[var(--color-neutral-300)]":
              !isActive,
            // Disabled state
            "opacity-50 cursor-not-allowed": item.disabled,
            // Collapsed state
            "justify-center": isCollapsed,
          }
        )}
        onClick={
          hasChildren && !item.href
            ? onToggle
            : () => {
                onClick(item);
              }
        }
        disabled={item.disabled}
        aria-expanded={hasChildren ? isExpanded : undefined}
        aria-current={isActive ? "page" : undefined}
        aria-level={level + 1}
        title={isCollapsed ? item.label : undefined}
        role="button"
      >
        {/* Icon */}
        {Icon && (
          <Icon
            className={cn("h-5 w-5 flex-shrink-0", {
              "text-[var(--color-primary-600)] dark:text-[var(--color-primary-400)]": isActive,
            })}
          />
        )}

        {/* Label */}
        {!isCollapsed && (
          <>
            <span className="flex-1 truncate">{item.label}</span>

            {/* Badge */}
            {item.badge && (
              <span className="inline-flex items-center justify-center px-2 py-1 text-xs font-medium bg-[var(--color-primary-100)] text-[var(--color-primary-800)] rounded-full dark:bg-[var(--color-primary-900)] dark:text-[var(--color-primary-200)] sm:text-sm md:text-base">
                {item.badge}
              </span>
            )}

            {/* Expand/Collapse Icon */}
            {hasChildren && (
              <span className="flex-shrink-0" aria-hidden="true">
                {isExpanded ? (
                  <ChevronDown className="h-4 w-4" />
                ) : (
                  <ChevronRight className="h-4 w-4" />
                )}
              </span>
            )}
          </>
        )}
      </Button>

      {/* Children */}
      {hasChildren && isExpanded && !isCollapsed && (
        <ul className="mt-[var(--space-xs)] space-y-[var(--space-xs)]" role="list">
          {item.children!.map((child) => (
            <NavigationItemComponent
              key={child.id}
              item={child}
              isExpanded={false}
              isActive={isItemActive(child, pathname || '/')}
              isCollapsed={false}
              onToggle={() => {}}
              onClick={() => onClick(child)}
              level={level + 1}
              itemRef={itemRef}
            />
          ))}
        </ul>
      )}
    </li>
  );
};

/* --------------------------- Sidebar Toggle Button ------------------------ */

const SidebarToggle: React.FC = () => {
  const { sidebarOpen, toggleSidebar, isMobile } = useAppShell();

  return (
    <Button
      className={cn(
        "flex items-center justify-center",
        "w-8 h-8 rounded-[var(--radius-sm)]",
        "text-[var(--color-neutral-600)] dark:text-[var(--color-neutral-400)]",
        "hover:bg-[var(--color-neutral-200)] hover:text-[var(--color-neutral-900)]",
        "dark:hover:bg-[var(--color-neutral-800)] dark:hover:text-[var(--color-neutral-100)]",
        "transition-colors [transition-duration:var(--duration-fast)] [transition-timing-function:var(--ease-standard)]",
        "focus-visible:outline-none focus-visible:ring-2 focus-visible:ring-[var(--focus-ring-color)]"
      )}
      onClick={toggleSidebar}
      aria-label={isMobile ? "Toggle navigation menu" : "Toggle sidebar"}
    >
      {isMobile ? (sidebarOpen ? <X className="h-5 w-5" /> : <Menu className="h-5 w-5" />) : <Menu className="h-5 w-5" />}
    </Button>
  );
};

/* --------------------------------- Utils ---------------------------------- */

function findActiveItem(
  items: NavigationItem[],
  pathname: string
): { item: NavigationItem; parent?: string } | null {
  for (const item of items) {
    if (item.href === pathname) {
      return { item };
    }
    if (item.children) {
      const found = findActiveItem(item.children, pathname);
      if (found) {
        return { ...found, parent: item.id };
      }
    }
  }
  return null;
}

function isItemActive(item: NavigationItem, pathname: string): boolean {
  if (item.href === pathname) return true;
  if (item.children) {
    return item.children.some((child) => isItemActive(child, pathname));
  }
  return false;
}<|MERGE_RESOLUTION|>--- conflicted
+++ resolved
@@ -239,15 +239,6 @@
       []
     );
 
-<<<<<<< HEAD
-    // Auto-expand active sections
-    useEffect(() => {
-      const activeItem = findActiveItem(items, pathname || '/');
-      if (activeItem?.parent) {
-        void Promise.resolve().then(() => {
-          setExpandedItems((prev) => new Set([...prev, activeItem.parent!]));
-        });
-=======
     const activeParentId = React.useMemo(() => {
       const activeItem = findActiveItem(items, pathname || "/");
       return activeItem?.parent ?? null;
@@ -256,7 +247,6 @@
     const effectiveExpandedItems = React.useMemo(() => {
       if (!activeParentId) {
         return expandedItems;
->>>>>>> 72af20f5
       }
       if (expandedItems.has(activeParentId)) {
         return expandedItems;
