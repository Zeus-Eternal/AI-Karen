/**
 * Navigation components exports - Production Grade
 * Comprehensive navigation, breadcrumbs, and sidebar components
 */

// ============================================================================
// Component Exports
// ============================================================================

// Role-Based Navigation
export { RoleBasedNavigation } from './RoleBasedNavigation';
export type {
  Role,
  NavigationItem as RoleBasedNavigationItem,
  RoleBasedNavigationProps,
} from './RoleBasedNavigation';

// Admin Breadcrumbs
export { AdminBreadcrumbs, default as AdminBreadcrumbsDefault } from './AdminBreadcrumbs';
export type {
  IconType,
  BreadcrumbItem as AdminBreadcrumbItem,
  AdminBreadcrumbsProps,
} from './AdminBreadcrumbs';

// Breadcrumb Navigation
<<<<<<< HEAD
export {
  BreadcrumbNavigation,
  default as BreadcrumbNavigationDefault,
} from './BreadcrumbNavigation';
=======
export { BreadcrumbNavigation, default as BreadcrumbNavigationDefault } from './BreadcrumbNavigation';
>>>>>>> 7fba1479
export {
  useBreadcrumbs,
  defaultRouteConfig,
  breadcrumbNavigationVariants,
<<<<<<< HEAD
} from './BreadcrumbNavigation.config';
=======
  generateBreadcrumbsFromRoute,
} from './breadcrumb-utils';
>>>>>>> 7fba1479
export type {
  BreadcrumbItem,
  RouteConfig,
  BreadcrumbNavigationProps,
<<<<<<< HEAD
  BreadcrumbItemProps,
} from './BreadcrumbNavigation.config';
=======
} from './breadcrumb-utils';
export type { BreadcrumbItemProps } from './BreadcrumbNavigation';
>>>>>>> 7fba1479

// Sidebar Navigation
export {
  SidebarNavigation,
  defaultNavigationItems,
  sidebarNavigationVariants,
} from './SidebarNavigation';
export type {
  NavigationItem,
  SidebarNavigationProps,
  NavigationItemComponentProps,
} from './SidebarNavigation.config';

// Navigation Layout
export { NavigationLayout, default as NavigationLayoutDefault } from './NavigationLayout';<|MERGE_RESOLUTION|>--- conflicted
+++ resolved
@@ -24,35 +24,19 @@
 } from './AdminBreadcrumbs';
 
 // Breadcrumb Navigation
-<<<<<<< HEAD
-export {
-  BreadcrumbNavigation,
-  default as BreadcrumbNavigationDefault,
-} from './BreadcrumbNavigation';
-=======
 export { BreadcrumbNavigation, default as BreadcrumbNavigationDefault } from './BreadcrumbNavigation';
->>>>>>> 7fba1479
 export {
   useBreadcrumbs,
   defaultRouteConfig,
   breadcrumbNavigationVariants,
-<<<<<<< HEAD
-} from './BreadcrumbNavigation.config';
-=======
   generateBreadcrumbsFromRoute,
 } from './breadcrumb-utils';
->>>>>>> 7fba1479
 export type {
   BreadcrumbItem,
   RouteConfig,
   BreadcrumbNavigationProps,
-<<<<<<< HEAD
-  BreadcrumbItemProps,
-} from './BreadcrumbNavigation.config';
-=======
 } from './breadcrumb-utils';
 export type { BreadcrumbItemProps } from './BreadcrumbNavigation';
->>>>>>> 7fba1479
 
 // Sidebar Navigation
 export {
