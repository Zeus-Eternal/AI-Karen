--- conflicted
+++ resolved
@@ -530,22 +530,6 @@
                         Node: {log.nodeId}
                       </p>
                     )}
-<<<<<<< HEAD
-                    {log.data !== undefined && log.data !== null && (
-                      (() => {
-                        const serializedData = JSON.stringify(log.data, null, 2);
-                        return (
-                          <details className="mt-2">
-                            <summary className="text-xs cursor-pointer opacity-75 sm:text-sm md:text-base">
-                              View details
-                            </summary>
-                            <pre className="text-xs mt-1 p-2 bg-black/5 rounded overflow-auto sm:text-sm md:text-base">
-                              {serializedData}
-                            </pre>
-                          </details>
-                        );
-                      })()
-=======
                     {hasLogData && (
                       <details className="mt-2">
                         <summary className="text-xs cursor-pointer opacity-75 sm:text-sm md:text-base">
@@ -554,7 +538,6 @@
                           {JSON.stringify(log.data, null, 2)}
                         </pre>
                       </details>
->>>>>>> 634048d6
                     )}
                     </div>
                 );
