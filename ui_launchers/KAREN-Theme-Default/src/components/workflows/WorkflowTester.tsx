--- conflicted
+++ resolved
@@ -360,11 +360,7 @@
                       {log.nodeId && (
                         <p className="text-xs opacity-75 mt-1 sm:text-sm md:text-base">Node: {log.nodeId}</p>
                       )}
-<<<<<<< HEAD
-                      {log.data != null && (
-=======
                       {hasLogData && (
->>>>>>> a3cf55d7
                         <details className="mt-2">
                           <summary className="text-xs cursor-pointer sm:text-sm md:text-base">View Data</summary>
                           <pre className="text-xs mt-1 p-2 bg-black/5 rounded overflow-auto sm:text-sm md:text-base">
