--- conflicted
+++ resolved
@@ -342,11 +342,7 @@
               <ScrollArea className="h-[300px]">
                 <div className="space-y-2">
                   {testResult.logs.map((log, index) => {
-<<<<<<< HEAD
-                    const hasData = log.data !== undefined && log.data !== null;
-=======
                     const hasLogData = log.data !== undefined && log.data !== null;
->>>>>>> cd4047c6
                     return (
                       <div
                         key={log.id || index}
@@ -364,11 +360,7 @@
                       {log.nodeId && (
                         <p className="text-xs opacity-75 mt-1 sm:text-sm md:text-base">Node: {log.nodeId}</p>
                       )}
-<<<<<<< HEAD
-                      {hasData && (
-=======
                       {hasLogData && (
->>>>>>> cd4047c6
                         <details className="mt-2">
                           <summary className="text-xs cursor-pointer sm:text-sm md:text-base">View Data</summary>
                           <pre className="text-xs mt-1 p-2 bg-black/5 rounded overflow-auto sm:text-sm md:text-base">
@@ -376,11 +368,7 @@
                           </pre>
                         </details>
                       )}
-<<<<<<< HEAD
-                    </div>
-=======
                       </div>
->>>>>>> cd4047c6
                     );
                   })}
                 </div>
