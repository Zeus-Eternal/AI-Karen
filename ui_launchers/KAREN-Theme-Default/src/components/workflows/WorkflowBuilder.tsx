--- conflicted
+++ resolved
@@ -163,26 +163,16 @@
         ? (nodeData.nodeType as WorkflowNode['type'])
         : 'custom';
 
-<<<<<<< HEAD
-      const styleRecord = node.style
-        ? (Object.fromEntries(Object.entries(node.style)) as Record<string, unknown>)
-        : undefined;
-=======
       const style = node.style ? { ...node.style } : undefined;
->>>>>>> 76ddcf16
 
       return {
         id: node.id,
         type: resolvedType,
         position: node.position,
         data: nodeData,
-<<<<<<< HEAD
-        style: styleRecord,
-=======
         style: node.style
           ? (node.style as unknown as Record<string, unknown>)
           : undefined,
->>>>>>> 76ddcf16
       };
     });
 
@@ -193,13 +183,7 @@
         ? (edge.type as WorkflowEdge['type'])
         : 'default';
 
-<<<<<<< HEAD
-      const styleRecord = edge.style
-        ? (Object.fromEntries(Object.entries(edge.style)) as Record<string, unknown>)
-        : undefined;
-=======
       const style = edge.style ? { ...edge.style } : undefined;
->>>>>>> 76ddcf16
 
       return {
         id: edge.id,
@@ -209,13 +193,9 @@
         targetHandle: edge.targetHandle ?? undefined,
         type: normalizedType,
         animated: edge.animated,
-<<<<<<< HEAD
-        style: styleRecord,
-=======
         style: edge.style
           ? (edge.style as unknown as Record<string, unknown>)
           : undefined,
->>>>>>> 76ddcf16
         data: edge.data,
       };
     });
