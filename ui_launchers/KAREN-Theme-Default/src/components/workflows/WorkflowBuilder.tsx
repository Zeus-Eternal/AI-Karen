--- conflicted
+++ resolved
@@ -168,13 +168,9 @@
         type: resolvedType,
         position: node.position,
         data: nodeData,
-<<<<<<< HEAD
-        style: node.style ? { ...node.style } as Record<string, unknown> : undefined,
-=======
         style: node.style
           ? (node.style as unknown as Record<string, unknown>)
           : undefined,
->>>>>>> a3cf55d7
       };
     });
 
@@ -193,15 +189,10 @@
         targetHandle: edge.targetHandle ?? undefined,
         type: normalizedType,
         animated: edge.animated,
-<<<<<<< HEAD
-        style: edge.style ? { ...edge.style } as Record<string, unknown> : undefined,
-        data: edge.data as WorkflowEdge['data'],
-=======
         style: edge.style
           ? (edge.style as unknown as Record<string, unknown>)
           : undefined,
         data: edge.data,
->>>>>>> a3cf55d7
       };
     });
 
