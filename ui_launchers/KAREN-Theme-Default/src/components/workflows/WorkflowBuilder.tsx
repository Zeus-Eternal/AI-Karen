// ui_launchers/KAREN-Theme-Default/src/components/workflows/WorkflowBuilder.tsx
"use client";

import * as React from 'react';
import ReactFlow, {
  Node,
  Edge,
  addEdge,
  useNodesState,
  useEdgesState,
  Controls,
  MiniMap,
  Background,
  BackgroundVariant,
  Connection,
  ReactFlowProvider,
  ReactFlowInstance,
  NodeTypes,
} from 'reactflow';
import 'reactflow/dist/style.css';
import { WorkflowDefinition, WorkflowNode, WorkflowEdge, NodeTemplate, WorkflowValidationResult, NodePort } from '@/types/workflows';
import { Button } from '@/components/ui/button';
import { Card, CardContent, CardHeader, CardTitle } from '@/components/ui/card';
import { Badge } from '@/components/ui/badge';
import { Separator } from '@/components/ui/separator';
import { Alert, AlertDescription } from '@/components/ui/alert';

import { AlertTriangle, CheckCircle, Copy, Eye, EyeOff, Play, Save, Trash2 } from 'lucide-react';
import { WorkflowNodeComponent } from './WorkflowNodeComponent';
import { NodeLibrary } from './NodeLibrary';
import { WorkflowValidator } from './WorkflowValidator';

export interface WorkflowBuilderProps {
  workflow?: WorkflowDefinition;
  onSave?: (workflow: WorkflowDefinition) => void;
  onTest?: (workflow: WorkflowDefinition) => Promise<unknown>;
  readOnly?: boolean;
  className?: string;
}

const nodeTypes: NodeTypes = {
  workflowNode: WorkflowNodeComponent,
};

export function WorkflowBuilder({
  workflow,
  onSave,
  onTest,
  readOnly = false,
  className = '',
}: WorkflowBuilderProps) {
  const reactFlowWrapper = React.useRef<HTMLDivElement>(null);
  const [reactFlowInstance, setReactFlowInstance] = React.useState<ReactFlowInstance | null>(null);

  // Convert workflow nodes/edges to ReactFlow format
  const initialNodes: Node[] = React.useMemo(() =>
    workflow?.nodes.map(node => ({
      id: node.id,
      type: 'workflowNode',
      position: node.position,
      data: node.data,
      style: node.style,
    })) || [], [workflow]
  );

  const initialEdges: Edge[] = React.useMemo(() =>
    workflow?.edges.map(edge => ({
      id: edge.id,
      source: edge.source,
      target: edge.target,
      sourceHandle: edge.sourceHandle,
      targetHandle: edge.targetHandle,
      type: edge.type || 'default',
      animated: edge.animated,
      style: edge.style,
      data: edge.data,
    })) || [], [workflow]
  );

  const [nodes, setNodes, onNodesChange] = useNodesState(initialNodes);
  const [edges, setEdges, onEdgesChange] = useEdgesState(initialEdges);
  const [selectedNode, setSelectedNode] = React.useState<Node | null>(null);
  const selectedNodeData = selectedNode?.data as WorkflowNode['data'] | undefined;
  const [validationResult, setValidationResult] = React.useState<WorkflowValidationResult | null>(null);
  const [isValidating, setIsValidating] = React.useState(false);
  const [isTesting, setIsTesting] = React.useState(false);
  const [showMiniMap, setShowMiniMap] = React.useState(true);
  const [showBackground, setShowBackground] = React.useState(true);

  const onConnect = React.useCallback(
    (params: Connection) => {
      if (readOnly) return;
      setEdges((eds) => addEdge(params, eds));
    },
    [setEdges, readOnly]
  );

  const onInit = React.useCallback((instance: ReactFlowInstance) => {
    setReactFlowInstance(instance);
  }, []);

  const onDragOver = React.useCallback((event: React.DragEvent) => {
    event.preventDefault();
    event.dataTransfer.dropEffect = 'move';
  }, []);

  const onDrop = React.useCallback(
    (event: React.DragEvent) => {
      event.preventDefault();
      if (!reactFlowInstance || readOnly) return;

      const reactFlowBounds = reactFlowWrapper.current?.getBoundingClientRect();
      if (!reactFlowBounds) return;

      const payload = event.dataTransfer.getData('application/reactflow');
      if (!payload) return;

      let nodeTemplate: NodeTemplate;
      try {
        nodeTemplate = JSON.parse(payload) as NodeTemplate;
      } catch (error) {
        console.error('Failed to parse node template from drag event', error);
        return;
      }

      const position = reactFlowInstance.project({
        x: event.clientX - reactFlowBounds.left,
        y: event.clientY - reactFlowBounds.top,
      });

      const newNode: Node = {
        id: `${nodeTemplate.id}-${Date.now()}`,
        type: 'workflowNode',
        position,
        data: {
          label: nodeTemplate.name,
          description: nodeTemplate.description,
          nodeType: nodeTemplate.id,
          config: { ...nodeTemplate.config?.defaults },
          inputs: nodeTemplate.inputs,
          outputs: nodeTemplate.outputs,
        },
      };
      setNodes((nds) => nds.concat(newNode));
    },
    [reactFlowInstance, setNodes, readOnly]
  );

  const onNodeClick = React.useCallback((_: React.MouseEvent, node: Node) => {
    setSelectedNode(node);
  }, []);

  const onPaneClick = React.useCallback(() => {
    setSelectedNode(null);
  }, []);

  const convertToWorkflowDefinition = React.useCallback((): WorkflowDefinition => {
    const allowedNodeTypes: WorkflowNode['type'][] = ['input', 'output', 'llm', 'memory', 'plugin', 'condition', 'loop', 'custom'];

    const workflowNodes: WorkflowNode[] = nodes.map((node) => {
      const nodeData = node.data as WorkflowNode['data'];
      const resolvedType = allowedNodeTypes.includes(nodeData?.nodeType as WorkflowNode['type'])
        ? (nodeData.nodeType as WorkflowNode['type'])
        : 'custom';

      const style = node.style ? { ...node.style } : undefined;

      return {
        id: node.id,
        type: resolvedType,
        position: node.position,
        data: nodeData,
<<<<<<< HEAD
        style: style as Record<string, unknown> | undefined,
=======
        style: node.style
          ? (node.style as unknown as Record<string, unknown>)
          : undefined,
>>>>>>> cd4047c6
      };
    });

    const allowedEdgeTypes: WorkflowEdge['type'][] = ['default', 'straight', 'step', 'smoothstep'];

    const workflowEdges: WorkflowEdge[] = edges.map((edge) => {
      const normalizedType = allowedEdgeTypes.includes(edge.type as WorkflowEdge['type'])
        ? (edge.type as WorkflowEdge['type'])
        : 'default';

      const style = edge.style ? { ...edge.style } : undefined;

      return {
        id: edge.id,
        source: edge.source,
        target: edge.target,
        sourceHandle: edge.sourceHandle ?? undefined,
        targetHandle: edge.targetHandle ?? undefined,
        type: normalizedType,
        animated: edge.animated,
<<<<<<< HEAD
        style: style as Record<string, unknown> | undefined,
=======
        style: edge.style
          ? (edge.style as unknown as Record<string, unknown>)
          : undefined,
>>>>>>> cd4047c6
        data: edge.data,
      };
    });

    return {
      id: workflow?.id || `workflow-${Date.now()}`,
      name: workflow?.name || 'Untitled Workflow',
      description: workflow?.description || '',
      version: workflow?.version || '1.0.0',
      nodes: workflowNodes,
      edges: workflowEdges,
      variables: workflow?.variables || [],
      tags: workflow?.tags || [],
      metadata: workflow?.metadata || {
        createdAt: new Date(),
        updatedAt: new Date(),
        createdBy: 'current-user',
        status: 'draft',
      },
    };
  }, [edges, nodes, workflow]);

  const validateWorkflow = React.useCallback(async () => {
    setIsValidating(true);
    try {
      const workflowDef = convertToWorkflowDefinition();
      const result = await WorkflowValidator.validate(workflowDef);
      setValidationResult(result);
    } catch (error) {
      console.error('Workflow validation failed', error);
    } finally {
      setIsValidating(false);
    }
  }, [convertToWorkflowDefinition]);

  const testWorkflow = React.useCallback(async () => {
    if (!onTest) return;
    setIsTesting(true);
    try {
      const workflowDef = convertToWorkflowDefinition();
      await onTest(workflowDef);
    } catch (error) {
      console.error('Workflow test failed', error);
    } finally {
      setIsTesting(false);
    }
  }, [convertToWorkflowDefinition, onTest]);

  const validateWorkflow = React.useCallback(async () => {
    setIsValidating(true);
    try {
      const workflowDef = convertToWorkflowDefinition();
      const result = await WorkflowValidator.validate(workflowDef);
      setValidationResult(result);
    } catch (error) {
      console.error('Workflow validation failed', error);
    } finally {
      setIsValidating(false);
    }
  }, [convertToWorkflowDefinition]);

  const testWorkflow = React.useCallback(async () => {
    if (!onTest) return;
    setIsTesting(true);
    try {
      const workflowDef = convertToWorkflowDefinition();
      await onTest(workflowDef);
    } catch (error) {
      console.error('Workflow test failed', error);
    } finally {
      setIsTesting(false);
    }
  }, [convertToWorkflowDefinition, onTest]);

  const validateWorkflow = React.useCallback(async () => {
    setIsValidating(true);
    try {
      const workflowDef = convertToWorkflowDefinition();
      const result = await WorkflowValidator.validate(workflowDef);
      setValidationResult(result);
    } catch (error) {
      console.error('Workflow validation failed', error);
    } finally {
      setIsValidating(false);
    }
  }, [convertToWorkflowDefinition]);

  const testWorkflow = React.useCallback(async () => {
    if (!onTest) return;
    setIsTesting(true);
    try {
      const workflowDef = convertToWorkflowDefinition();
      await onTest(workflowDef);
    } catch (error) {
      console.error('Workflow test failed', error);
    } finally {
      setIsTesting(false);
    }
  }, [convertToWorkflowDefinition, onTest]);

  const handleSave = React.useCallback(() => {
    if (!onSave) return;
    const workflowDef = convertToWorkflowDefinition();
    onSave(workflowDef);
  }, [convertToWorkflowDefinition, onSave]);

  const deleteSelectedNode = React.useCallback(() => {
    if (!selectedNode || readOnly) return;
    setNodes((nds) => nds.filter((node) => node.id !== selectedNode.id));
    setEdges((eds) => eds.filter((edge) =>
      edge.source !== selectedNode.id && edge.target !== selectedNode.id
    ));
    setSelectedNode(null);
  }, [selectedNode, setNodes, setEdges, readOnly]);

  const duplicateSelectedNode = React.useCallback(() => {
    if (!selectedNode || readOnly) return;
    const newNode: Node = {
      ...selectedNode,
      id: `${selectedNode.id}-copy-${Date.now()}`,
      position: {
        x: selectedNode.position.x + 50,
        y: selectedNode.position.y + 50,
      },
    };
    setNodes((nds) => nds.concat(newNode));
  }, [selectedNode, setNodes, readOnly]);

  return (
    <div className={`flex h-full ${className}`}>
      {/* Node Library Sidebar */}
      <div className="w-80 border-r bg-background ">
        <div className="p-4 sm:p-4 md:p-6">
          <h3 className="text-lg font-semibold mb-4">Node Library</h3>
          <NodeLibrary readOnly={readOnly} />
        </div>
      </div>

      {/* Main Workflow Canvas */}
      <div className="flex-1 flex flex-col">
        {/* Toolbar */}
        <div className="border-b p-4 sm:p-4 md:p-6">
          <div className="flex items-center justify-between">
            <div className="flex items-center gap-2">
              <h2 className="text-xl font-semibold">
                {workflow?.name || 'Untitled Workflow'}
              </h2>
              {workflow?.metadata.status && (
                <Badge variant={workflow.metadata.status === 'active' ? 'default' : 'secondary'}>
                  {workflow.metadata.status}
                </Badge>
              )}
            </div>
            <div className="flex items-center gap-2">
              <Button
                aria-label={showMiniMap ? 'Hide minimap' : 'Show minimap'}
                variant="outline"
                size="sm"
                onClick={() => setShowMiniMap(!showMiniMap)}
              >
                {showMiniMap ? <EyeOff className="h-4 w-4 " /> : <Eye className="h-4 w-4 " />}
              </Button>
              <Button
                aria-label={showBackground ? 'Hide background grid' : 'Show background grid'}
                variant="outline"
                size="sm"
                onClick={() => setShowBackground(!showBackground)}
              >
                {showBackground ? <EyeOff className="h-4 w-4 " /> : <Eye className="h-4 w-4 " />}
              </Button>
              <Separator orientation="vertical" className="h-6" />
              <Button
                aria-label="Validate workflow"
                variant="outline"
                size="sm"
                onClick={validateWorkflow}
                disabled={isValidating}
              >
                <CheckCircle className="h-4 w-4 mr-2 " />
                <span className="hidden sm:inline">Validate</span>
              </Button>
              {onTest && (
                <Button
                  aria-label="Test workflow"
                  variant="outline"
                  size="sm"
                  onClick={testWorkflow}
                  disabled={isTesting}
                >
                  <Play className="h-4 w-4 mr-2 " />
                  <span className="hidden sm:inline">Test</span>
                </Button>
              )}
              {onSave && !readOnly && (
                <Button
                  aria-label="Save workflow"
                  size="sm"
                  onClick={handleSave}
                >
                  <Save className="h-4 w-4 mr-2 " />
                  <span className="hidden sm:inline">Save</span>
                </Button>
              )}
            </div>
          </div>
          {/* Validation Results */}
          {validationResult && (
            <div className="mt-4">
              {validationResult.errors.length > 0 && (
                <Alert variant="destructive" className="mb-2">
                  <AlertTriangle className="h-4 w-4 " />
                  <AlertDescription>
                    {validationResult.errors.length} error(s) found. Please fix them before saving.
                  </AlertDescription>
                </Alert>
              )}
              {validationResult.warnings.length > 0 && (
                <Alert className="mb-2">
                  <AlertTriangle className="h-4 w-4 " />
                  <AlertDescription>
                    {validationResult.warnings.length} warning(s) found.
                  </AlertDescription>
                </Alert>
              )}
              {validationResult.valid && (
                <Alert className="mb-2">
                  <CheckCircle className="h-4 w-4 " />
                  <AlertDescription>
                    Workflow validation passed successfully.
                  </AlertDescription>
                </Alert>
              )}
            </div>
          )}
        </div>

        {/* ReactFlow Canvas */}
        <div className="flex-1" ref={reactFlowWrapper}>
          <ReactFlow
            nodes={nodes}
            edges={edges}
            onNodesChange={onNodesChange}
            onEdgesChange={onEdgesChange}
            onConnect={onConnect}
            onInit={onInit}
            onDrop={onDrop}
            onDragOver={onDragOver}
            onNodeClick={onNodeClick}
            onPaneClick={onPaneClick}
            nodeTypes={nodeTypes}
            fitView
            attributionPosition="top-right"
          >
            <Controls />
            {showMiniMap && <MiniMap />}
            {showBackground && <Background variant={BackgroundVariant.Dots} gap={12} size={1} />}
          </ReactFlow>
        </div>
      </div>

      {/* Properties Panel */}
      {selectedNode && (
        <div className="w-80 border-l bg-background ">
          <div className="p-4 sm:p-4 md:p-6">
            <div className="flex items-center justify-between mb-4">
              <h3 className="text-lg font-semibold">Node Properties</h3>
              <div className="flex gap-2">
                {!readOnly && (
                  <>
                  <Button
                    aria-label="Duplicate node"
                    variant="outline"
                    size="sm"
                    onClick={duplicateSelectedNode}
                  >
                    <Copy className="h-4 w-4 " />
                  </Button>
                  <Button
                    aria-label="Delete node"
                    variant="outline"
                    size="sm"
                    onClick={deleteSelectedNode}
                  >
                    <Trash2 className="h-4 w-4 " />
                  </Button>
                  </>
                )}
              </div>
            </div>
            <Card>
              <CardHeader>
                <CardTitle className="text-sm md:text-base lg:text-lg">{selectedNodeData?.label}</CardTitle>
              </CardHeader>
              <CardContent>
                <div className="space-y-4">
                  <div>
                    <label className="text-sm font-medium md:text-base lg:text-lg">Description</label>
                    <p className="text-sm text-muted-foreground mt-1 md:text-base lg:text-lg">
                      {selectedNodeData?.description || 'No description available'}
                    </p>
                  </div>
                  <div>
                    <label className="text-sm font-medium md:text-base lg:text-lg">Type</label>
                    <p className="text-sm text-muted-foreground mt-1 md:text-base lg:text-lg">
                      {selectedNodeData?.nodeType || 'custom'}
                    </p>
                  </div>
                  {selectedNodeData?.inputs && selectedNodeData.inputs.length > 0 && (
                    <div>
                      <label className="text-sm font-medium md:text-base lg:text-lg">Inputs</label>
                      <div className="mt-2 space-y-1">
                        {selectedNodeData.inputs?.map((input: NodePort) => (
                          <div key={input.id} className="text-sm md:text-base lg:text-lg">
                            <span className="font-medium">{input.name}</span>
                            <span className="text-muted-foreground ml-2">({input.type})</span>
                            {input.required && <span className="text-red-500 ml-1">*</span>}
                          </div>
                        ))}
                      </div>
                    </div>
                  )}
                  {selectedNodeData?.outputs && selectedNodeData.outputs.length > 0 && (
                    <div>
                      <label className="text-sm font-medium md:text-base lg:text-lg">Outputs</label>
                      <div className="mt-2 space-y-1">
                        {selectedNodeData.outputs?.map((output: NodePort) => (
                          <div key={output.id} className="text-sm md:text-base lg:text-lg">
                            <span className="font-medium">{output.name}</span>
                            <span className="text-muted-foreground ml-2">({output.type})</span>
                          </div>
                        ))}
                      </div>
                    </div>
                  )}
                </div>
              </CardContent>
            </Card>
          </div>
        </div>
      )}
    </div>
  );
}

export function WorkflowBuilderProvider({ children }: { children: React.ReactNode }) {
  return (
    <ReactFlowProvider>
      {children}
    </ReactFlowProvider>
  );
}<|MERGE_RESOLUTION|>--- conflicted
+++ resolved
@@ -170,13 +170,9 @@
         type: resolvedType,
         position: node.position,
         data: nodeData,
-<<<<<<< HEAD
-        style: style as Record<string, unknown> | undefined,
-=======
         style: node.style
           ? (node.style as unknown as Record<string, unknown>)
           : undefined,
->>>>>>> cd4047c6
       };
     });
 
@@ -197,13 +193,9 @@
         targetHandle: edge.targetHandle ?? undefined,
         type: normalizedType,
         animated: edge.animated,
-<<<<<<< HEAD
-        style: style as Record<string, unknown> | undefined,
-=======
         style: edge.style
           ? (edge.style as unknown as Record<string, unknown>)
           : undefined,
->>>>>>> cd4047c6
         data: edge.data,
       };
     });
