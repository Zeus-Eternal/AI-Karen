<<<<<<< HEAD
=======
import permissionsConfigFile from '@root-config/permissions.json';

>>>>>>> 0aa2f20e
export type UserRole =
  | 'user'
  | 'readonly'
  | 'analyst'
  | 'routing_auditor'
  | 'routing_operator'
  | 'routing_admin'
  | 'data_steward'
  | 'model_manager'
  | 'trainer'
  | 'admin'
  | 'super_admin';
export type Permission = string;

type RoleDefinition = {
  permissions: readonly string[];
  inherits_from: string | null;
  description?: string;
};

type PermissionConfig = {
  permissions: readonly string[];
  roles: Record<string, RoleDefinition>;
};

const BASELINE_ROLES: readonly UserRole[] = [
  'user',
  'readonly',
  'analyst',
  'routing_auditor',
  'routing_operator',
  'routing_admin',
  'data_steward',
  'model_manager',
  'trainer',
  'admin',
  'super_admin',
] as const;

const STATIC_PERMISSION_CONFIG = loadStaticPermissionConfig();

function loadStaticPermissionConfig(): PermissionConfig {
<<<<<<< HEAD
  const normalized = parsePermissionPayload(
    typeof process !== 'undefined'
      ? process.env?.NEXT_PUBLIC_BASELINE_PERMISSIONS_CONFIG ?? process.env?.NEXT_PUBLIC_PERMISSIONS_CONFIG
      : undefined,
    'NEXT_PUBLIC_BASELINE_PERMISSIONS_CONFIG'
  );
  if (!normalized) {
    throw new Error(
      '[rbac] Failed to load baseline permissions config. Ensure NEXT_PUBLIC_BASELINE_PERMISSIONS_CONFIG is injected by next.config.js.'
    );
=======
  const normalized = normalizeConfigSource(permissionsConfigFile, '@root-config/permissions.json');
  if (!normalized) {
    throw new Error('[rbac] Failed to load baseline permissions config from @root-config/permissions.json');
>>>>>>> 0aa2f20e
  }
  return normalized;
}

function ensurePermissionConfigShape(config?: unknown): PermissionConfig {
  if (!config || typeof config !== 'object') {
    return { permissions: [], roles: {} };
  }

  const raw = config as Record<string, unknown>;
  const permissions = Array.isArray(raw.permissions)
    ? raw.permissions.filter((value): value is string => typeof value === 'string')
    : [];

  const rawRoles = raw.roles && typeof raw.roles === 'object' ? (raw.roles as Record<string, unknown>) : {};
  const roles: Record<string, RoleDefinition> = {};

  for (const [roleName, value] of Object.entries(rawRoles)) {
    if (!value || typeof value !== 'object') {
      continue;
    }

    const roleRecord = value as Record<string, unknown>;
    const rolePermissions = Array.isArray(roleRecord.permissions)
      ? roleRecord.permissions.filter((permission): permission is string => typeof permission === 'string')
      : [];
    const inheritsFrom =
      typeof roleRecord.inherits_from === 'string'
        ? roleRecord.inherits_from
        : roleRecord.inherits_from === null
          ? null
          : null;
    const description = typeof roleRecord.description === 'string' ? roleRecord.description : undefined;

    roles[roleName] = {
      permissions: rolePermissions,
      inherits_from: inheritsFrom,
      description,
    };
  }

  return { permissions, roles };
}

function normalizeConfigSource(source: unknown, context: string): PermissionConfig | null {
  try {
    const shaped = ensurePermissionConfigShape(source);
    if (Object.keys(shaped.roles).length === 0) {
      throw new Error('No roles defined');
    }
    return normalizePermissionConfig(shaped);
  } catch (error) {
    console.warn(`[rbac] Unable to normalize permissions config from ${context}:`, error);
    return null;
  }
}

function normalizePermissionConfig(config: PermissionConfig): PermissionConfig {
  const roles = { ...config.roles };
  const missingRoles = BASELINE_ROLES.filter((role) => !roles[role]);
  if (missingRoles.length > 0) {
    throw new Error(`Missing baseline roles in permissions config: ${missingRoles.join(', ')}`);
  }

  const canonicalPermissions = Array.isArray(config.permissions)
    ? Array.from(new Set(config.permissions))
    : [];

  const adminEntry = roles.admin!;
  const normalizedAdmin: RoleDefinition = {
    ...adminEntry,
    inherits_from:
      adminEntry.inherits_from && adminEntry.inherits_from !== 'super_admin'
        ? adminEntry.inherits_from
        : null,
  };

  const superAdminEntry = roles.super_admin!;
  const normalizedSuperAdmin: RoleDefinition = {
    ...superAdminEntry,
    inherits_from: superAdminEntry.inherits_from ?? 'admin',
  };

  const aggregated = new Set<string>(normalizedSuperAdmin.permissions ?? []);
  for (const [roleName, entry] of Object.entries(roles)) {
    if (roleName === 'super_admin') {
      continue;
    }
    for (const permission of entry.permissions ?? []) {
      aggregated.add(permission);
    }
  }
  for (const permission of canonicalPermissions) {
    aggregated.add(permission);
  }
  normalizedSuperAdmin.permissions = Array.from(aggregated);

  return {
    permissions: canonicalPermissions,
    roles: {
      ...roles,
      admin: normalizedAdmin,
      super_admin: normalizedSuperAdmin,
    },
  };
}

// Lazy initialization to avoid undefined issues during module loading
let permissionConfigCache: PermissionConfig | null = null;
let permissionConfigAuditLogged = false;

function getPermissionConfig(): PermissionConfig {
  if (permissionConfigCache !== null) {
    return permissionConfigCache;
  }

  const envConfig = tryLoadEnvPermissionConfig();
  permissionConfigCache = envConfig ?? STATIC_PERMISSION_CONFIG;
  auditPermissionConfig(permissionConfigCache);
  return permissionConfigCache;
}

function tryLoadEnvPermissionConfig(): PermissionConfig | null {
  if (typeof process === 'undefined') {
    return null;
  }
<<<<<<< HEAD
  return (
    parsePermissionPayload(process.env?.NEXT_PUBLIC_PERMISSIONS_CONFIG, 'NEXT_PUBLIC_PERMISSIONS_CONFIG') ??
    null
  );
}

function parsePermissionPayload(raw: string | undefined, context: string): PermissionConfig | null {
  if (!raw || raw.trim().length === 0) {
=======
  const raw = process.env?.NEXT_PUBLIC_PERMISSIONS_CONFIG;
  if (!raw) {
>>>>>>> 0aa2f20e
    return null;
  }

  try {
    const parsed = JSON.parse(raw) as unknown;
<<<<<<< HEAD
    return normalizeConfigSource(parsed, context);
  } catch (error) {
    console.warn(`[rbac] Failed to parse ${context}; falling back to static permissions file.`, error);
=======
    return normalizeConfigSource(parsed, 'NEXT_PUBLIC_PERMISSIONS_CONFIG');
  } catch (error) {
    console.warn('Failed to parse NEXT_PUBLIC_PERMISSIONS_CONFIG; falling back to static permissions file.', error);
>>>>>>> 0aa2f20e
    return null;
  }
}

// Lazy getter for canonical permission set
let canonicalPermissionSetCache: Set<string> | null = null;

function getCanonicalPermissionSet(): Set<string> {
  if (canonicalPermissionSetCache === null) {
    const config = getPermissionConfig();
    canonicalPermissionSetCache = new Set(config?.permissions || []);
  }
  return canonicalPermissionSetCache;
}

const PERMISSION_ALIASES: Record<string, Permission> = {
  'admin.users': 'admin:write',
  'admin_management': 'admin:write',
  'admin.settings': 'admin:system',
  'admin_create': 'admin:system',
  'admin_delete': 'admin:system',
  'admin_edit': 'admin:system',
  'audit_logs': 'audit:read',
  'system.config': 'admin:system',
  'system.config.read': 'admin:system',
  'system.config.update': 'admin:system',
  'system.config_create': 'admin:system',
  'system.config_delete': 'admin:system',
  'system.config_update': 'admin:system',
  'system_config': 'admin:system',
  'system_config.read': 'admin:system',
  'system_config.update': 'admin:system',
  'system:config': 'admin:system',
  'system:config:read': 'admin:system',
  'system:config:update': 'admin:system',
  'system.config.manage': 'admin:system',
  'security_settings': 'security:write',
  'user.create': 'admin:write',
  'user.delete': 'admin:write',
  'user.edit': 'admin:write',
  'user_management': 'admin:read',
};

function canonicalizeToken(token: string): Permission {
  const canonicalSet = getCanonicalPermissionSet();

  if (canonicalSet.has(token)) {
    return token;
  }

  const lower = token.toLowerCase();
  const alias = PERMISSION_ALIASES[lower];
  if (alias) {
    return alias;
  }

  if (canonicalSet.has(lower)) {
    return lower;
  }

  const colonCandidate = lower.replace(/\./g, ':').replace(/__+/g, ':').replace(/_/g, ':');
  if (canonicalSet.has(colonCandidate)) {
    return colonCandidate;
  }

  return token;
}

export function normalizePermission(permission: string | null | undefined): Permission | null {
  if (!permission) return null;
  const trimmed = permission.trim();
  if (!trimmed) return null;
  return canonicalizeToken(trimmed);
}

export function normalizePermissionList(permissions?: readonly string[] | null): Permission[] {
  if (!permissions) return [];
  const normalized = new Set<Permission>();
  for (const permission of permissions) {
    const canonical = normalizePermission(permission);
    if (canonical) {
      normalized.add(canonical);
    }
  }
  return Array.from(normalized);
}

function resolveRolePermissions(role: string, visited: Set<string> = new Set()): Permission[] {
  const config = getPermissionConfig();
  const roles = config.roles ?? {};
  const entry = roles[role];
  if (!entry) {
    throw new Error(`[rbac] Attempted to resolve permissions for unknown role "${role}".`);
  }

  if (entry.inherits_from && !roles[entry.inherits_from]) {
    throw new Error(
      `[rbac] Role "${role}" inherits from unknown role "${entry.inherits_from}".`
    );
<<<<<<< HEAD
  }

  if (visited.has(role)) {
    const chain = Array.from(visited).concat(role).join(' -> ');
    throw new Error(`[rbac] Circular role inheritance detected: ${chain}`);
  }

=======
  }

  if (visited.has(role)) {
    const chain = Array.from(visited).concat(role).join(' -> ');
    throw new Error(`[rbac] Circular role inheritance detected: ${chain}`);
  }

>>>>>>> 0aa2f20e
  const nextVisited = new Set(visited).add(role);
  const inherited = entry.inherits_from && entry.inherits_from !== role
    ? resolveRolePermissions(entry.inherits_from, nextVisited)
    : [];
  const current = normalizePermissionList(entry.permissions);
  return mergePermissionLists(inherited, current);
}

// Lazy initialization of role permissions to avoid module loading issues
let rolePermissionsCache: Record<string, Permission[]> | null = null;

function initializeRolePermissions(): void {
  if (rolePermissionsCache !== null) {
    return;
  }

  const config = getPermissionConfig();
  const computed: Record<string, Permission[]> = {};
  for (const roleName of Object.keys(config.roles)) {
    computed[roleName] = resolveRolePermissions(roleName);
  }
  rolePermissionsCache = computed;
}

// Function-based API to get role permissions (prevents any module-level initialization)
export function getRolePermissions(role: UserRole | string): Permission[] {
  initializeRolePermissions();
  return rolePermissionsCache?.[role] || [];
}

const ROLE_PERMISSIONS_PROXY = new Proxy({} as Record<string, Permission[]>, {
  get(_target, prop: string | symbol) {
    if (typeof prop !== 'string') {
      return undefined;
    }
    return getRolePermissions(prop);
  },
  ownKeys() {
    return Object.keys(getPermissionConfig().roles);
  },
  getOwnPropertyDescriptor(_target, prop: string | symbol) {
    if (typeof prop !== 'string') {
      return undefined;
    }
    return {
      configurable: false,
      enumerable: true,
      value: getRolePermissions(prop),
      writable: false,
    };
  },
});

export const ROLE_PERMISSIONS = ROLE_PERMISSIONS_PROXY as Record<string, Permission[]>;

export function getHighestRole(roles: readonly string[] | undefined | null): UserRole {
  if (!roles || roles.length === 0) return 'user';

  let highestRole: UserRole = 'user';
  let highestRank = ROLE_HIERARCHY[highestRole];

  for (const role of roles) {
    if (!role || !isValidRole(role)) {
      continue;
    }
    const rank = ROLE_HIERARCHY[role];
    if (rank > highestRank) {
      highestRank = rank;
      highestRole = role;
    }
  }

  return highestRole;
}

export function getRoleDisplayName(role: UserRole | string): string {
  switch (role) {
    case 'super_admin':
      return 'Super Admin';
    case 'admin':
      return 'Admin';
    case 'trainer':
      return 'Trainer';
    case 'analyst':
      return 'Analyst';
    case 'readonly':
      return 'Read Only';
    case 'model_manager':
      return 'Model Manager';
    case 'data_steward':
      return 'Data Steward';
    case 'routing_admin':
      return 'Routing Admin';
    case 'routing_operator':
      return 'Routing Operator';
    case 'routing_auditor':
      return 'Routing Auditor';
    case 'user':
      return 'User';
    default:
      return role || 'Unknown';
  }
}

export function roleHasPermission(role: UserRole, permission: Permission): boolean {
  const canonical = normalizePermission(permission);
  if (!canonical) {
    return false;
  }
  const permissions = getRolePermissions(role);
  return Array.isArray(permissions) && permissions.includes(canonical);
}

export function roleHierarchy(userRole: UserRole, requiredRole: UserRole): boolean {
  return ROLE_HIERARCHY[userRole] >= ROLE_HIERARCHY[requiredRole];
}

export function canManageRole(managerRole: UserRole, targetRole: UserRole): boolean {
  if (managerRole === targetRole) {
    return false;
  }
  return ROLE_HIERARCHY[managerRole] > ROLE_HIERARCHY[targetRole];
}

export function isValidRole(role: string): role is UserRole {
  return Object.prototype.hasOwnProperty.call(ROLE_HIERARCHY, role);
}

function mergePermissionLists(...lists: Permission[][]): Permission[] {
  const normalized = new Set<Permission>();
  for (const list of lists) {
    for (const permission of list) {
      normalized.add(permission);
    }
  }
  return Array.from(normalized);
}

function auditPermissionConfig(config: PermissionConfig): void {
  if (permissionConfigAuditLogged) {
    return;
  }
  permissionConfigAuditLogged = true;

  const canonicalPermissions = new Set(config.permissions);
  const missingRoles = BASELINE_ROLES.filter((role) => !config.roles[role]);
  if (missingRoles.length > 0) {
    console.warn(
      '[rbac] Missing baseline roles in permissions config:',
      missingRoles.join(', ')
    );
  }

  for (const [roleName, entry] of Object.entries(config.roles)) {
    if (entry.inherits_from && !config.roles[entry.inherits_from]) {
      console.warn(`[rbac] Role "${roleName}" inherits from unknown role "${entry.inherits_from}".`);
    }

    const invalidPermissions = (entry.permissions ?? []).filter(
      (permission) => !canonicalPermissions.has(permission)
    );
    if (invalidPermissions.length > 0) {
      console.warn(
        `[rbac] Role "${roleName}" references permissions not present in the canonical list: ${invalidPermissions.join(', ')}`
      );
    }
  }
}

export const ROLE_HIERARCHY: Record<UserRole, number> = {
  user: 1,
  readonly: 2,
  analyst: 3,
  routing_auditor: 4,
  routing_operator: 5,
  routing_admin: 6,
  data_steward: 7,
  model_manager: 8,
  trainer: 9,
  admin: 10,
  super_admin: 11,
} as const;<|MERGE_RESOLUTION|>--- conflicted
+++ resolved
@@ -1,8 +1,5 @@
-<<<<<<< HEAD
-=======
 import permissionsConfigFile from '@root-config/permissions.json';
 
->>>>>>> 0aa2f20e
 export type UserRole =
   | 'user'
   | 'readonly'
@@ -45,22 +42,9 @@
 const STATIC_PERMISSION_CONFIG = loadStaticPermissionConfig();
 
 function loadStaticPermissionConfig(): PermissionConfig {
-<<<<<<< HEAD
-  const normalized = parsePermissionPayload(
-    typeof process !== 'undefined'
-      ? process.env?.NEXT_PUBLIC_BASELINE_PERMISSIONS_CONFIG ?? process.env?.NEXT_PUBLIC_PERMISSIONS_CONFIG
-      : undefined,
-    'NEXT_PUBLIC_BASELINE_PERMISSIONS_CONFIG'
-  );
-  if (!normalized) {
-    throw new Error(
-      '[rbac] Failed to load baseline permissions config. Ensure NEXT_PUBLIC_BASELINE_PERMISSIONS_CONFIG is injected by next.config.js.'
-    );
-=======
   const normalized = normalizeConfigSource(permissionsConfigFile, '@root-config/permissions.json');
   if (!normalized) {
     throw new Error('[rbac] Failed to load baseline permissions config from @root-config/permissions.json');
->>>>>>> 0aa2f20e
   }
   return normalized;
 }
@@ -187,33 +171,16 @@
   if (typeof process === 'undefined') {
     return null;
   }
-<<<<<<< HEAD
-  return (
-    parsePermissionPayload(process.env?.NEXT_PUBLIC_PERMISSIONS_CONFIG, 'NEXT_PUBLIC_PERMISSIONS_CONFIG') ??
-    null
-  );
-}
-
-function parsePermissionPayload(raw: string | undefined, context: string): PermissionConfig | null {
-  if (!raw || raw.trim().length === 0) {
-=======
   const raw = process.env?.NEXT_PUBLIC_PERMISSIONS_CONFIG;
   if (!raw) {
->>>>>>> 0aa2f20e
     return null;
   }
 
   try {
     const parsed = JSON.parse(raw) as unknown;
-<<<<<<< HEAD
-    return normalizeConfigSource(parsed, context);
-  } catch (error) {
-    console.warn(`[rbac] Failed to parse ${context}; falling back to static permissions file.`, error);
-=======
     return normalizeConfigSource(parsed, 'NEXT_PUBLIC_PERMISSIONS_CONFIG');
   } catch (error) {
     console.warn('Failed to parse NEXT_PUBLIC_PERMISSIONS_CONFIG; falling back to static permissions file.', error);
->>>>>>> 0aa2f20e
     return null;
   }
 }
@@ -313,7 +280,6 @@
     throw new Error(
       `[rbac] Role "${role}" inherits from unknown role "${entry.inherits_from}".`
     );
-<<<<<<< HEAD
   }
 
   if (visited.has(role)) {
@@ -321,15 +287,6 @@
     throw new Error(`[rbac] Circular role inheritance detected: ${chain}`);
   }
 
-=======
-  }
-
-  if (visited.has(role)) {
-    const chain = Array.from(visited).concat(role).join(' -> ');
-    throw new Error(`[rbac] Circular role inheritance detected: ${chain}`);
-  }
-
->>>>>>> 0aa2f20e
   const nextVisited = new Set(visited).add(role);
   const inherited = entry.inherits_from && entry.inherits_from !== role
     ? resolveRolePermissions(entry.inherits_from, nextVisited)
