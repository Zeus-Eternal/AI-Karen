"use client";

/**
 * Admin Management Interface Component (Prod-Grade)
 *
 * Manage administrators: invite, promote, demote, activate/deactivate, filter, and search.
 * Dependencies: shadcn/ui (Card, Button, Input, Select, Dialog, Table, Badge), ErrorBoundary, useToast
 * API contracts used (expected):
 *  - GET  /api/admin/admins
 *  - GET  /api/admin/users?role=user
 *  - POST /api/admin/admins/invite          { email, message }
 *  - POST /api/admin/admins/promote/:userId
 *  - POST /api/admin/admins/demote/:adminId
 *  - PATCH /api/admin/admins/:adminId       { isActive: boolean }
 */

import React, { useCallback, useEffect, useMemo, useRef, useState } from "react";
import { ErrorBoundary } from "@/components/error-handling/ErrorBoundary";
import { Card, CardContent, CardDescription, CardHeader, CardTitle } from "@/components/ui/card";
import { Button } from "@/components/ui/button";
import { Input } from "@/components/ui/input";
import { Label } from "@/components/ui/label";
import { Badge } from "@/components/ui/badge";
import {
  Dialog,
  DialogContent,
  DialogDescription,
  DialogFooter,
  DialogHeader,
  DialogTitle,
  DialogTrigger
} from "@/components/ui/dialog";
import { Table, TableBody, TableCell, TableHead, TableHeader, TableRow } from "@/components/ui/table";
import {
  Select,
  SelectContent,
  SelectItem,
  SelectTrigger,
  SelectValue
} from "@/components/ui/select";
import { Textarea } from "@/components/ui/textarea";
import { useToast } from "@/hooks/use-toast";
import type { User } from "@/types/admin";
import {
  Filter,
  Mail,
  Search as SearchIcon,
  Shield,
  ShieldCheck,
  UserPlus,
  UserX,
  UserCheck
} from "lucide-react";

export type AdminStatusFilter = "all" | "active" | "inactive";

export interface AdminUser extends User {
  lastLogin?: Date;
  invitedAt?: Date;
  invitedBy?: string;
}

export interface InviteAdminForm {
  email: string;
  message: string;
}

export default function AdminManagementInterface() {
  const [admins, setAdmins] = useState<AdminUser[]>([]);
  const [users, setUsers] = useState<User[]>([]);
  const [loading, setLoading] = useState<boolean>(false);

  const [searchQuery, setSearchQuery] = useState<string>("");
  const [statusFilter, setStatusFilter] = useState<AdminStatusFilter>("all");

  const [showInviteDialog, setShowInviteDialog] = useState<boolean>(false);
  const [showPromoteDialog, setShowPromoteDialog] = useState<boolean>(false);

  const [selectedUserId, setSelectedUserId] = useState<string | null>(null);

  const [inviteForm, setInviteForm] = useState<InviteAdminForm>({
    email: "",
    message: ""
  });

  const { toast } = useToast();
  const abortRef = useRef<AbortController | null>(null);

  /* ----------------------------- Data Loaders ----------------------------- */

  const normalizeAdmin = (admin: unknown): AdminUser => {
    const createdAt = admin.created_at ? new Date(admin.created_at) : new Date();
    const updatedAt = admin.updated_at ? new Date(admin.updated_at) : createdAt;
    const lastLogin = admin.last_login_at ? new Date(admin.last_login_at) : undefined;
    const invitedAt = admin.invited_at ? new Date(admin.invited_at) : createdAt;
    return {
      user_id: admin.user_id,
      email: admin.email,
      full_name: admin.full_name ?? "",
      role: admin.role ?? "admin",
      roles: Array.isArray(admin.roles) && admin.roles.length ? admin.roles : [admin.role ?? "admin"],
      tenant_id: admin.tenant_id ?? "default",
      preferences: admin.preferences ?? {},
      is_verified: Boolean(admin.is_verified),
      is_active: Boolean(admin.is_active),
      created_at: createdAt,
      updated_at: updatedAt,
      last_login_at: lastLogin,
      failed_login_attempts: admin.failed_login_attempts ?? 0,
      locked_until: admin.locked_until ? new Date(admin.locked_until) : undefined,
      two_factor_enabled: Boolean(admin.two_factor_enabled),
      created_by: admin.created_by ?? undefined,
      lastLogin,
      invitedAt,
      invitedBy: admin.invited_by ?? admin.created_by ?? undefined
    };
  };

  const loadAdmins = useCallback(async () => {
    setLoading(true);
    abortRef.current?.abort();
    const controller = new AbortController();
    abortRef.current = controller;

    try {
      const response = await fetch("/api/admin/admins", {
        signal: controller.signal,
        headers: { "Cache-Control": "no-store" }
      });
      if (!response.ok) throw new Error("Failed to load administrators");
      const payload = await response.json();

      const adminsData = Array.isArray(payload?.data?.admins)
        ? payload.data.admins
        : Array.isArray(payload?.admins)
          ? payload.admins
          : Array.isArray(payload)
            ? payload
            : [];

      setAdmins(adminsData.map((a: unknown) => normalizeAdmin(a)));
    } catch (error) {
      if (error instanceof Error && error.name === "AbortError") {
        return;
      }
      toast({
        title: "Error",
        description: "Failed to load administrators",
        variant: "destructive"
      });
    } finally {
      if (!controller.signal.aborted) setLoading(false);
    }
  }, [toast]);

  const loadUsers = useCallback(async () => {
    try {
      const response = await fetch("/api/admin/users?role=user", {
        headers: { "Cache-Control": "no-store" }
      });
      if (!response.ok) return;
      const data = await response.json();
      const arr = Array.isArray(data?.data) ? data.data : Array.isArray(data) ? data : [];
      setUsers(arr);
    } catch {
      /* silent */
    }
  }, []);

  useEffect(() => {
    loadAdmins();
    loadUsers();
    return () => abortRef.current?.abort();
  }, [loadAdmins, loadUsers]);

  /* ------------------------------ Actions -------------------------------- */

  const handleInviteAdmin = async () => {
    if (!inviteForm.email) {
      toast({
        title: "Email required",
        description: "Please enter an email address.",
        variant: "destructive"
      });
      return;
    }

    try {
      const response = await fetch("/api/admin/admins/invite", {
        method: "POST",
        headers: { "Content-Type": "application/json" },
        body: JSON.stringify(inviteForm)
      });

      if (!response.ok) {
        const error = await safeJson(response);
        throw new Error(error?.message || "Failed to send invitation");
      }

      toast({
        title: "Invitation sent",
        description: `Invite sent to ${inviteForm.email}.`
      });

      setShowInviteDialog(false);
      setInviteForm({ email: "", message: "" });
      loadAdmins();
<<<<<<< HEAD
    } catch (error: unknown) {
      toast({
        title: "Error",
        description: error instanceof Error ? error.message : "Failed to send invitation",
=======
    } catch (error) {
      const message = error instanceof Error ? error.message : "Failed to send invitation";
      toast({
        title: "Error",
        description: message,
>>>>>>> 0703bc73
        variant: "destructive"
      });
    }
  };

  const handlePromoteUser = async (userId: string) => {
    try {
      const response = await fetch(`/api/admin/admins/promote/${userId}`, {
        method: "POST"
      });

      if (!response.ok) {
        const error = await safeJson(response);
        throw new Error(error?.message || "Failed to promote user");
      }

      toast({ title: "Success", description: "User promoted to administrator." });
      setShowPromoteDialog(false);
      setSelectedUserId(null);
      loadAdmins();
      loadUsers();
<<<<<<< HEAD
    } catch (error: unknown) {
      toast({
        title: "Error",
        description: error instanceof Error ? error.message : "Failed to promote user",
=======
    } catch (error) {
      const message = error instanceof Error ? error.message : "Failed to promote user";
      toast({
        title: "Error",
        description: message,
>>>>>>> 0703bc73
        variant: "destructive"
      });
    }
  };

  const handleDemoteAdmin = async (adminId: string) => {
    const ok = window.confirm(
      "Are you sure you want to demote this administrator? They will lose all admin privileges."
    );
    if (!ok) return;

    try {
      const response = await fetch(`/api/admin/admins/demote/${adminId}`, {
        method: "POST"
      });

      if (!response.ok) {
        const error = await safeJson(response);
        throw new Error(error?.message || "Failed to demote administrator");
      }

      toast({ title: "Success", description: "Administrator demoted." });
      loadAdmins();
      loadUsers();
<<<<<<< HEAD
    } catch (error: unknown) {
      toast({
        title: "Error",
        description: error instanceof Error ? error.message : "Failed to demote administrator",
=======
    } catch (error) {
      const message = error instanceof Error ? error.message : "Failed to demote administrator";
      toast({
        title: "Error",
        description: message,
>>>>>>> 0703bc73
        variant: "destructive"
      });
    }
  };

  const handleToggleAdminStatus = async (adminId: string, isActive: boolean) => {
    try {
      const response = await fetch(`/api/admin/admins/${adminId}`, {
        method: "PATCH",
        headers: { "Content-Type": "application/json" },
        body: JSON.stringify({ isActive: !isActive })
      });

      if (!response.ok) {
        const error = await safeJson(response);
        throw new Error(error?.message || "Failed to update administrator status");
      }

      toast({
        title: "Success",
        description: `Administrator ${!isActive ? "activated" : "deactivated"}.`
      });
      loadAdmins();
<<<<<<< HEAD
    } catch (error: unknown) {
      toast({
        title: "Error",
        description: error instanceof Error ? error.message : "Failed to update administrator status",
=======
    } catch (error) {
      const message = error instanceof Error ? error.message : "Failed to update administrator status";
      toast({
        title: "Error",
        description: message,
>>>>>>> 0703bc73
        variant: "destructive"
      });
    }
  };

  /* ------------------------------- Derived -------------------------------- */

  const filteredAdmins = useMemo(() => {
    const q = searchQuery.trim().toLowerCase();
    return admins.filter((admin) => {
      const matchesSearch =
        !q ||
        admin.email.toLowerCase().includes(q) ||
        (admin.full_name || "").toLowerCase().includes(q);

      const matchesStatus =
        statusFilter === "all" ||
        (statusFilter === "active" && admin.is_active) ||
        (statusFilter === "inactive" && !admin.is_active);

      return matchesSearch && matchesStatus;
    });
  }, [admins, searchQuery, statusFilter]);

  const selectedUser = useMemo(
    () => users.find((u) => u.user_id === selectedUserId) || null,
    [users, selectedUserId]
  );

  const formatLastLogin = (date?: Date | string | null) => {
    if (!date) return "Never";
    try {
      return new Date(date).toLocaleDateString();
    } catch {
      return "Unknown";
    }
  };

  /* -------------------------------- Render -------------------------------- */

  return (
    <ErrorBoundary>
      <div className="space-y-6">
        {/* Header Actions */}
        <div className="flex flex-col sm:flex-row gap-4 justify-between">
          <div className="flex flex-1 gap-4">
            <div className="relative flex-1 max-w-sm">
              <SearchIcon className="absolute left-3 top-1/2 -translate-y-1/2 text-gray-400 h-4 w-4" />
              <Input
                placeholder="Search administrators..."
                value={searchQuery}
                onChange={(e) => setSearchQuery(e.target.value)}
                className="pl-10"
                aria-label="Search administrators"
              />
            </div>

            <Select value={statusFilter} onValueChange={(v) => setStatusFilter(v as AdminStatusFilter)}>
              <SelectTrigger className="w-40" aria-label="Filter by status">
                <Filter className="h-4 w-4 mr-2" />
                <SelectValue placeholder="Status" />
              </SelectTrigger>
              <SelectContent>
                <SelectItem value="all">All</SelectItem>
                <SelectItem value="active">Active</SelectItem>
                <SelectItem value="inactive">Inactive</SelectItem>
              </SelectContent>
            </Select>
          </div>

          <div className="flex gap-2">
            {/* Invite Admin */}
            <Dialog open={showInviteDialog} onOpenChange={setShowInviteDialog}>
              <DialogTrigger asChild>
                <Button aria-label="Invite Administrator">
                  <Mail className="mr-2 h-4 w-4" />
                  Invite Admin
                </Button>
              </DialogTrigger>
              <DialogContent>
                <DialogHeader>
                  <DialogTitle>Invite New Administrator</DialogTitle>
                  <DialogDescription>
                    Send an invitation email to create a new administrator account.
                  </DialogDescription>
                </DialogHeader>
                <div className="space-y-4">
                  <div>
                    <Label htmlFor="invite-email">Email Address</Label>
                    <Input
                      id="invite-email"
                      type="email"
                      placeholder="admin@example.com"
                      value={inviteForm.email}
                      onChange={(e) => setInviteForm((p) => ({ ...p, email: e.target.value }))}
                    />
                  </div>
                  <div>
                    <Label htmlFor="invite-message">Custom Message (Optional)</Label>
                    <Textarea
                      id="invite-message"
                      placeholder="Welcome to the admin team..."
                      value={inviteForm.message}
                      onChange={(e) => setInviteForm((p) => ({ ...p, message: e.target.value }))}
                      rows={3}
                    />
                  </div>
                </div>
                <DialogFooter>
                  <Button variant="outline" onClick={() => setShowInviteDialog(false)}>
                    Cancel
                  </Button>
                  <Button onClick={handleInviteAdmin}>Send Invite</Button>
                </DialogFooter>
              </DialogContent>
            </Dialog>

            {/* Promote User */}
            <Dialog open={showPromoteDialog} onOpenChange={setShowPromoteDialog}>
              <DialogTrigger asChild>
                <Button variant="outline" aria-label="Promote user to admin">
                  <UserPlus className="mr-2 h-4 w-4" />
                  Promote User
                </Button>
              </DialogTrigger>
              <DialogContent>
                <DialogHeader>
                  <DialogTitle>Promote User to Administrator</DialogTitle>
                  <DialogDescription>Select a user to promote to administrator role.</DialogDescription>
                </DialogHeader>
                <div className="space-y-4">
                  <div>
                    <Label>Select User</Label>
                    <Select value={selectedUserId ?? ""} onValueChange={(v) => setSelectedUserId(v)}>
                      <SelectTrigger aria-label="Select user to promote">
                        <SelectValue placeholder="Choose a user to promote" />
                      </SelectTrigger>
                      <SelectContent>
                        {users.map((u) => (
                          <SelectItem key={u.user_id} value={u.user_id}>
                            {u.email} {u.full_name ? `(${u.full_name})` : "(No name)"}
                          </SelectItem>
                        ))}
                      </SelectContent>
                    </Select>
                  </div>

                  {selectedUser && (
                    <div className="p-4 bg-gray-50 rounded-lg">
                      <h4 className="font-medium">Selected User</h4>
                      <p className="text-sm text-gray-600">{selectedUser.email}</p>
                      <p className="text-sm text-gray-600">
                        Name: {selectedUser.full_name || "Not provided"}
                      </p>
                      <p className="text-sm text-gray-600">
                        Joined: {new Date(selectedUser.created_at).toLocaleDateString()}
                      </p>
                    </div>
                  )}
                </div>
                <DialogFooter>
                  <Button
                    variant="outline"
                    onClick={() => {
                      setShowPromoteDialog(false);
                      setSelectedUserId(null);
                    }}
                  >
                    Cancel
                  </Button>
                  <Button
                    onClick={() => selectedUserId && handlePromoteUser(selectedUserId)}
                    disabled={!selectedUserId}
                  >
                    Promote
                  </Button>
                </DialogFooter>
              </DialogContent>
            </Dialog>
          </div>
        </div>

        {/* Administrators Table */}
        <Card>
          <CardHeader>
            <CardTitle>Administrators</CardTitle>
            <CardDescription>Invite, manage roles, and control access.</CardDescription>
          </CardHeader>
          <CardContent>
            {loading ? (
              <div className="flex items-center justify-center py-8">
                <div className="animate-spin rounded-full h-8 w-8 border-b-2 border-primary" />
                <span className="ml-2">Loading administrators...</span>
              </div>
            ) : (
              <Table>
                <TableHeader>
                  <TableRow>
                    <TableHead>Administrator</TableHead>
                    <TableHead>Role</TableHead>
                    <TableHead>Status</TableHead>
                    <TableHead>Last Login</TableHead>
                    <TableHead>Invited</TableHead>
                    <TableHead className="text-right">Actions</TableHead>
                  </TableRow>
                </TableHeader>
                <TableBody>
                  {filteredAdmins.length === 0 ? (
                    <TableRow>
                      <TableCell colSpan={6} className="text-center py-8 text-gray-500">
                        No administrators found.
                      </TableCell>
                    </TableRow>
                  ) : (
                    filteredAdmins.map((admin) => (
                      <TableRow key={admin.user_id}>
                        <TableCell>
                          <div>
                            <div className="font-medium">{admin.email}</div>
                            <div className="text-sm text-gray-500">{admin.full_name || "No name"}</div>
                          </div>
                        </TableCell>
                        <TableCell>
                          <Badge variant={admin.role === "super_admin" ? "default" : "secondary"}>
                            {admin.role === "super_admin" ? (
                              <>
                                <ShieldCheck className="mr-1 h-3 w-3" />
                                Super Admin
                              </>
                            ) : (
                              <>
                                <Shield className="mr-1 h-3 w-3" />
                                Admin
                              </>
                            )}
                          </Badge>
                        </TableCell>
                        <TableCell>
                          <Badge variant={admin.is_active ? "default" : "secondary"}>
                            {admin.is_active ? "Active" : "Inactive"}
                          </Badge>
                        </TableCell>
                        <TableCell className="text-sm text-gray-600">
                          {formatLastLogin(admin.lastLogin ?? admin.last_login_at)}
                        </TableCell>
                        <TableCell className="text-sm text-gray-600">
                          {(admin.invitedAt ?? admin.created_at) ? (
                            <div>
                              <div>{new Date(admin.invitedAt ?? admin.created_at).toLocaleDateString()}</div>
                              {admin.invitedBy && (
                                <div className="text-xs text-gray-500">by {admin.invitedBy}</div>
                              )}
                            </div>
                          ) : (
                            "Direct creation"
                          )}
                        </TableCell>
                        <TableCell className="text-right">
                          <div className="flex items-center justify-end gap-2">
                            {admin.role !== "super_admin" && (
                              <>
                                <Button
                                  variant="outline"
                                  size="sm"
                                  onClick={() => handleToggleAdminStatus(admin.user_id, admin.is_active)}
                                >
                                  {admin.is_active ? (
                                    <>
                                      <UserX className="mr-1 h-3 w-3" />
                                      Deactivate
                                    </>
                                  ) : (
                                    <>
                                      <UserCheck className="mr-1 h-3 w-3" />
                                      Activate
                                    </>
                                  )}
                                </Button>
                                <Button
                                  variant="destructive"
                                  size="sm"
                                  onClick={() => handleDemoteAdmin(admin.user_id)}
                                >
                                  Demote
                                </Button>
                              </>
                            )}
                          </div>
                        </TableCell>
                      </TableRow>
                    ))
                  )}
                </TableBody>
              </Table>
            )}
          </CardContent>
        </Card>
      </div>
    </ErrorBoundary>
  );
}

/* --------------------------------- Utils --------------------------------- */

async function safeJson(res: Response) {
  try {
    return await res.json();
  } catch {
    return null;
  }
}<|MERGE_RESOLUTION|>--- conflicted
+++ resolved
@@ -205,18 +205,11 @@
       setShowInviteDialog(false);
       setInviteForm({ email: "", message: "" });
       loadAdmins();
-<<<<<<< HEAD
-    } catch (error: unknown) {
-      toast({
-        title: "Error",
-        description: error instanceof Error ? error.message : "Failed to send invitation",
-=======
     } catch (error) {
       const message = error instanceof Error ? error.message : "Failed to send invitation";
       toast({
         title: "Error",
         description: message,
->>>>>>> 0703bc73
         variant: "destructive"
       });
     }
@@ -238,18 +231,11 @@
       setSelectedUserId(null);
       loadAdmins();
       loadUsers();
-<<<<<<< HEAD
-    } catch (error: unknown) {
-      toast({
-        title: "Error",
-        description: error instanceof Error ? error.message : "Failed to promote user",
-=======
     } catch (error) {
       const message = error instanceof Error ? error.message : "Failed to promote user";
       toast({
         title: "Error",
         description: message,
->>>>>>> 0703bc73
         variant: "destructive"
       });
     }
@@ -274,18 +260,11 @@
       toast({ title: "Success", description: "Administrator demoted." });
       loadAdmins();
       loadUsers();
-<<<<<<< HEAD
-    } catch (error: unknown) {
-      toast({
-        title: "Error",
-        description: error instanceof Error ? error.message : "Failed to demote administrator",
-=======
     } catch (error) {
       const message = error instanceof Error ? error.message : "Failed to demote administrator";
       toast({
         title: "Error",
         description: message,
->>>>>>> 0703bc73
         variant: "destructive"
       });
     }
@@ -309,18 +288,11 @@
         description: `Administrator ${!isActive ? "activated" : "deactivated"}.`
       });
       loadAdmins();
-<<<<<<< HEAD
-    } catch (error: unknown) {
-      toast({
-        title: "Error",
-        description: error instanceof Error ? error.message : "Failed to update administrator status",
-=======
     } catch (error) {
       const message = error instanceof Error ? error.message : "Failed to update administrator status";
       toast({
         title: "Error",
         description: message,
->>>>>>> 0703bc73
         variant: "destructive"
       });
     }
