/**
 * Enhanced Admin Dashboard
 *
 * Admin dashboard with comprehensive error handling, accessibility features,
 * keyboard navigation, and user experience improvements.
 *
 * Requirements: 7.2, 7.4, 7.5, 7.7
 */

"use client";

import React, { useCallback, useEffect, useRef, useState } from "react";
import { Button } from "@/components/ui/button";
import { useRole } from "@/hooks/useRole";
import { useAdminErrorHandler } from "@/hooks/useAdminErrorHandler";
import { EnhancedUserManagementTable } from "./EnhancedUserManagementTable";
import { EnhancedBulkUserOperations } from "./EnhancedBulkUserOperations";
import { UserCreationForm } from "../UserCreationForm";
import { UserActivityMonitor } from "../UserActivityMonitor";
import ErrorDisplay, { ErrorBoundary } from "@/components/ui/error-display";
import { SimpleProgressBar } from "@/components/ui/progress-indicator";
import { useKeyboardNavigation } from "@/lib/accessibility/keyboard-navigation";
import { useAriaLiveRegion } from "@/lib/accessibility/aria-helpers";
import type { UserStatistics, ActivitySummary } from "@/types/admin";

interface EnhancedAdminDashboardProps {
  className?: string;
}

type DashboardView =
  | "overview"
  | "users"
  | "create-user"
  | "activity"
  | "bulk-operations";

interface DashboardData {
  userStats: UserStatistics | null;
  activitySummary: ActivitySummary | null;
  loading: boolean;
}

interface LoadDashboardDataOptions {
  skipLoadingState?: boolean;
}

export function EnhancedAdminDashboard({
  className = "",
}: EnhancedAdminDashboardProps) {
  const { hasRole } = useRole();
  const dashboardRef = useRef<HTMLDivElement>(null);
  const { announce } = useAriaLiveRegion();
  const hasAdminAccess = hasRole("admin");

  const { error, isRetrying, handleAsyncOperation, retry, clearError, canRetry } =
    useAdminErrorHandler({
      context: { operation: "admin_dashboard" },
    });

  // State management
  const [currentView, setCurrentView] = useState<DashboardView>("overview");
  const [selectedUsers, setSelectedUsers] = useState<string[]>([]);
  const [dashboardData, setDashboardData] = useState<DashboardData>({
    userStats: null,
    activitySummary: null,
    loading: true,
  });

  // Keyboard navigation setup
  useKeyboardNavigation(dashboardRef, {
    enableArrowKeys: true,
    enableHomeEndKeys: true,
    enableEscapeKey: true,
    focusableSelector:
      'button, [href], input, select, textarea, [tabindex]:not([tabindex="-1"])',
    onEscape: () => {
      if (currentView === "bulk-operations") {
        setCurrentView("users");
        setSelectedUsers([]);
      }
    },
  });

<<<<<<< HEAD
  const markDashboardLoading = useCallback(() => {
    setDashboardData((prev) => ({ ...prev, loading: true }));
  }, []);

  // Load dashboard data with error handling
  const loadDashboardData = useCallback(
    async ({ signal }: { signal?: AbortSignal } = {}) => {
=======
  // Load dashboard data with error handling
  const loadDashboardData = useCallback(
    async (options: LoadDashboardDataOptions = {}) => {
      const { skipLoadingState = false } = options;
>>>>>>> d8f0486c
      if (!hasAdminAccess) {
        return;
      }

      const result = await handleAsyncOperation(
        async () => {
<<<<<<< HEAD
          // Load user statistics
          const statsResponse = await fetch("/api/admin/users/stats", {
            signal,
          });
=======
          if (!skipLoadingState) {
            setDashboardData((prev) => ({ ...prev, loading: true }));
          }

          // Load user statistics
          const statsResponse = await fetch("/api/admin/users/stats");
>>>>>>> d8f0486c
          if (!statsResponse.ok) {
            throw new Error(
              `Failed to load user statistics: ${statsResponse.statusText}`
            );
          }
          const statsData = await statsResponse.json();

          // Load activity summary
          const activityResponse = await fetch(
<<<<<<< HEAD
            "/api/admin/system/activity-summary?period=week",
            { signal }
=======
            "/api/admin/system/activity-summary?period=week"
>>>>>>> d8f0486c
          );
          if (!activityResponse.ok) {
            throw new Error(
              `Failed to load activity summary: ${activityResponse.statusText}`
            );
          }
          const activityData = await activityResponse.json();

          return {
            userStats: statsData.data as UserStatistics,
            activitySummary: activityData.data as ActivitySummary,
          };
        },
        { resource: "dashboard_data" }
      );

<<<<<<< HEAD
      if (signal?.aborted) {
        return;
      }

=======
>>>>>>> d8f0486c
      if (result) {
        setDashboardData({
          userStats: result.userStats,
          activitySummary: result.activitySummary,
          loading: false,
        });
        announce("Dashboard data loaded successfully");
      } else {
        setDashboardData((prev) => ({ ...prev, loading: false }));
      }
    },
    [announce, handleAsyncOperation, hasAdminAccess]
  );

  // Load data on mount
  useEffect(() => {
<<<<<<< HEAD
    const controller = new AbortController();
    void loadDashboardData({ signal: controller.signal });
    return () => {
      controller.abort();
=======
    let cancelled = false;

    const run = async () => {
      await Promise.resolve();
      if (!cancelled) {
        await loadDashboardData();
      }
    };

    void run();

    return () => {
      cancelled = true;
>>>>>>> d8f0486c
    };
  }, [loadDashboardData]);

  // Access control
  if (!hasAdminAccess) {
    return (
      <div className="flex items-center justify-center min-h-screen" role="main">
        <div className="text-center">
          <h1 className="text-2xl font-bold text-gray-900 mb-2">Access Denied</h1>
          <p className="text-gray-600">
            You need admin privileges to access this dashboard.
          </p>
        </div>
      </div>
    );
  }

  const handleViewChange = (view: DashboardView) => {
    setCurrentView(view);
    announce(`Switched to ${view.replace("-", " ")} view`);

    // Clear selections when leaving bulk operations
    if (currentView === "bulk-operations" && view !== "bulk-operations") {
      setSelectedUsers([]);
    }
  };

  const handleUserCreated = () => {
    markDashboardLoading();
    void loadDashboardData();
    setCurrentView("users");
    announce("User created successfully, switching to user management view");
  };

  const handleBulkOperationComplete = () => {
    markDashboardLoading();
    void loadDashboardData();
    setSelectedUsers([]);
    setCurrentView("users");
    announce("Bulk operation completed, returning to user management");
  };

  const handleUserSelectionChange = (userIds: string[]) => {
    setSelectedUsers(userIds);
    if (userIds.length > 0) {
      announce(`${userIds.length} user${userIds.length === 1 ? "" : "s"} selected`);
    }
  };

  const renderNavigationTabs = () => (
    <nav
      className="border-b border-gray-200 mb-6"
      role="tablist"
      aria-label="Dashboard navigation"
    >
      <div className="-mb-px flex flex-wrap gap-2">
        {[
          { id: "overview", label: "Overview", icon: "📊" },
          { id: "users", label: "User Management", icon: "👥" },
          { id: "create-user", label: "Create User", icon: "➕" },
          { id: "activity", label: "Activity Monitor", icon: "📈" },
        ].map((tab) => (
          <Button
            key={tab.id}
            onClick={() => handleViewChange(tab.id as DashboardView)}
            className={`py-2 px-3 border-b-2 font-medium text-sm focus:outline-none focus:ring-2 focus:ring-blue-500 focus:ring-offset-2 rounded-t ${
              currentView === tab.id
                ? "border-blue-500 text-blue-600"
                : "border-transparent text-gray-500 hover:text-gray-700 hover:border-gray-300"
            }`}
            role="tab"
            aria-selected={currentView === tab.id}
            aria-controls={`${tab.id}-panel`}
            id={`${tab.id}-tab`}
            variant="ghost"
          >
            <span className="mr-2" aria-hidden="true">
              {tab.icon}
            </span>
            {tab.label}
          </Button>
        ))}

        {selectedUsers.length > 0 && (
          <Button
            onClick={() => handleViewChange("bulk-operations")}
            className={`py-2 px-3 border-b-2 font-medium text-sm focus:outline-none focus:ring-2 focus:ring-blue-500 focus:ring-offset-2 rounded-t ${
              currentView === "bulk-operations"
                ? "border-blue-500 text-blue-600"
                : "border-transparent text-gray-500 hover:text-gray-700 hover:border-gray-300"
            }`}
            role="tab"
            aria-selected={currentView === "bulk-operations"}
            aria-controls="bulk-operations-panel"
            id="bulk-operations-tab"
            variant="ghost"
          >
            <span className="mr-2" aria-hidden="true">
              ⚡
            </span>
            Bulk Operations ({selectedUsers.length})
          </Button>
        )}
      </div>
    </nav>
  );

  const renderOverview = () => (
    <div
      className="space-y-6"
      role="tabpanel"
      id="overview-panel"
      aria-labelledby="overview-tab"
    >
      {/* Statistics Cards */}
      {dashboardData.userStats && (
        <section aria-labelledby="stats-heading">
          <h2 id="stats-heading" className="sr-only">
            User Statistics
          </h2>
          <div className="grid grid-cols-1 md:grid-cols-2 lg:grid-cols-4 gap-6">
            {[
              {
                title: "Total Users",
                value: dashboardData.userStats.total_users,
                subtitle: `${dashboardData.userStats.users_created_this_month} new this month`,
                color: "text-gray-900",
              },
              {
                title: "Active Users",
                value: dashboardData.userStats.active_users,
                subtitle: `${dashboardData.userStats.last_login_today} logged in today`,
                color: "text-green-600",
              },
              {
                title: "Verified Users",
                value: dashboardData.userStats.verified_users,
                subtitle: `${Math.round(
                  (dashboardData.userStats.verified_users /
                    Math.max(dashboardData.userStats.total_users, 1)) *
                    100
                )}% verified`,
                color: "text-blue-600",
              },
              {
                title: "2FA Enabled",
                value: dashboardData.userStats.two_factor_enabled,
                subtitle: `${Math.round(
                  (dashboardData.userStats.two_factor_enabled /
                    Math.max(dashboardData.userStats.total_users, 1)) *
                    100
                )}% adoption`,
                color: "text-purple-600",
              },
            ].map((stat, index) => (
              <div key={index} className="bg-white p-6 rounded-lg shadow sm:p-4 md:p-6">
                <h3 className="text-sm font-medium text-gray-500">{stat.title}</h3>
                <p className={`text-3xl font-bold ${stat.color}`}>{stat.value}</p>
                <p className="text-sm text-gray-600 mt-1">{stat.subtitle}</p>
              </div>
            ))}
          </div>
        </section>
      )}

      {/* Recent Activity Summary */}
      {dashboardData.activitySummary && (
        <section aria-labelledby="activity-heading">
          <div className="bg-white p-6 rounded-lg shadow sm:p-4 md:p-6">
            <h2 id="activity-heading" className="text-lg font-medium text-gray-900 mb-4">
              Weekly Activity Summary
            </h2>
            <div className="grid grid-cols-1 md:grid-cols-2 gap-6">
              <div>
                <h3 className="text-sm font-medium text-gray-700 mb-2">Key Metrics</h3>
                <dl className="space-y-2 text-sm">
                  {[
                    {
                      term: "New Registrations",
                      value: dashboardData.activitySummary.user_registrations,
                    },
                    {
                      term: "Admin Actions",
                      value: dashboardData.activitySummary.admin_actions,
                    },
                    {
                      term: "Successful Logins",
                      value: dashboardData.activitySummary.successful_logins,
                      className: "text-green-600",
                    },
                    {
                      term: "Failed Logins",
                      value: dashboardData.activitySummary.failed_logins,
                      className: "text-red-600",
                    },
                  ].map((metric, index) => (
                    <div key={index} className="flex justify-between">
                      <dt>{metric.term}:</dt>
                      <dd className={`font-medium ${metric.className || ""}`}>
                        {metric.value}
                      </dd>
                    </div>
                  ))}
                </dl>
              </div>
              <div>
                <h3 className="text-sm font-medium text-gray-700 mb-2">Top Actions</h3>
                <dl className="space-y-2 text-sm">
                  {dashboardData.activitySummary.top_actions.slice(0, 4).map((action, i) => (
                    <div key={i} className="flex justify-between">
                      <dt className="capitalize">{action.action.replace("_", " ")}</dt>
                      <dd className="font-medium">{action.count}</dd>
                    </div>
                  ))}
                </dl>
              </div>
            </div>
          </div>
        </section>
      )}

      {/* Quick Actions */}
      <section aria-labelledby="quick-actions-heading">
        <div className="bg-white p-6 rounded-lg shadow sm:p-4 md:p-6">
          <h2 id="quick-actions-heading" className="text-lg font-medium text-gray-900 mb-4">
            Quick Actions
          </h2>
          <div className="grid grid-cols-1 md:grid-cols-3 gap-4">
            {[
              {
                title: "Create New User",
                description: "Add a new user account",
                action: () => handleViewChange("create-user"),
                icon: "➕",
              },
              {
                title: "Manage Users",
                description: "View and edit user accounts",
                action: () => handleViewChange("users"),
                icon: "👥",
              },
              {
                title: "View Activity",
                description: "Monitor user activity and events",
                action: () => handleViewChange("activity"),
                icon: "📈",
              },
            ].map((quickAction, index) => (
              <Button
                key={index}
                onClick={quickAction.action}
                className="p-4 border border-gray-300 rounded-lg hover:bg-gray-50 text-left focus:outline-none focus:ring-2 focus:ring-blue-500 focus:ring-offset-2"
                variant="outline"
                aria-label={quickAction.title}
              >
                <div className="flex items-start">
                  <span className="text-2xl mr-3" aria-hidden="true">
                    {quickAction.icon}
                  </span>
                  <div>
                    <h3 className="font-medium text-gray-900">{quickAction.title}</h3>
                    <p className="text-sm text-gray-600 mt-1">{quickAction.description}</p>
                  </div>
                </div>
              </Button>
            ))}
          </div>
        </div>
      </section>
    </div>
  );

  const renderCurrentView = () => {
    const commonProps = {
      role: "tabpanel" as const,
      "aria-labelledby": `${currentView}-tab`,
    };

    switch (currentView) {
      case "overview":
        return renderOverview();

      case "users":
        return (
          <div id="users-panel" {...commonProps}>
            <ErrorBoundary>
              <EnhancedUserManagementTable
                selectedUsers={selectedUsers}
                onSelectionChange={handleUserSelectionChange}
                onUserUpdated={() => {
                  markDashboardLoading();
                  void loadDashboardData();
                }}
              />
            </ErrorBoundary>
          </div>
        );

      case "create-user":
        return (
          <div id="create-user-panel" {...commonProps}>
            <ErrorBoundary>
              <UserCreationForm onUserCreated={handleUserCreated} />
            </ErrorBoundary>
          </div>
        );

      case "activity":
        return (
          <div id="activity-panel" {...commonProps}>
            <ErrorBoundary>
              <UserActivityMonitor />
            </ErrorBoundary>
          </div>
        );

      case "bulk-operations":
        return (
          <div id="bulk-operations-panel" {...commonProps}>
            <ErrorBoundary>
              <EnhancedBulkUserOperations
                selectedUserIds={selectedUsers}
                onOperationComplete={handleBulkOperationComplete}
                onCancel={() => handleViewChange("users")}
              />
            </ErrorBoundary>
          </div>
        );

      default:
        return renderOverview();
    }
  };

  if (dashboardData.loading) {
    return (
      <div
        className="flex flex-col items-center justify-center min-h-screen"
        role="status"
        aria-live="polite"
      >
        <div className="animate-spin rounded-full h-12 w-12 border-b-2 border-blue-600 mb-4"></div>
        <p className="text-gray-600 mb-4">Loading dashboard...</p>
        <SimpleProgressBar
          progress={isRetrying ? 75 : 50}
          className="w-64"
          label="Loading progress"
        />
      </div>
    );
  }

  return (
    <div
      className={`min-h-screen bg-gray-50 ${className}`}
      ref={dashboardRef}
      id="top"
    >
      <div className="max-w-7xl mx-auto px-4 sm:px-6 lg:px-8 py-8">
        {/* Header */}
        <header className="mb-8">
          <h1 className="text-3xl font-bold text-gray-900">Admin Dashboard</h1>
          <p className="text-gray-600 mt-2">
            Manage users and monitor system activity
          </p>
        </header>

        {/* Error Display */}
        {error && (
          <div className="mb-6">
            <ErrorDisplay
              error={error}
              onRetry={canRetry ? retry : undefined}
              onDismiss={clearError}
              showRemediation={true}
            />
          </div>
        )}

        {/* Navigation */}
        {renderNavigationTabs()}

        {/* Main Content */}
        <main>{renderCurrentView()}</main>

        {/* Skip to top link for keyboard users */}
        <a
          href="#top"
          className="sr-only focus:not-sr-only focus:absolute focus:top-4 focus:left-4 bg-blue-600 text-white px-4 py-2 rounded-md z-50"
        >
          Skip to top
        </a>
      </div>
    </div>
  );
}

export default EnhancedAdminDashboard;<|MERGE_RESOLUTION|>--- conflicted
+++ resolved
@@ -81,39 +81,22 @@
     },
   });
 
-<<<<<<< HEAD
-  const markDashboardLoading = useCallback(() => {
-    setDashboardData((prev) => ({ ...prev, loading: true }));
-  }, []);
-
-  // Load dashboard data with error handling
-  const loadDashboardData = useCallback(
-    async ({ signal }: { signal?: AbortSignal } = {}) => {
-=======
   // Load dashboard data with error handling
   const loadDashboardData = useCallback(
     async (options: LoadDashboardDataOptions = {}) => {
       const { skipLoadingState = false } = options;
->>>>>>> d8f0486c
       if (!hasAdminAccess) {
         return;
       }
 
       const result = await handleAsyncOperation(
         async () => {
-<<<<<<< HEAD
-          // Load user statistics
-          const statsResponse = await fetch("/api/admin/users/stats", {
-            signal,
-          });
-=======
           if (!skipLoadingState) {
             setDashboardData((prev) => ({ ...prev, loading: true }));
           }
 
           // Load user statistics
           const statsResponse = await fetch("/api/admin/users/stats");
->>>>>>> d8f0486c
           if (!statsResponse.ok) {
             throw new Error(
               `Failed to load user statistics: ${statsResponse.statusText}`
@@ -123,12 +106,7 @@
 
           // Load activity summary
           const activityResponse = await fetch(
-<<<<<<< HEAD
-            "/api/admin/system/activity-summary?period=week",
-            { signal }
-=======
             "/api/admin/system/activity-summary?period=week"
->>>>>>> d8f0486c
           );
           if (!activityResponse.ok) {
             throw new Error(
@@ -145,13 +123,6 @@
         { resource: "dashboard_data" }
       );
 
-<<<<<<< HEAD
-      if (signal?.aborted) {
-        return;
-      }
-
-=======
->>>>>>> d8f0486c
       if (result) {
         setDashboardData({
           userStats: result.userStats,
@@ -168,12 +139,6 @@
 
   // Load data on mount
   useEffect(() => {
-<<<<<<< HEAD
-    const controller = new AbortController();
-    void loadDashboardData({ signal: controller.signal });
-    return () => {
-      controller.abort();
-=======
     let cancelled = false;
 
     const run = async () => {
@@ -187,7 +152,6 @@
 
     return () => {
       cancelled = true;
->>>>>>> d8f0486c
     };
   }, [loadDashboardData]);
 
