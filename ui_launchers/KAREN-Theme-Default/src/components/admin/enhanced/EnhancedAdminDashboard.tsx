/**
 * Enhanced Admin Dashboard
 *
 * Admin dashboard with comprehensive error handling, accessibility features,
 * keyboard navigation, and user experience improvements.
 *
 * Requirements: 7.2, 7.4, 7.5, 7.7
 */

"use client";

import React, { useCallback, useEffect, useRef, useState } from "react";
import { Button } from "@/components/ui/button";
import { useRole } from "@/hooks/useRole";
import { useAdminErrorHandler } from "@/hooks/useAdminErrorHandler";
import { EnhancedUserManagementTable } from "./EnhancedUserManagementTable";
import { EnhancedBulkUserOperations } from "./EnhancedBulkUserOperations";
import { UserCreationForm } from "../UserCreationForm";
import { UserActivityMonitor } from "../UserActivityMonitor";
import ErrorDisplay, { ErrorBoundary } from "@/components/ui/error-display";
import { SimpleProgressBar } from "@/components/ui/progress-indicator";
import { useKeyboardNavigation } from "@/lib/accessibility/keyboard-navigation";
import { useAriaLiveRegion } from "@/lib/accessibility/aria-helpers";
import type { UserStatistics, ActivitySummary } from "@/types/admin";

interface EnhancedAdminDashboardProps {
  className?: string;
}

type DashboardView =
  | "overview"
  | "users"
  | "create-user"
  | "activity"
  | "bulk-operations";

interface DashboardData {
  userStats: UserStatistics | null;
  activitySummary: ActivitySummary | null;
  loading: boolean;
}

interface LoadDashboardDataOptions {
  skipLoadingState?: boolean;
}

export function EnhancedAdminDashboard({
  className = "",
}: EnhancedAdminDashboardProps) {
  const { hasRole } = useRole();
  const dashboardRef = useRef<HTMLDivElement>(null);
  const { announce } = useAriaLiveRegion();
  const hasAdminAccess = hasRole("admin");

  const { error, isRetrying, handleAsyncOperation, retry, clearError, canRetry } =
    useAdminErrorHandler({
      context: { operation: "admin_dashboard" },
    });

  // State management
  const [currentView, setCurrentView] = useState<DashboardView>("overview");
  const [selectedUsers, setSelectedUsers] = useState<string[]>([]);
  const [dashboardData, setDashboardData] = useState<DashboardData>({
    userStats: null,
    activitySummary: null,
    loading: true,
  });

  // Keyboard navigation setup
  useKeyboardNavigation(dashboardRef, {
    enableArrowKeys: true,
    enableHomeEndKeys: true,
    enableEscapeKey: true,
    focusableSelector:
      'button, [href], input, select, textarea, [tabindex]:not([tabindex="-1"])',
    onEscape: () => {
      if (currentView === "bulk-operations") {
        setCurrentView("users");
        setSelectedUsers([]);
      }
    },
  });

  // Load dashboard data with error handling
  const loadDashboardData = useCallback(
    async (options: LoadDashboardDataOptions = {}) => {
      const { skipLoadingState = false } = options;
      if (!hasAdminAccess) {
        return;
      }

      const result = await handleAsyncOperation(
        async () => {
          if (!skipLoadingState) {
            setDashboardData((prev) => ({ ...prev, loading: true }));
          }

          // Load user statistics
          const statsResponse = await fetch("/api/admin/users/stats");
          if (!statsResponse.ok) {
            throw new Error(
              `Failed to load user statistics: ${statsResponse.statusText}`
            );
          }
          const statsData = await statsResponse.json();

          // Load activity summary
          const activityResponse = await fetch(
            "/api/admin/system/activity-summary?period=week"
          );
          if (!activityResponse.ok) {
            throw new Error(
              `Failed to load activity summary: ${activityResponse.statusText}`
            );
          }
          const activityData = await activityResponse.json();

          return {
            userStats: statsData.data as UserStatistics,
            activitySummary: activityData.data as ActivitySummary,
          };
        },
        { resource: "dashboard_data" }
      );

      if (result) {
        setDashboardData({
          userStats: result.userStats,
          activitySummary: result.activitySummary,
          loading: false,
        });
        announce("Dashboard data loaded successfully");
      } else {
        setDashboardData((prev) => ({ ...prev, loading: false }));
      }
    },
    [announce, handleAsyncOperation, hasAdminAccess]
  );

  // Load data on mount
  useEffect(() => {
<<<<<<< HEAD
    const frameId = requestAnimationFrame(() => {
      void loadDashboardData();
    });
    return () => cancelAnimationFrame(frameId);
=======
    let cancelled = false;

    const run = async () => {
      await Promise.resolve();
      if (!cancelled) {
        await loadDashboardData();
      }
    };

    void run();

    return () => {
      cancelled = true;
    };
>>>>>>> 4aa501b3
  }, [loadDashboardData]);

  // Access control
  if (!hasAdminAccess) {
    return (
      <div className="flex items-center justify-center min-h-screen" role="main">
        <div className="text-center">
          <h1 className="text-2xl font-bold text-gray-900 mb-2">Access Denied</h1>
          <p className="text-gray-600">
            You need admin privileges to access this dashboard.
          </p>
        </div>
      </div>
    );
  }

  const handleViewChange = (view: DashboardView) => {
    setCurrentView(view);
    announce(`Switched to ${view.replace("-", " ")} view`);

    // Clear selections when leaving bulk operations
    if (currentView === "bulk-operations" && view !== "bulk-operations") {
      setSelectedUsers([]);
    }
  };

  const handleUserCreated = () => {
    markDashboardLoading();
    void loadDashboardData();
    setCurrentView("users");
    announce("User created successfully, switching to user management view");
  };

  const handleBulkOperationComplete = () => {
    markDashboardLoading();
    void loadDashboardData();
    setSelectedUsers([]);
    setCurrentView("users");
    announce("Bulk operation completed, returning to user management");
  };

  const handleUserSelectionChange = (userIds: string[]) => {
    setSelectedUsers(userIds);
    if (userIds.length > 0) {
      announce(`${userIds.length} user${userIds.length === 1 ? "" : "s"} selected`);
    }
  };

  const renderNavigationTabs = () => (
    <nav
      className="border-b border-gray-200 mb-6"
      role="tablist"
      aria-label="Dashboard navigation"
    >
      <div className="-mb-px flex flex-wrap gap-2">
        {[
          { id: "overview", label: "Overview", icon: "📊" },
          { id: "users", label: "User Management", icon: "👥" },
          { id: "create-user", label: "Create User", icon: "➕" },
          { id: "activity", label: "Activity Monitor", icon: "📈" },
        ].map((tab) => (
          <Button
            key={tab.id}
            onClick={() => handleViewChange(tab.id as DashboardView)}
            className={`py-2 px-3 border-b-2 font-medium text-sm focus:outline-none focus:ring-2 focus:ring-blue-500 focus:ring-offset-2 rounded-t ${
              currentView === tab.id
                ? "border-blue-500 text-blue-600"
                : "border-transparent text-gray-500 hover:text-gray-700 hover:border-gray-300"
            }`}
            role="tab"
            aria-selected={currentView === tab.id}
            aria-controls={`${tab.id}-panel`}
            id={`${tab.id}-tab`}
            variant="ghost"
          >
            <span className="mr-2" aria-hidden="true">
              {tab.icon}
            </span>
            {tab.label}
          </Button>
        ))}

        {selectedUsers.length > 0 && (
          <Button
            onClick={() => handleViewChange("bulk-operations")}
            className={`py-2 px-3 border-b-2 font-medium text-sm focus:outline-none focus:ring-2 focus:ring-blue-500 focus:ring-offset-2 rounded-t ${
              currentView === "bulk-operations"
                ? "border-blue-500 text-blue-600"
                : "border-transparent text-gray-500 hover:text-gray-700 hover:border-gray-300"
            }`}
            role="tab"
            aria-selected={currentView === "bulk-operations"}
            aria-controls="bulk-operations-panel"
            id="bulk-operations-tab"
            variant="ghost"
          >
            <span className="mr-2" aria-hidden="true">
              ⚡
            </span>
            Bulk Operations ({selectedUsers.length})
          </Button>
        )}
      </div>
    </nav>
  );

  const renderOverview = () => (
    <div
      className="space-y-6"
      role="tabpanel"
      id="overview-panel"
      aria-labelledby="overview-tab"
    >
      {/* Statistics Cards */}
      {dashboardData.userStats && (
        <section aria-labelledby="stats-heading">
          <h2 id="stats-heading" className="sr-only">
            User Statistics
          </h2>
          <div className="grid grid-cols-1 md:grid-cols-2 lg:grid-cols-4 gap-6">
            {[
              {
                title: "Total Users",
                value: dashboardData.userStats.total_users,
                subtitle: `${dashboardData.userStats.users_created_this_month} new this month`,
                color: "text-gray-900",
              },
              {
                title: "Active Users",
                value: dashboardData.userStats.active_users,
                subtitle: `${dashboardData.userStats.last_login_today} logged in today`,
                color: "text-green-600",
              },
              {
                title: "Verified Users",
                value: dashboardData.userStats.verified_users,
                subtitle: `${Math.round(
                  (dashboardData.userStats.verified_users /
                    Math.max(dashboardData.userStats.total_users, 1)) *
                    100
                )}% verified`,
                color: "text-blue-600",
              },
              {
                title: "2FA Enabled",
                value: dashboardData.userStats.two_factor_enabled,
                subtitle: `${Math.round(
                  (dashboardData.userStats.two_factor_enabled /
                    Math.max(dashboardData.userStats.total_users, 1)) *
                    100
                )}% adoption`,
                color: "text-purple-600",
              },
            ].map((stat, index) => (
              <div key={index} className="bg-white p-6 rounded-lg shadow sm:p-4 md:p-6">
                <h3 className="text-sm font-medium text-gray-500">{stat.title}</h3>
                <p className={`text-3xl font-bold ${stat.color}`}>{stat.value}</p>
                <p className="text-sm text-gray-600 mt-1">{stat.subtitle}</p>
              </div>
            ))}
          </div>
        </section>
      )}

      {/* Recent Activity Summary */}
      {dashboardData.activitySummary && (
        <section aria-labelledby="activity-heading">
          <div className="bg-white p-6 rounded-lg shadow sm:p-4 md:p-6">
            <h2 id="activity-heading" className="text-lg font-medium text-gray-900 mb-4">
              Weekly Activity Summary
            </h2>
            <div className="grid grid-cols-1 md:grid-cols-2 gap-6">
              <div>
                <h3 className="text-sm font-medium text-gray-700 mb-2">Key Metrics</h3>
                <dl className="space-y-2 text-sm">
                  {[
                    {
                      term: "New Registrations",
                      value: dashboardData.activitySummary.user_registrations,
                    },
                    {
                      term: "Admin Actions",
                      value: dashboardData.activitySummary.admin_actions,
                    },
                    {
                      term: "Successful Logins",
                      value: dashboardData.activitySummary.successful_logins,
                      className: "text-green-600",
                    },
                    {
                      term: "Failed Logins",
                      value: dashboardData.activitySummary.failed_logins,
                      className: "text-red-600",
                    },
                  ].map((metric, index) => (
                    <div key={index} className="flex justify-between">
                      <dt>{metric.term}:</dt>
                      <dd className={`font-medium ${metric.className || ""}`}>
                        {metric.value}
                      </dd>
                    </div>
                  ))}
                </dl>
              </div>
              <div>
                <h3 className="text-sm font-medium text-gray-700 mb-2">Top Actions</h3>
                <dl className="space-y-2 text-sm">
                  {dashboardData.activitySummary.top_actions.slice(0, 4).map((action, i) => (
                    <div key={i} className="flex justify-between">
                      <dt className="capitalize">{action.action.replace("_", " ")}</dt>
                      <dd className="font-medium">{action.count}</dd>
                    </div>
                  ))}
                </dl>
              </div>
            </div>
          </div>
        </section>
      )}

      {/* Quick Actions */}
      <section aria-labelledby="quick-actions-heading">
        <div className="bg-white p-6 rounded-lg shadow sm:p-4 md:p-6">
          <h2 id="quick-actions-heading" className="text-lg font-medium text-gray-900 mb-4">
            Quick Actions
          </h2>
          <div className="grid grid-cols-1 md:grid-cols-3 gap-4">
            {[
              {
                title: "Create New User",
                description: "Add a new user account",
                action: () => handleViewChange("create-user"),
                icon: "➕",
              },
              {
                title: "Manage Users",
                description: "View and edit user accounts",
                action: () => handleViewChange("users"),
                icon: "👥",
              },
              {
                title: "View Activity",
                description: "Monitor user activity and events",
                action: () => handleViewChange("activity"),
                icon: "📈",
              },
            ].map((quickAction, index) => (
              <Button
                key={index}
                onClick={quickAction.action}
                className="p-4 border border-gray-300 rounded-lg hover:bg-gray-50 text-left focus:outline-none focus:ring-2 focus:ring-blue-500 focus:ring-offset-2"
                variant="outline"
                aria-label={quickAction.title}
              >
                <div className="flex items-start">
                  <span className="text-2xl mr-3" aria-hidden="true">
                    {quickAction.icon}
                  </span>
                  <div>
                    <h3 className="font-medium text-gray-900">{quickAction.title}</h3>
                    <p className="text-sm text-gray-600 mt-1">{quickAction.description}</p>
                  </div>
                </div>
              </Button>
            ))}
          </div>
        </div>
      </section>
    </div>
  );

  const renderCurrentView = () => {
    const commonProps = {
      role: "tabpanel" as const,
      "aria-labelledby": `${currentView}-tab`,
    };

    switch (currentView) {
      case "overview":
        return renderOverview();

      case "users":
        return (
          <div id="users-panel" {...commonProps}>
            <ErrorBoundary>
              <EnhancedUserManagementTable
                selectedUsers={selectedUsers}
                onSelectionChange={handleUserSelectionChange}
                onUserUpdated={() => {
                  markDashboardLoading();
                  void loadDashboardData();
                }}
              />
            </ErrorBoundary>
          </div>
        );

      case "create-user":
        return (
          <div id="create-user-panel" {...commonProps}>
            <ErrorBoundary>
              <UserCreationForm onUserCreated={handleUserCreated} />
            </ErrorBoundary>
          </div>
        );

      case "activity":
        return (
          <div id="activity-panel" {...commonProps}>
            <ErrorBoundary>
              <UserActivityMonitor />
            </ErrorBoundary>
          </div>
        );

      case "bulk-operations":
        return (
          <div id="bulk-operations-panel" {...commonProps}>
            <ErrorBoundary>
              <EnhancedBulkUserOperations
                selectedUserIds={selectedUsers}
                onOperationComplete={handleBulkOperationComplete}
                onCancel={() => handleViewChange("users")}
              />
            </ErrorBoundary>
          </div>
        );

      default:
        return renderOverview();
    }
  };

  if (dashboardData.loading) {
    return (
      <div
        className="flex flex-col items-center justify-center min-h-screen"
        role="status"
        aria-live="polite"
      >
        <div className="animate-spin rounded-full h-12 w-12 border-b-2 border-blue-600 mb-4"></div>
        <p className="text-gray-600 mb-4">Loading dashboard...</p>
        <SimpleProgressBar
          progress={isRetrying ? 75 : 50}
          className="w-64"
          label="Loading progress"
        />
      </div>
    );
  }

  return (
    <div
      className={`min-h-screen bg-gray-50 ${className}`}
      ref={dashboardRef}
      id="top"
    >
      <div className="max-w-7xl mx-auto px-4 sm:px-6 lg:px-8 py-8">
        {/* Header */}
        <header className="mb-8">
          <h1 className="text-3xl font-bold text-gray-900">Admin Dashboard</h1>
          <p className="text-gray-600 mt-2">
            Manage users and monitor system activity
          </p>
        </header>

        {/* Error Display */}
        {error && (
          <div className="mb-6">
            <ErrorDisplay
              error={error}
              onRetry={canRetry ? retry : undefined}
              onDismiss={clearError}
              showRemediation={true}
            />
          </div>
        )}

        {/* Navigation */}
        {renderNavigationTabs()}

        {/* Main Content */}
        <main>{renderCurrentView()}</main>

        {/* Skip to top link for keyboard users */}
        <a
          href="#top"
          className="sr-only focus:not-sr-only focus:absolute focus:top-4 focus:left-4 bg-blue-600 text-white px-4 py-2 rounded-md z-50"
        >
          Skip to top
        </a>
      </div>
    </div>
  );
}

export default EnhancedAdminDashboard;<|MERGE_RESOLUTION|>--- conflicted
+++ resolved
@@ -139,12 +139,6 @@
 
   // Load data on mount
   useEffect(() => {
-<<<<<<< HEAD
-    const frameId = requestAnimationFrame(() => {
-      void loadDashboardData();
-    });
-    return () => cancelAnimationFrame(frameId);
-=======
     let cancelled = false;
 
     const run = async () => {
@@ -159,7 +153,6 @@
     return () => {
       cancelled = true;
     };
->>>>>>> 4aa501b3
   }, [loadDashboardData]);
 
   // Access control
