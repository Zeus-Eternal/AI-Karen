/**
 * Enhanced Admin Dashboard
 *
 * Admin dashboard with comprehensive error handling, accessibility features,
 * keyboard navigation, and user experience improvements.
 *
 * Requirements: 7.2, 7.4, 7.5, 7.7
 */

"use client";

import React, { useCallback, useEffect, useRef, useState } from "react";
import { Button } from "@/components/ui/button";
import { useRole } from "@/hooks/useRole";
import { useAdminErrorHandler } from "@/hooks/useAdminErrorHandler";
import { EnhancedUserManagementTable } from "./EnhancedUserManagementTable";
import { EnhancedBulkUserOperations } from "./EnhancedBulkUserOperations";
import { UserCreationForm } from "../UserCreationForm";
import { UserActivityMonitor } from "../UserActivityMonitor";
import ErrorDisplay, { ErrorBoundary } from "@/components/ui/error-display";
import { SimpleProgressBar } from "@/components/ui/progress-indicator";
import { useKeyboardNavigation } from "@/lib/accessibility/keyboard-navigation";
import { useAriaLiveRegion } from "@/lib/accessibility/aria-helpers";
import type { UserStatistics, ActivitySummary } from "@/types/admin";

interface EnhancedAdminDashboardProps {
  className?: string;
}

type DashboardView =
  | "overview"
  | "users"
  | "create-user"
  | "activity"
  | "bulk-operations";

interface DashboardData {
  userStats: UserStatistics | null;
  activitySummary: ActivitySummary | null;
  loading: boolean;
}

interface LoadDashboardDataOptions {
  skipLoadingState?: boolean;
}

export function EnhancedAdminDashboard({
  className = "",
}: EnhancedAdminDashboardProps) {
  const { hasRole } = useRole();
  const dashboardRef = useRef<HTMLDivElement>(null);
  const { announce } = useAriaLiveRegion();
  const hasAdminAccess = hasRole("admin");

  const { error, isRetrying, handleAsyncOperation, retry, clearError, canRetry } =
    useAdminErrorHandler({
      context: { operation: "admin_dashboard" },
    });

  // State management
  const [currentView, setCurrentView] = useState<DashboardView>("overview");
  const [selectedUsers, setSelectedUsers] = useState<string[]>([]);
  const [dashboardData, setDashboardData] = useState<DashboardData>({
    userStats: null,
    activitySummary: null,
    loading: true,
  });

  // Keyboard navigation setup
  useKeyboardNavigation(dashboardRef, {
    enableArrowKeys: true,
    enableHomeEndKeys: true,
    enableEscapeKey: true,
    focusableSelector:
      'button, [href], input, select, textarea, [tabindex]:not([tabindex="-1"])',
    onEscape: () => {
      if (currentView === "bulk-operations") {
        setCurrentView("users");
        setSelectedUsers([]);
      }
    },
  });

  // Load dashboard data with error handling
  const loadDashboardData = useCallback(
    async (options: LoadDashboardDataOptions = {}) => {
      const { skipLoadingState = false } = options;
      if (!hasAdminAccess) {
        return;
      }

      const result = await handleAsyncOperation(
        async () => {
          if (!skipLoadingState) {
            setDashboardData((prev) => ({ ...prev, loading: true }));
          }

          // Load user statistics
          const statsResponse = await fetch("/api/admin/users/stats");
          if (!statsResponse.ok) {
            throw new Error(
              `Failed to load user statistics: ${statsResponse.statusText}`
            );
          }
          const statsData = await statsResponse.json();

          // Load activity summary
          const activityResponse = await fetch(
            "/api/admin/system/activity-summary?period=week"
          );
          if (!activityResponse.ok) {
            throw new Error(
              `Failed to load activity summary: ${activityResponse.statusText}`
            );
          }
          const activityData = await activityResponse.json();

          return {
            userStats: statsData.data as UserStatistics,
            activitySummary: activityData.data as ActivitySummary,
          };
        },
        { resource: "dashboard_data" }
      );

      if (result) {
        setDashboardData({
          userStats: result.userStats,
          activitySummary: result.activitySummary,
          loading: false,
        });
        announce("Dashboard data loaded successfully");
      } else {
        setDashboardData((prev) => ({ ...prev, loading: false }));
      }
    },
    [announce, handleAsyncOperation, hasAdminAccess]
  );

  // Load data on mount
  useEffect(() => {
    let cancelled = false;

<<<<<<< HEAD
    const task = Promise.resolve().then(() => {
      if (!cancelled) {
        void loadDashboardData();
      }
    });

    return () => {
      cancelled = true;
      void task;
=======
    const run = async () => {
      await Promise.resolve();
      if (!cancelled) {
        await loadDashboardData();
      }
    };

    void run();

    return () => {
      cancelled = true;
>>>>>>> 6333f722
    };
  }, [loadDashboardData]);

  // Access control
  if (!hasAdminAccess) {
    return (
      <div className="flex items-center justify-center min-h-screen" role="main">
        <div className="text-center">
          <h1 className="text-2xl font-bold text-gray-900 mb-2">Access Denied</h1>
          <p className="text-gray-600">
            You need admin privileges to access this dashboard.
          </p>
        </div>
      </div>
    );
  }

  const handleViewChange = (view: DashboardView) => {
    setCurrentView(view);
    announce(`Switched to ${view.replace("-", " ")} view`);

    // Clear selections when leaving bulk operations
    if (currentView === "bulk-operations" && view !== "bulk-operations") {
      setSelectedUsers([]);
    }
  };

  const handleUserCreated = () => {
    markDashboardLoading();
    void loadDashboardData();
    setCurrentView("users");
    announce("User created successfully, switching to user management view");
  };

  const handleBulkOperationComplete = () => {
    markDashboardLoading();
    void loadDashboardData();
    setSelectedUsers([]);
    setCurrentView("users");
    announce("Bulk operation completed, returning to user management");
  };

  const handleUserSelectionChange = (userIds: string[]) => {
    setSelectedUsers(userIds);
    if (userIds.length > 0) {
      announce(`${userIds.length} user${userIds.length === 1 ? "" : "s"} selected`);
    }
  };

  const renderNavigationTabs = () => (
    <nav
      className="border-b border-gray-200 mb-6"
      role="tablist"
      aria-label="Dashboard navigation"
    >
      <div className="-mb-px flex flex-wrap gap-2">
        {[
          { id: "overview", label: "Overview", icon: "📊" },
          { id: "users", label: "User Management", icon: "👥" },
          { id: "create-user", label: "Create User", icon: "➕" },
          { id: "activity", label: "Activity Monitor", icon: "📈" },
        ].map((tab) => (
          <Button
            key={tab.id}
            onClick={() => handleViewChange(tab.id as DashboardView)}
            className={`py-2 px-3 border-b-2 font-medium text-sm focus:outline-none focus:ring-2 focus:ring-blue-500 focus:ring-offset-2 rounded-t ${
              currentView === tab.id
                ? "border-blue-500 text-blue-600"
                : "border-transparent text-gray-500 hover:text-gray-700 hover:border-gray-300"
            }`}
            role="tab"
            aria-selected={currentView === tab.id}
            aria-controls={`${tab.id}-panel`}
            id={`${tab.id}-tab`}
            variant="ghost"
          >
            <span className="mr-2" aria-hidden="true">
              {tab.icon}
            </span>
            {tab.label}
          </Button>
        ))}

        {selectedUsers.length > 0 && (
          <Button
            onClick={() => handleViewChange("bulk-operations")}
            className={`py-2 px-3 border-b-2 font-medium text-sm focus:outline-none focus:ring-2 focus:ring-blue-500 focus:ring-offset-2 rounded-t ${
              currentView === "bulk-operations"
                ? "border-blue-500 text-blue-600"
                : "border-transparent text-gray-500 hover:text-gray-700 hover:border-gray-300"
            }`}
            role="tab"
            aria-selected={currentView === "bulk-operations"}
            aria-controls="bulk-operations-panel"
            id="bulk-operations-tab"
            variant="ghost"
          >
            <span className="mr-2" aria-hidden="true">
              ⚡
            </span>
            Bulk Operations ({selectedUsers.length})
          </Button>
        )}
      </div>
    </nav>
  );

  const renderOverview = () => (
    <div
      className="space-y-6"
      role="tabpanel"
      id="overview-panel"
      aria-labelledby="overview-tab"
    >
      {/* Statistics Cards */}
      {dashboardData.userStats && (
        <section aria-labelledby="stats-heading">
          <h2 id="stats-heading" className="sr-only">
            User Statistics
          </h2>
          <div className="grid grid-cols-1 md:grid-cols-2 lg:grid-cols-4 gap-6">
            {[
              {
                title: "Total Users",
                value: dashboardData.userStats.total_users,
                subtitle: `${dashboardData.userStats.users_created_this_month} new this month`,
                color: "text-gray-900",
              },
              {
                title: "Active Users",
                value: dashboardData.userStats.active_users,
                subtitle: `${dashboardData.userStats.last_login_today} logged in today`,
                color: "text-green-600",
              },
              {
                title: "Verified Users",
                value: dashboardData.userStats.verified_users,
                subtitle: `${Math.round(
                  (dashboardData.userStats.verified_users /
                    Math.max(dashboardData.userStats.total_users, 1)) *
                    100
                )}% verified`,
                color: "text-blue-600",
              },
              {
                title: "2FA Enabled",
                value: dashboardData.userStats.two_factor_enabled,
                subtitle: `${Math.round(
                  (dashboardData.userStats.two_factor_enabled /
                    Math.max(dashboardData.userStats.total_users, 1)) *
                    100
                )}% adoption`,
                color: "text-purple-600",
              },
            ].map((stat, index) => (
              <div key={index} className="bg-white p-6 rounded-lg shadow sm:p-4 md:p-6">
                <h3 className="text-sm font-medium text-gray-500">{stat.title}</h3>
                <p className={`text-3xl font-bold ${stat.color}`}>{stat.value}</p>
                <p className="text-sm text-gray-600 mt-1">{stat.subtitle}</p>
              </div>
            ))}
          </div>
        </section>
      )}

      {/* Recent Activity Summary */}
      {dashboardData.activitySummary && (
        <section aria-labelledby="activity-heading">
          <div className="bg-white p-6 rounded-lg shadow sm:p-4 md:p-6">
            <h2 id="activity-heading" className="text-lg font-medium text-gray-900 mb-4">
              Weekly Activity Summary
            </h2>
            <div className="grid grid-cols-1 md:grid-cols-2 gap-6">
              <div>
                <h3 className="text-sm font-medium text-gray-700 mb-2">Key Metrics</h3>
                <dl className="space-y-2 text-sm">
                  {[
                    {
                      term: "New Registrations",
                      value: dashboardData.activitySummary.user_registrations,
                    },
                    {
                      term: "Admin Actions",
                      value: dashboardData.activitySummary.admin_actions,
                    },
                    {
                      term: "Successful Logins",
                      value: dashboardData.activitySummary.successful_logins,
                      className: "text-green-600",
                    },
                    {
                      term: "Failed Logins",
                      value: dashboardData.activitySummary.failed_logins,
                      className: "text-red-600",
                    },
                  ].map((metric, index) => (
                    <div key={index} className="flex justify-between">
                      <dt>{metric.term}:</dt>
                      <dd className={`font-medium ${metric.className || ""}`}>
                        {metric.value}
                      </dd>
                    </div>
                  ))}
                </dl>
              </div>
              <div>
                <h3 className="text-sm font-medium text-gray-700 mb-2">Top Actions</h3>
                <dl className="space-y-2 text-sm">
                  {dashboardData.activitySummary.top_actions.slice(0, 4).map((action, i) => (
                    <div key={i} className="flex justify-between">
                      <dt className="capitalize">{action.action.replace("_", " ")}</dt>
                      <dd className="font-medium">{action.count}</dd>
                    </div>
                  ))}
                </dl>
              </div>
            </div>
          </div>
        </section>
      )}

      {/* Quick Actions */}
      <section aria-labelledby="quick-actions-heading">
        <div className="bg-white p-6 rounded-lg shadow sm:p-4 md:p-6">
          <h2 id="quick-actions-heading" className="text-lg font-medium text-gray-900 mb-4">
            Quick Actions
          </h2>
          <div className="grid grid-cols-1 md:grid-cols-3 gap-4">
            {[
              {
                title: "Create New User",
                description: "Add a new user account",
                action: () => handleViewChange("create-user"),
                icon: "➕",
              },
              {
                title: "Manage Users",
                description: "View and edit user accounts",
                action: () => handleViewChange("users"),
                icon: "👥",
              },
              {
                title: "View Activity",
                description: "Monitor user activity and events",
                action: () => handleViewChange("activity"),
                icon: "📈",
              },
            ].map((quickAction, index) => (
              <Button
                key={index}
                onClick={quickAction.action}
                className="p-4 border border-gray-300 rounded-lg hover:bg-gray-50 text-left focus:outline-none focus:ring-2 focus:ring-blue-500 focus:ring-offset-2"
                variant="outline"
                aria-label={quickAction.title}
              >
                <div className="flex items-start">
                  <span className="text-2xl mr-3" aria-hidden="true">
                    {quickAction.icon}
                  </span>
                  <div>
                    <h3 className="font-medium text-gray-900">{quickAction.title}</h3>
                    <p className="text-sm text-gray-600 mt-1">{quickAction.description}</p>
                  </div>
                </div>
              </Button>
            ))}
          </div>
        </div>
      </section>
    </div>
  );

  const renderCurrentView = () => {
    const commonProps = {
      role: "tabpanel" as const,
      "aria-labelledby": `${currentView}-tab`,
    };

    switch (currentView) {
      case "overview":
        return renderOverview();

      case "users":
        return (
          <div id="users-panel" {...commonProps}>
            <ErrorBoundary>
              <EnhancedUserManagementTable
                selectedUsers={selectedUsers}
                onSelectionChange={handleUserSelectionChange}
                onUserUpdated={() => {
                  markDashboardLoading();
                  void loadDashboardData();
                }}
              />
            </ErrorBoundary>
          </div>
        );

      case "create-user":
        return (
          <div id="create-user-panel" {...commonProps}>
            <ErrorBoundary>
              <UserCreationForm onUserCreated={handleUserCreated} />
            </ErrorBoundary>
          </div>
        );

      case "activity":
        return (
          <div id="activity-panel" {...commonProps}>
            <ErrorBoundary>
              <UserActivityMonitor />
            </ErrorBoundary>
          </div>
        );

      case "bulk-operations":
        return (
          <div id="bulk-operations-panel" {...commonProps}>
            <ErrorBoundary>
              <EnhancedBulkUserOperations
                selectedUserIds={selectedUsers}
                onOperationComplete={handleBulkOperationComplete}
                onCancel={() => handleViewChange("users")}
              />
            </ErrorBoundary>
          </div>
        );

      default:
        return renderOverview();
    }
  };

  if (dashboardData.loading) {
    return (
      <div
        className="flex flex-col items-center justify-center min-h-screen"
        role="status"
        aria-live="polite"
      >
        <div className="animate-spin rounded-full h-12 w-12 border-b-2 border-blue-600 mb-4"></div>
        <p className="text-gray-600 mb-4">Loading dashboard...</p>
        <SimpleProgressBar
          progress={isRetrying ? 75 : 50}
          className="w-64"
          label="Loading progress"
        />
      </div>
    );
  }

  return (
    <div
      className={`min-h-screen bg-gray-50 ${className}`}
      ref={dashboardRef}
      id="top"
    >
      <div className="max-w-7xl mx-auto px-4 sm:px-6 lg:px-8 py-8">
        {/* Header */}
        <header className="mb-8">
          <h1 className="text-3xl font-bold text-gray-900">Admin Dashboard</h1>
          <p className="text-gray-600 mt-2">
            Manage users and monitor system activity
          </p>
        </header>

        {/* Error Display */}
        {error && (
          <div className="mb-6">
            <ErrorDisplay
              error={error}
              onRetry={canRetry ? retry : undefined}
              onDismiss={clearError}
              showRemediation={true}
            />
          </div>
        )}

        {/* Navigation */}
        {renderNavigationTabs()}

        {/* Main Content */}
        <main>{renderCurrentView()}</main>

        {/* Skip to top link for keyboard users */}
        <a
          href="#top"
          className="sr-only focus:not-sr-only focus:absolute focus:top-4 focus:left-4 bg-blue-600 text-white px-4 py-2 rounded-md z-50"
        >
          Skip to top
        </a>
      </div>
    </div>
  );
}

export default EnhancedAdminDashboard;<|MERGE_RESOLUTION|>--- conflicted
+++ resolved
@@ -141,17 +141,6 @@
   useEffect(() => {
     let cancelled = false;
 
-<<<<<<< HEAD
-    const task = Promise.resolve().then(() => {
-      if (!cancelled) {
-        void loadDashboardData();
-      }
-    });
-
-    return () => {
-      cancelled = true;
-      void task;
-=======
     const run = async () => {
       await Promise.resolve();
       if (!cancelled) {
@@ -163,7 +152,6 @@
 
     return () => {
       cancelled = true;
->>>>>>> 6333f722
     };
   }, [loadDashboardData]);
 
