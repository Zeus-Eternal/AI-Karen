/**
 * Virtualized User Table Component (Production-Grade)
 *
 * High-performance user list with virtual scrolling, infinite pagination,
 * client-side sort controls, cache-first data loading, and resilient UX.
 *
 * Requirements: 7.3 (high-perf tables), 7.5 (admin polish)
 */

"use client";

import React, {
  useCallback,
  useEffect,
  useId,
  useMemo,
  useRef,
  useState,
} from "react";
import { FixedSizeList as List, ListOnScrollProps } from "react-window";
// TODO: Install react-virtualized-auto-sizer package
// import AutoSizer from "react-virtualized-auto-sizer";
const AutoSizer: unknown = ({ children }: unknown) => children({ height: 600, width: 800 });
import { Button } from "@/components/ui/button";
import { useRole } from "@/hooks/useRole";
import {
  UserListCache,
  AdminCacheManager,
} from "@/lib/cache/admin-cache";
import type {
  User,
  UserListFilter,
  PaginationParams,
  PaginatedResponse,
  AdminApiResponse,
} from "@/types/admin";

/* --------------------------------- Types --------------------------------- */

export interface VirtualizedUserTableProps {
  selectedUsers: string[];
  onSelectionChange: (userIds: string[]) => void;
  onUserUpdated: () => void;
  className?: string;
  height?: number; // optional fixed height fallback if AutoSizer fails
  itemHeight?: number;
  overscan?: number;
}

export interface TableColumn {
  key: keyof User | "actions" | "select";
  label: string;
  sortable: boolean;
  width: number;
  minWidth?: number;
  render?: (
    user: User,
    value: unknown,
    helpers: {
      onSelect?: (userId: string, selected: boolean) => void;
      onEdit?: (user: User) => void;
      onToggleStatus?: (user: User) => void;
    }
  ) => React.ReactNode;
}

/* ------------------------------- Utilities ------------------------------- */

function getRoleColor(role: string): string {
  switch (role) {
    case "super_admin":
      return "bg-purple-100 text-purple-800";
    case "admin":
      return "bg-blue-100 text-blue-800";
    case "user":
      return "bg-gray-100 text-gray-800";
    default:
      return "bg-gray-100 text-gray-800";
  }
}

function formatDate(date: Date | string | null | undefined): string {
  if (!date) return "Never";
  const d = typeof date === "string" ? new Date(date) : date;
  if (Number.isNaN(d?.getTime?.())) return "-";
  return (
    d.toLocaleDateString() +
    " " +
    d.toLocaleTimeString([], { hour: "2-digit", minute: "2-digit" })
  );
}

/* -------------------------------- Columns -------------------------------- */

const buildColumns = (): TableColumn[] => [
  {
    key: "select",
    label: "",
    sortable: false,
    width: 48,
    minWidth: 48,
    render: (user, value, helpers) => (
      <input
        type="checkbox"
        checked={Boolean(value)}
        onChange={(e) => helpers.onSelect?.(user.user_id, e.target.checked)}
        className="rounded border-gray-300 text-blue-600 focus:ring-blue-500"
        aria-label={`Select ${user.email}`}
      />
    ),
  },
  { key: "email", label: "Email", sortable: true, width: 260, minWidth: 200 },
  {
    key: "full_name",
    label: "Full Name",
    sortable: true,
    width: 220,
    minWidth: 160,
  },
  {
    key: "role",
    label: "Role",
    sortable: true,
    width: 120,
    minWidth: 110,
    render: (_user, value) => (
      <span
        className={`px-2 py-1 rounded-full text-xs font-medium ${getRoleColor(
          String(value ?? "")
        )}`}
      >
        {String(value ?? "").replace("_", " ").toUpperCase() || "-"}
      </span>
    ),
  },
  {
    key: "is_active",
    label: "Status",
    sortable: true,
    width: 110,
    minWidth: 100,
    render: (_user, value) => (
      <span
        className={`px-2 py-1 rounded-full text-xs font-medium ${
          value ? "bg-green-100 text-green-800" : "bg-red-100 text-red-800"
        }`}
      >
        {value ? "Active" : "Inactive"}
      </span>
    ),
  },
  {
    key: "is_verified",
    label: "Verified",
    sortable: true,
    width: 110,
    minWidth: 100,
    render: (_user, value) => (
      <span
        className={`px-2 py-1 rounded-full text-xs font-medium ${
          value ? "bg-blue-100 text-blue-800" : "bg-yellow-100 text-yellow-800"
        }`}
      >
        {value ? "Yes" : "No"}
      </span>
    ),
  },
  {
    key: "last_login_at",
    label: "Last Login",
    sortable: true,
    width: 170,
    minWidth: 150,
    render: (_user, value) => formatDate(value),
  },
  {
    key: "created_at",
    label: "Created",
    sortable: true,
    width: 170,
    minWidth: 150,
    render: (_user, value) => formatDate(value),
  },
  {
    key: "actions",
    label: "Actions",
    sortable: false,
    width: 160,
    minWidth: 140,
    render: (user, _value, helpers) => (
      <div className="flex items-center gap-2">
        <Button
          onClick={() => helpers.onEdit?.(user)}
          className="text-blue-600 hover:text-blue-800 text-sm"
          aria-label={`Edit ${user.email}`}
          type="button"
        >
          Edit
        </Button>
        <Button
          onClick={() => helpers.onToggleStatus?.(user)}
          className={`text-sm ${
            user.is_active
              ? "text-red-600 hover:text-red-800"
              : "text-green-600 hover:text-green-800"
          }`}
          aria-label={`${user.is_active ? "Deactivate" : "Activate"} ${
            user.email
          }`}
          type="button"
        >
          {user.is_active ? "Deactivate" : "Activate"}
        </Button>
      </div>
    ),
  },
];

/* -------------------------------- Row Cell -------------------------------- */

export interface RowProps {
  index: number;
  style: React.CSSProperties;
  data: {
    users: User[];
    selectedUsers: string[];
    onSelectionChange: (userId: string, selected: boolean) => void;
    onEditUser: (user: User) => void;
    onToggleStatus: (user: User) => void;
    columns: TableColumn[];
  };
}

const Row: React.FC<RowProps> = ({ index, style, data }) => {
  const {
    users,
    selectedUsers,
    onSelectionChange,
    onEditUser,
    onToggleStatus,
    columns,
  } = data;
  const user = users[index];

  // Skeleton row (for overscan/loading placeholders)
  if (!user) {
    return (
      <div
        style={style}
        className="flex items-center px-4 py-2 border-b border-gray-200"
      >
        <div className="animate-pulse bg-gray-200 h-4 w-full rounded" />
      </div>
    );
  }

  const isSelected = selectedUsers.includes(user.user_id);

  return (
    <div
      style={style}
      className={`flex items-center px-4 py-2 border-b border-gray-200 hover:bg-gray-50 ${
        isSelected ? "bg-blue-50" : ""
      }`}
      role="row"
      aria-selected={isSelected}
    >
      {columns.map((column) => {
        const value =
          column.key === "select"
            ? isSelected
            : column.key === "actions"
            ? null
            : (user[column.key as keyof User] as unknown);

        return (
          <div
            key={String(column.key)}
            style={{
              width: column.width,
              minWidth: column.minWidth ?? column.width,
            }}
            className="flex-shrink-0 px-2 text-sm text-gray-900 truncate md:text-base lg:text-lg"
            role="cell"
            title={
              typeof value === "string"
                ? value
                : column.key === "actions"
                ? "Actions"
                : undefined
            }
          >
            {column.render
              ? column.render(user, value, {
                  onSelect: onSelectionChange,
                  onEdit: onEditUser,
                  onToggleStatus,
                })
              : value?.toString() ?? "-"}
          </div>
        );
      })}
    </div>
  );
};

/* ----------------------------- Main Component ---------------------------- */

export function VirtualizedUserTable({
  selectedUsers,
  onSelectionChange,
  onUserUpdated,
  className = "",
  height = 600, // fallback height if AutoSizer can't measure
  itemHeight = 60,
  overscan = 6,
}: VirtualizedUserTableProps) {
  const columns = useMemo(() => buildColumns(), []);
  const [users, setUsers] = useState<User[]>([]);
  const [loading, setLoading] = useState(true);
  const [isLoadingMore, setIsLoadingMore] = useState(false);
  const [error, setError] = useState<string | null>(null);
  const [editingUser, setEditingUser] = useState<User | null>(null);

  const [filters, setFilters] = useState<UserListFilter>({});
  const [pagination, setPagination] = useState<PaginationParams>({
    page: 1,
    limit: 100, // large page for virtual scroll
    sort_by: "created_at" as keyof User,
    sort_order: "desc",
  });

  const [totalUsers, setTotalUsers] = useState(0);
  const [hasNextPage, setHasNextPage] = useState(false);

  const abortRef = useRef<AbortController | null>(null);
  const listRef = useRef<List>(null);

  const statusRegionId = useId();

  // Stable row data for react-window
  const rowData = useMemo(
    () => ({
      users,
      selectedUsers,
      onSelectionChange: (userId: string, selected: boolean) => {
        if (selected) {
          if (!selectedUsers.includes(userId)) {
            onSelectionChange([...selectedUsers, userId]);
          }
        } else {
          if (selectedUsers.includes(userId)) {
            onSelectionChange(selectedUsers.filter((id) => id !== userId));
          }
        }
      },
      onEditUser: setEditingUser,
      onToggleStatus: handleToggleUserStatus,
      columns,
    }),
    // eslint-disable-next-line react-hooks/exhaustive-deps
    [users, selectedUsers, onSelectionChange, columns]
  );

  /* ------------------------------ Data Loader ----------------------------- */

  const loadUsers = useCallback(
    async (append = false) => {
      try {
        if (!append) setLoading(true);
        else setIsLoadingMore(true);

        setError(null);

        // Cancel inflight
        abortRef.current?.abort();
        const controller = new AbortController();
        abortRef.current = controller;

        // Try cache (only for first-page fetches)
        if (!append) {
          const cached = await UserListCache.get(
            filters,
            pagination.page,
            pagination.limit,
            pagination.sort_by,
            pagination.sort_order
          );
          if (cached?.data) {
            setUsers(cached.data);
            setTotalUsers(cached.pagination.total);
            setHasNextPage(cached.pagination.has_next);
            return;
          }
        }

        // Build query
        const params = new URLSearchParams();
        params.set("page", String(pagination.page));
        params.set("limit", String(pagination.limit));
        params.set("sort_by", String(pagination.sort_by ?? "created_at"));
        params.set("sort_order", String(pagination.sort_order ?? "desc"));
        Object.entries(filters).forEach(([key, value]) => {
          if (value === undefined || value === null || value === "") return;
          params.append(
            key,
            value instanceof Date ? value.toISOString() : String(value)
          );
        });

        const response = await fetch(`/api/admin/users?${params.toString()}`, {
          signal: controller.signal,
        });

        if (!response.ok) {
          throw new Error(`Failed to load users: ${response.statusText}`);
        }

        const payload: AdminApiResponse<PaginatedResponse<User>> =
          await response.json();
        if (!payload?.success || !payload.data) {
          throw new Error(payload?.error?.message || "Failed to load users");
        }

        // Cache store
        UserListCache.set(
          filters,
          pagination.page,
          pagination.limit,
          payload.data,
          pagination.sort_by,
          pagination.sort_order
        );

        // Merge / replace rows
        const newRows = payload.data.data ?? [];
        setUsers((prev) => (append ? [...prev, ...newRows] : newRows));
        setTotalUsers(payload.data.pagination.total ?? 0);
        setHasNextPage(Boolean(payload.data.pagination.has_next));
      } catch (err: Error) {
        if (err?.name !== "AbortError") {
          setError(err instanceof Error ? err.message : "Failed to load users");
        }
      } finally {
        setLoading(false);
        setIsLoadingMore(false);
      }
    },
    [filters, pagination]
  );

  const loadMoreUsers = useCallback(async () => {
    if (isLoadingMore || !hasNextPage) return;
    // move page forward, then fetch append
    setPagination((prev) => ({ ...prev, page: prev.page + 1 }));
    await loadUsers(true);
  }, [isLoadingMore, hasNextPage, loadUsers]);

  const handleScroll = useCallback(
    (p: ListOnScrollProps) => {
      if (p.scrollUpdateWasRequested) return;
      const totalHeight = users.length * itemHeight;
      const threshold = totalHeight - itemHeight * 5; // ~5 rows from bottom
      if (p.scrollOffset > threshold && hasNextPage && !isLoadingMore) {
        loadMoreUsers();
      }
    },
    [users.length, itemHeight, hasNextPage, isLoadingMore, loadMoreUsers]
  );

  // (Re)load on initial mount + on filter/sort/page changes
  useEffect(() => {
    loadUsers();
    // eslint-disable-next-line react-hooks/exhaustive-deps
  }, [filters, pagination.page, pagination.limit, pagination.sort_by, pagination.sort_order]);

<<<<<<< HEAD
  // Reset page when filters change
=======
>>>>>>> 0703bc73
  // Sorting
  const handleSort = (column: keyof User) => {
    setUsers([]);
    setPagination((prev) => ({
      ...prev,
      sort_by: column,
      sort_order:
        prev.sort_by === column && prev.sort_order === "asc" ? "desc" : "asc",
      page: 1,
    }));
  };

  // Select all visible
  const handleSelectAll = (selected: boolean) => {
    if (selected) {
      const ids = users.map((u) => u.user_id);
      onSelectionChange(Array.from(new Set([...selectedUsers, ...ids])));
    } else {
      const visible = new Set(users.map((u) => u.user_id));
      onSelectionChange(selectedUsers.filter((id) => !visible.has(id)));
    }
  };

  // Toggle active/inactive
  async function handleToggleUserStatus(user: User) {
    try {
      const res = await fetch(`/api/admin/users/${user.user_id}`, {
        method: "PATCH",
        headers: { "Content-Type": "application/json" },
        body: JSON.stringify({ is_active: !user.is_active }),
      });
      if (!res.ok) throw new Error("Failed to update user status");

      // Invalidate caches + refresh
      AdminCacheManager.invalidateUserCaches(user.user_id, user.email);
      UserListCache.invalidateAll();

      setUsers([]);
      setPagination((p) => ({ ...p, page: 1 }));
      await loadUsers();
      onUserUpdated();
    } catch (err: Error) {
      setError(
        err instanceof Error ? err.message : "Failed to update user status"
      );
    }
  }

  const handleUserUpdated = () => {
    setEditingUser(null);
    UserListCache.invalidateAll();
    AdminCacheManager.clearAll();
    setUsers([]);
    setPagination((p) => ({ ...p, page: 1 }));
    loadUsers();
    onUserUpdated();
  };

  /* ------------------------------- Renderers ------------------------------ */

  if (loading && users.length === 0) {
    return (
      <div className={`bg-white shadow rounded-lg ${className}`}>
        <div className="p-6 sm:p-4 md:p-6">
          <div className="animate-pulse">
            <div className="h-4 bg-gray-200 rounded w-1/4 mb-4" />
            <div className="space-y-3">
              {Array.from({ length: 7 }).map((_, i) => (
                <div key={i} className="h-4 bg-gray-200 rounded" />
              ))}
            </div>
          </div>
        </div>
      </div>
    );
  }

  if (error) {
    return (
      <div className={`bg-white shadow rounded-lg ${className}`}>
        <div className="p-6 sm:p-4 md:p-6">
          <div className="text-red-600 text-center">
            <p className="font-medium">Error loading users</p>
            <p className="text-sm mt-1 md:text-base lg:text-lg">{error}</p>
            <Button
              onClick={() => loadUsers()}
              className="mt-3 px-4 py-2 bg-red-600 text-white rounded hover:bg-red-700"
              type="button"
            >
              Retry
            </Button>
          </div>
        </div>
      </div>
    );
  }

  return (
    <div className={`bg-white shadow rounded-lg ${className}`}>
      {/* Screen Reader status */}
      <div id={statusRegionId} role="status" aria-live="polite" className="sr-only">
        Loaded {users.length} of {totalUsers} users.
      </div>

      {/* Header */}
      <div className="px-6 py-4 border-b border-gray-200">
        <div className="flex items-center justify-between">
          <div>
            <h3 className="text-lg font-medium text-gray-900">
              Users ({totalUsers.toLocaleString()})
            </h3>
            <p className="text-sm text-gray-500 md:text-base lg:text-lg">
              Showing {users.length.toLocaleString()} of{" "}
              {totalUsers.toLocaleString()} users
            </p>
          </div>

          <div className="flex items-center gap-2">
            <label className="flex items-center text-sm text-gray-600 md:text-base lg:text-lg">
              <input
                type="checkbox"
                aria-label="Select all visible rows"
                checked={
                  users.length > 0 &&
                  users.every((u) => selectedUsers.includes(u.user_id))
                }
                onChange={(e) => handleSelectAll(e.target.checked)}
                className="mr-2 rounded border-gray-300 text-blue-600 focus:ring-blue-500"
              />
              Select all
            </label>

            {selectedUsers.length > 0 && (
              <span className="text-sm text-blue-600 font-medium md:text-base lg:text-lg">
                {selectedUsers.length} selected
              </span>
            )}
          </div>
        </div>
      </div>

      {/* Column Headers */}
      <div
        className="flex items-center px-4 py-3 bg-gray-50 border-b border-gray-200 text-xs font-medium text-gray-500 uppercase tracking-wider sm:text-sm md:text-base"
        role="row"
      >
        {columns.map((column) => (
          <div
            key={String(column.key)}
            style={{
              width: column.width,
              minWidth: column.minWidth ?? column.width,
            }}
            className="flex-shrink-0 px-2"
            role="columnheader"
          >
            {column.sortable ? (
              <Button
                onClick={() => handleSort(column.key as keyof User)}
                className="flex items-center gap-1 hover:text-gray-700"
                type="button"
                aria-label={`Sort by ${column.label}`}
              >
                <span>{column.label}</span>
                {pagination.sort_by === column.key && (
                  <span className="text-blue-600">
                    {pagination.sort_order === "asc" ? "↑" : "↓"}
                  </span>
                )}
              </Button>
            ) : (
              <span>{column.label}</span>
            )}
          </div>
        ))}
      </div>

      {/* Virtual List (AutoSizer for width/height when possible) */}
      <div style={{ height }}>
        <AutoSizer disableWidth>
          {({ height: autoH }) => (
            <List
              ref={listRef}
              height={autoH || height}
              width={"100%"}
              itemCount={users.length + (isLoadingMore ? 3 : 0)}
              itemSize={itemHeight}
              itemKey={(index) => users[index]?.user_id ?? `loading-${index}`}
              itemData={rowData}
              overscanCount={overscan}
              onScroll={handleScroll}
            >
              {Row}
            </List>
          )}
        </AutoSizer>
      </div>

      {/* Footer Status */}
      {isLoadingMore && (
        <div className="px-6 py-4 border-t border-gray-200 text-center">
          <div className="animate-pulse text-sm text-gray-500 md:text-base lg:text-lg">
            Loading more users...
          </div>
        </div>
      )}

      {!isLoadingMore && !hasNextPage && users.length > 0 && (
        <div className="px-6 py-4 border-t border-gray-200 text-center text-sm text-gray-500 md:text-base lg:text-lg">
          End of results
        </div>
      )}

      {/* Edit Modal (lightweight inline) */}
      {editingUser && (
        <div
          className="fixed inset-0 bg-black bg-opacity-50 flex items-center justify-center z-50"
          role="dialog"
          aria-modal="true"
          aria-label="Edit user"
        >
          <div className="bg-white rounded-lg p-6 w-full max-w-md sm:p-4 md:p-6">
            <h3 className="text-lg font-medium mb-4">Edit User</h3>
            <p className="text-sm text-gray-600 mb-4 md:text-base lg:text-lg">
              Editing: {editingUser.email}
            </p>
            <div className="flex justify-end gap-3">
              <Button
                onClick={() => setEditingUser(null)}
                className="px-4 py-2 text-gray-600 border border-gray-300 rounded hover:bg-gray-50"
                type="button"
              >
                Cancel
              </Button>
              <Button
                onClick={handleUserUpdated}
                className="px-4 py-2 bg-blue-600 text-white rounded hover:bg-blue-700"
                aria-label="Save changes"
                type="button"
              >
                Save
              </Button>
            </div>
          </div>
        </div>
      )}
    </div>
  );
}<|MERGE_RESOLUTION|>--- conflicted
+++ resolved
@@ -474,10 +474,6 @@
     // eslint-disable-next-line react-hooks/exhaustive-deps
   }, [filters, pagination.page, pagination.limit, pagination.sort_by, pagination.sort_order]);
 
-<<<<<<< HEAD
-  // Reset page when filters change
-=======
->>>>>>> 0703bc73
   // Sorting
   const handleSort = (column: keyof User) => {
     setUsers([]);
