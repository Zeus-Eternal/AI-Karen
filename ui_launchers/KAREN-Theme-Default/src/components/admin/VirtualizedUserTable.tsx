/**
 * Virtualized User Table Component (Production-Grade)
 *
 * High-performance user list with virtual scrolling, infinite pagination,
 * client-side sort controls, cache-first data loading, and resilient UX.
 *
 * Requirements: 7.3 (high-perf tables), 7.5 (admin polish)
 */

"use client";

import React, {
  useCallback,
  useEffect,
  useId,
  useMemo,
  useRef,
  useState,
} from "react";
import { FixedSizeList as List, ListOnScrollProps } from "react-window";
// TODO: Install react-virtualized-auto-sizer package
// import AutoSizer from "react-virtualized-auto-sizer";
const AutoSizer: unknown = ({ children }: unknown) => children({ height: 600, width: 800 });
import { Button } from "@/components/ui/button";
import { useRole } from "@/hooks/useRole";
import {
  UserListCache,
  AdminCacheManager,
} from "@/lib/cache/admin-cache";
import type {
  User,
  UserListFilter,
  PaginationParams,
  PaginatedResponse,
  AdminApiResponse,
} from "@/types/admin";

/* --------------------------------- Types --------------------------------- */

export interface VirtualizedUserTableProps {
  selectedUsers: string[];
  onSelectionChange: (userIds: string[]) => void;
  onUserUpdated: () => void;
  className?: string;
  height?: number; // optional fixed height fallback if AutoSizer fails
  itemHeight?: number;
  overscan?: number;
}

export interface TableColumn {
  key: keyof User | "actions" | "select";
  label: string;
  sortable: boolean;
  width: number;
  minWidth?: number;
  render?: (
    user: User,
    value: unknown,
    helpers: {
      onSelect?: (userId: string, selected: boolean) => void;
      onEdit?: (user: User) => void;
      onToggleStatus?: (user: User) => void;
    }
  ) => React.ReactNode;
}

/* ------------------------------- Utilities ------------------------------- */

function getRoleColor(role: string): string {
  switch (role) {
    case "super_admin":
      return "bg-purple-100 text-purple-800";
    case "admin":
      return "bg-blue-100 text-blue-800";
    case "user":
      return "bg-gray-100 text-gray-800";
    default:
      return "bg-gray-100 text-gray-800";
  }
}

function formatDate(date: Date | string | null | undefined): string {
  if (!date) return "Never";
  const d = typeof date === "string" ? new Date(date) : date;
  if (Number.isNaN(d?.getTime?.())) return "-";
  return (
    d.toLocaleDateString() +
    " " +
    d.toLocaleTimeString([], { hour: "2-digit", minute: "2-digit" })
  );
}

/* -------------------------------- Columns -------------------------------- */

const buildColumns = (): TableColumn[] => [
  {
    key: "select",
    label: "",
    sortable: false,
    width: 48,
    minWidth: 48,
    render: (user, value, helpers) => (
      <input
        type="checkbox"
        checked={Boolean(value)}
        onChange={(e) => helpers.onSelect?.(user.user_id, e.target.checked)}
        className="rounded border-gray-300 text-blue-600 focus:ring-blue-500"
        aria-label={`Select ${user.email}`}
      />
    ),
  },
  { key: "email", label: "Email", sortable: true, width: 260, minWidth: 200 },
  {
    key: "full_name",
    label: "Full Name",
    sortable: true,
    width: 220,
    minWidth: 160,
  },
  {
    key: "role",
    label: "Role",
    sortable: true,
    width: 120,
    minWidth: 110,
    render: (_user, value) => (
      <span
        className={`px-2 py-1 rounded-full text-xs font-medium ${getRoleColor(
          String(value ?? "")
        )}`}
      >
        {String(value ?? "").replace("_", " ").toUpperCase() || "-"}
      </span>
    ),
  },
  {
    key: "is_active",
    label: "Status",
    sortable: true,
    width: 110,
    minWidth: 100,
    render: (_user, value) => (
      <span
        className={`px-2 py-1 rounded-full text-xs font-medium ${
          value ? "bg-green-100 text-green-800" : "bg-red-100 text-red-800"
        }`}
      >
        {value ? "Active" : "Inactive"}
      </span>
    ),
  },
  {
    key: "is_verified",
    label: "Verified",
    sortable: true,
    width: 110,
    minWidth: 100,
    render: (_user, value) => (
      <span
        className={`px-2 py-1 rounded-full text-xs font-medium ${
          value ? "bg-blue-100 text-blue-800" : "bg-yellow-100 text-yellow-800"
        }`}
      >
        {value ? "Yes" : "No"}
      </span>
    ),
  },
  {
    key: "last_login_at",
    label: "Last Login",
    sortable: true,
    width: 170,
    minWidth: 150,
    render: (_user, value) => formatDate(value),
  },
  {
    key: "created_at",
    label: "Created",
    sortable: true,
    width: 170,
    minWidth: 150,
    render: (_user, value) => formatDate(value),
  },
  {
    key: "actions",
    label: "Actions",
    sortable: false,
    width: 160,
    minWidth: 140,
    render: (user, _value, helpers) => (
      <div className="flex items-center gap-2">
        <Button
          onClick={() => helpers.onEdit?.(user)}
          className="text-blue-600 hover:text-blue-800 text-sm"
          aria-label={`Edit ${user.email}`}
          type="button"
        >
          Edit
        </Button>
        <Button
          onClick={() => helpers.onToggleStatus?.(user)}
          className={`text-sm ${
            user.is_active
              ? "text-red-600 hover:text-red-800"
              : "text-green-600 hover:text-green-800"
          }`}
          aria-label={`${user.is_active ? "Deactivate" : "Activate"} ${
            user.email
          }`}
          type="button"
        >
          {user.is_active ? "Deactivate" : "Activate"}
        </Button>
      </div>
    ),
  },
];

/* -------------------------------- Row Cell -------------------------------- */

export interface RowProps {
  index: number;
  style: React.CSSProperties;
  data: {
    users: User[];
    selectedUsers: string[];
    onSelectionChange: (userId: string, selected: boolean) => void;
    onEditUser: (user: User) => void;
    onToggleStatus: (user: User) => void;
    columns: TableColumn[];
  };
}

const Row: React.FC<RowProps> = ({ index, style, data }) => {
  const {
    users,
    selectedUsers,
    onSelectionChange,
    onEditUser,
    onToggleStatus,
    columns,
  } = data;
  const user = users[index];

  // Skeleton row (for overscan/loading placeholders)
  if (!user) {
    return (
      <div
        style={style}
        className="flex items-center px-4 py-2 border-b border-gray-200"
      >
        <div className="animate-pulse bg-gray-200 h-4 w-full rounded" />
      </div>
    );
  }

  const isSelected = selectedUsers.includes(user.user_id);

  return (
    <div
      style={style}
      className={`flex items-center px-4 py-2 border-b border-gray-200 hover:bg-gray-50 ${
        isSelected ? "bg-blue-50" : ""
      }`}
      role="row"
      aria-selected={isSelected}
    >
      {columns.map((column) => {
        const value =
          column.key === "select"
            ? isSelected
            : column.key === "actions"
            ? null
            : (user[column.key as keyof User] as unknown);

        return (
          <div
            key={String(column.key)}
            style={{
              width: column.width,
              minWidth: column.minWidth ?? column.width,
            }}
            className="flex-shrink-0 px-2 text-sm text-gray-900 truncate md:text-base lg:text-lg"
            role="cell"
            title={
              typeof value === "string"
                ? value
                : column.key === "actions"
                ? "Actions"
                : undefined
            }
          >
            {column.render
              ? column.render(user, value, {
                  onSelect: onSelectionChange,
                  onEdit: onEditUser,
                  onToggleStatus,
                })
              : value?.toString() ?? "-"}
          </div>
        );
      })}
    </div>
  );
};

/* ----------------------------- Main Component ---------------------------- */

export function VirtualizedUserTable({
  selectedUsers,
  onSelectionChange,
  onUserUpdated,
  className = "",
  height = 600, // fallback height if AutoSizer can't measure
  itemHeight = 60,
  overscan = 6,
}: VirtualizedUserTableProps) {
<<<<<<< HEAD
  const { hasRole: _hasRole } = useRole(); // reserved for future column gating
=======
>>>>>>> 4aa501b3
  const columns = useMemo(() => buildColumns(), []);
  const [users, setUsers] = useState<User[]>([]);
  const [loading, setLoading] = useState(true);
  const [isLoadingMore, setIsLoadingMore] = useState(false);
  const [error, setError] = useState<string | null>(null);
  const [editingUser, setEditingUser] = useState<User | null>(null);

  const [filters, setFilters] = useState<UserListFilter>({});
  const [pagination, setPagination] = useState<PaginationParams>({
    page: 1,
    limit: 100, // large page for virtual scroll
    sort_by: "created_at" as keyof User,
    sort_order: "desc",
  });

  const [totalUsers, setTotalUsers] = useState(0);
  const [hasNextPage, setHasNextPage] = useState(false);

  const abortRef = useRef<AbortController | null>(null);
  const listRef = useRef<List>(null);

  const statusRegionId = useId();

  // Stable row data for react-window
  const rowData = useMemo(
    () => ({
      users,
      selectedUsers,
      onSelectionChange: (userId: string, selected: boolean) => {
        if (selected) {
          if (!selectedUsers.includes(userId)) {
            onSelectionChange([...selectedUsers, userId]);
          }
        } else {
          if (selectedUsers.includes(userId)) {
            onSelectionChange(selectedUsers.filter((id) => id !== userId));
          }
        }
      },
      onEditUser: setEditingUser,
      onToggleStatus: handleToggleUserStatus,
      columns,
    }),
    // eslint-disable-next-line react-hooks/exhaustive-deps
    [users, selectedUsers, onSelectionChange, columns]
  );

  /* ------------------------------ Data Loader ----------------------------- */

  const loadUsers = useCallback(
    async (append = false) => {
      try {
        if (!append) setLoading(true);
        else setIsLoadingMore(true);

        setError(null);

        // Cancel inflight
        abortRef.current?.abort();
        const controller = new AbortController();
        abortRef.current = controller;

        // Try cache (only for first-page fetches)
        if (!append) {
          const cached = await UserListCache.get(
            filters,
            pagination.page,
            pagination.limit,
            pagination.sort_by,
            pagination.sort_order
          );
          if (cached?.data) {
            setUsers(cached.data);
            setTotalUsers(cached.pagination.total);
            setHasNextPage(cached.pagination.has_next);
            return;
          }
        }

        // Build query
        const params = new URLSearchParams();
        params.set("page", String(pagination.page));
        params.set("limit", String(pagination.limit));
        params.set("sort_by", String(pagination.sort_by ?? "created_at"));
        params.set("sort_order", String(pagination.sort_order ?? "desc"));
        Object.entries(filters).forEach(([key, value]) => {
          if (value === undefined || value === null || value === "") return;
          params.append(
            key,
            value instanceof Date ? value.toISOString() : String(value)
          );
        });

        const response = await fetch(`/api/admin/users?${params.toString()}`, {
          signal: controller.signal,
        });

        if (!response.ok) {
          throw new Error(`Failed to load users: ${response.statusText}`);
        }

        const payload: AdminApiResponse<PaginatedResponse<User>> =
          await response.json();
        if (!payload?.success || !payload.data) {
          throw new Error(payload?.error?.message || "Failed to load users");
        }

        // Cache store
        UserListCache.set(
          filters,
          pagination.page,
          pagination.limit,
          payload.data,
          pagination.sort_by,
          pagination.sort_order
        );

        // Merge / replace rows
        const newRows = payload.data.data ?? [];
        setUsers((prev) => (append ? [...prev, ...newRows] : newRows));
        setTotalUsers(payload.data.pagination.total ?? 0);
        setHasNextPage(Boolean(payload.data.pagination.has_next));
      } catch (err: Error) {
        if (err?.name !== "AbortError") {
          setError(err instanceof Error ? err.message : "Failed to load users");
        }
      } finally {
        setLoading(false);
        setIsLoadingMore(false);
      }
    },
    [filters, pagination]
  );

  const loadMoreUsers = useCallback(async () => {
    if (isLoadingMore || !hasNextPage) return;
    // move page forward, then fetch append
    setPagination((prev) => ({ ...prev, page: prev.page + 1 }));
    await loadUsers(true);
  }, [isLoadingMore, hasNextPage, loadUsers]);

  const handleScroll = useCallback(
    (p: ListOnScrollProps) => {
      if (p.scrollUpdateWasRequested) return;
      const totalHeight = users.length * itemHeight;
      const threshold = totalHeight - itemHeight * 5; // ~5 rows from bottom
      if (p.scrollOffset > threshold && hasNextPage && !isLoadingMore) {
        loadMoreUsers();
      }
    },
    [users.length, itemHeight, hasNextPage, isLoadingMore, loadMoreUsers]
  );

  // (Re)load on initial mount + on filter/sort/page changes
  useEffect(() => {
    loadUsers();
    // eslint-disable-next-line react-hooks/exhaustive-deps
  }, [filters, pagination.page, pagination.limit, pagination.sort_by, pagination.sort_order]);

  // Sorting
  const handleSort = (column: keyof User) => {
    setUsers([]);
    setPagination((prev) => ({
      ...prev,
      sort_by: column,
      sort_order:
        prev.sort_by === column && prev.sort_order === "asc" ? "desc" : "asc",
      page: 1,
    }));
  };

  // Select all visible
  const handleSelectAll = (selected: boolean) => {
    if (selected) {
      const ids = users.map((u) => u.user_id);
      onSelectionChange(Array.from(new Set([...selectedUsers, ...ids])));
    } else {
      const visible = new Set(users.map((u) => u.user_id));
      onSelectionChange(selectedUsers.filter((id) => !visible.has(id)));
    }
  };

  // Toggle active/inactive
  async function handleToggleUserStatus(user: User) {
    try {
      const res = await fetch(`/api/admin/users/${user.user_id}`, {
        method: "PATCH",
        headers: { "Content-Type": "application/json" },
        body: JSON.stringify({ is_active: !user.is_active }),
      });
      if (!res.ok) throw new Error("Failed to update user status");

      // Invalidate caches + refresh
      AdminCacheManager.invalidateUserCaches(user.user_id, user.email);
      UserListCache.invalidateAll();

      setUsers([]);
      setPagination((p) => ({ ...p, page: 1 }));
      await loadUsers();
      onUserUpdated();
    } catch (err: Error) {
      setError(
        err instanceof Error ? err.message : "Failed to update user status"
      );
    }
  }

  const handleUserUpdated = () => {
    setEditingUser(null);
    UserListCache.invalidateAll();
    AdminCacheManager.clearAll();
    setUsers([]);
    setPagination((p) => ({ ...p, page: 1 }));
    loadUsers();
    onUserUpdated();
  };

  /* ------------------------------- Renderers ------------------------------ */

  if (loading && users.length === 0) {
    return (
      <div className={`bg-white shadow rounded-lg ${className}`}>
        <div className="p-6 sm:p-4 md:p-6">
          <div className="animate-pulse">
            <div className="h-4 bg-gray-200 rounded w-1/4 mb-4" />
            <div className="space-y-3">
              {Array.from({ length: 7 }).map((_, i) => (
                <div key={i} className="h-4 bg-gray-200 rounded" />
              ))}
            </div>
          </div>
        </div>
      </div>
    );
  }

  if (error) {
    return (
      <div className={`bg-white shadow rounded-lg ${className}`}>
        <div className="p-6 sm:p-4 md:p-6">
          <div className="text-red-600 text-center">
            <p className="font-medium">Error loading users</p>
            <p className="text-sm mt-1 md:text-base lg:text-lg">{error}</p>
            <Button
              onClick={() => loadUsers()}
              className="mt-3 px-4 py-2 bg-red-600 text-white rounded hover:bg-red-700"
              type="button"
            >
              Retry
            </Button>
          </div>
        </div>
      </div>
    );
  }

  return (
    <div className={`bg-white shadow rounded-lg ${className}`}>
      {/* Screen Reader status */}
      <div id={statusRegionId} role="status" aria-live="polite" className="sr-only">
        Loaded {users.length} of {totalUsers} users.
      </div>

      {/* Header */}
      <div className="px-6 py-4 border-b border-gray-200">
        <div className="flex items-center justify-between">
          <div>
            <h3 className="text-lg font-medium text-gray-900">
              Users ({totalUsers.toLocaleString()})
            </h3>
            <p className="text-sm text-gray-500 md:text-base lg:text-lg">
              Showing {users.length.toLocaleString()} of{" "}
              {totalUsers.toLocaleString()} users
            </p>
          </div>

          <div className="flex items-center gap-2">
            <label className="flex items-center text-sm text-gray-600 md:text-base lg:text-lg">
              <input
                type="checkbox"
                aria-label="Select all visible rows"
                checked={
                  users.length > 0 &&
                  users.every((u) => selectedUsers.includes(u.user_id))
                }
                onChange={(e) => handleSelectAll(e.target.checked)}
                className="mr-2 rounded border-gray-300 text-blue-600 focus:ring-blue-500"
              />
              Select all
            </label>

            {selectedUsers.length > 0 && (
              <span className="text-sm text-blue-600 font-medium md:text-base lg:text-lg">
                {selectedUsers.length} selected
              </span>
            )}
          </div>
        </div>
      </div>

      {/* Column Headers */}
      <div
        className="flex items-center px-4 py-3 bg-gray-50 border-b border-gray-200 text-xs font-medium text-gray-500 uppercase tracking-wider sm:text-sm md:text-base"
        role="row"
      >
        {columns.map((column) => (
          <div
            key={String(column.key)}
            style={{
              width: column.width,
              minWidth: column.minWidth ?? column.width,
            }}
            className="flex-shrink-0 px-2"
            role="columnheader"
          >
            {column.sortable ? (
              <Button
                onClick={() => handleSort(column.key as keyof User)}
                className="flex items-center gap-1 hover:text-gray-700"
                type="button"
                aria-label={`Sort by ${column.label}`}
              >
                <span>{column.label}</span>
                {pagination.sort_by === column.key && (
                  <span className="text-blue-600">
                    {pagination.sort_order === "asc" ? "↑" : "↓"}
                  </span>
                )}
              </Button>
            ) : (
              <span>{column.label}</span>
            )}
          </div>
        ))}
      </div>

      {/* Virtual List (AutoSizer for width/height when possible) */}
      <div style={{ height }}>
        <AutoSizer disableWidth>
          {({ height: autoH }) => (
            <List
              ref={listRef}
              height={autoH || height}
              width={"100%"}
              itemCount={users.length + (isLoadingMore ? 3 : 0)}
              itemSize={itemHeight}
              itemKey={(index) => users[index]?.user_id ?? `loading-${index}`}
              itemData={rowData}
              overscanCount={overscan}
              onScroll={handleScroll}
            >
              {Row}
            </List>
          )}
        </AutoSizer>
      </div>

      {/* Footer Status */}
      {isLoadingMore && (
        <div className="px-6 py-4 border-t border-gray-200 text-center">
          <div className="animate-pulse text-sm text-gray-500 md:text-base lg:text-lg">
            Loading more users...
          </div>
        </div>
      )}

      {!isLoadingMore && !hasNextPage && users.length > 0 && (
        <div className="px-6 py-4 border-t border-gray-200 text-center text-sm text-gray-500 md:text-base lg:text-lg">
          End of results
        </div>
      )}

      {/* Edit Modal (lightweight inline) */}
      {editingUser && (
        <div
          className="fixed inset-0 bg-black bg-opacity-50 flex items-center justify-center z-50"
          role="dialog"
          aria-modal="true"
          aria-label="Edit user"
        >
          <div className="bg-white rounded-lg p-6 w-full max-w-md sm:p-4 md:p-6">
            <h3 className="text-lg font-medium mb-4">Edit User</h3>
            <p className="text-sm text-gray-600 mb-4 md:text-base lg:text-lg">
              Editing: {editingUser.email}
            </p>
            <div className="flex justify-end gap-3">
              <Button
                onClick={() => setEditingUser(null)}
                className="px-4 py-2 text-gray-600 border border-gray-300 rounded hover:bg-gray-50"
                type="button"
              >
                Cancel
              </Button>
              <Button
                onClick={handleUserUpdated}
                className="px-4 py-2 bg-blue-600 text-white rounded hover:bg-blue-700"
                aria-label="Save changes"
                type="button"
              >
                Save
              </Button>
            </div>
          </div>
        </div>
      )}
    </div>
  );
}<|MERGE_RESOLUTION|>--- conflicted
+++ resolved
@@ -315,10 +315,6 @@
   itemHeight = 60,
   overscan = 6,
 }: VirtualizedUserTableProps) {
-<<<<<<< HEAD
-  const { hasRole: _hasRole } = useRole(); // reserved for future column gating
-=======
->>>>>>> 4aa501b3
   const columns = useMemo(() => buildColumns(), []);
   const [users, setUsers] = useState<User[]>([]);
   const [loading, setLoading] = useState(true);
