--- conflicted
+++ resolved
@@ -114,10 +114,7 @@
   const [hasChanges, setHasChanges] = useState(false);
   const [showResolvedAlerts, setShowResolvedAlerts] = useState(false);
   const { toast } = useToast();
-<<<<<<< HEAD
-=======
   // Load security settings and data
->>>>>>> 4aa501b3
   const loadSecuritySettings = useCallback(async () => {
     setLoading(true);
     try {
@@ -144,11 +141,7 @@
         setAlerts(data);
       }
     } catch {
-<<<<<<< HEAD
-      // Handle error silently
-=======
       /* silent */
->>>>>>> 4aa501b3
     }
   }, []);
   const loadBlockedIPs = useCallback(async () => {
@@ -159,16 +152,6 @@
         setBlockedIPs(data);
       }
     } catch {
-<<<<<<< HEAD
-      // Handle error silently
-    }
-  }, []);
-  // Load security settings and data
-  useEffect(() => {
-    loadSecuritySettings();
-    loadSecurityAlerts();
-    loadBlockedIPs();
-=======
       /* silent */
     }
   }, []);
@@ -177,7 +160,6 @@
     void loadSecuritySettings();
     void loadSecurityAlerts();
     void loadBlockedIPs();
->>>>>>> 4aa501b3
   }, [loadSecuritySettings, loadSecurityAlerts, loadBlockedIPs]);
   const handleSettingsChange = (path: string, value: unknown) => {
     setSettings(prev => {
