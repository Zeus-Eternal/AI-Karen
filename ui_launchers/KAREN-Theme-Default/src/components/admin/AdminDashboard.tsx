/**
 * Admin Dashboard Component (Prod-Grade)
 *
 * Main dashboard for admin users focused on user management.
 * Provides access to user management, bulk operations, and user activity monitoring.
 *
 * Requirements: 4.1, 4.2, 7.3, 7.4
 */
"use client";

import React, { useCallback, useEffect, useMemo, useRef, useState } from "react";
import { ErrorBoundary } from "@/components/error-handling/ErrorBoundary";
import { useRole } from "@/hooks/useRole";
import { UserManagementTable } from "./UserManagementTable";
import { UserCreationForm } from "./UserCreationForm";
import { UserActivityMonitor } from "./UserActivityMonitor";
import { BulkUserOperations } from "./BulkUserOperations";
import { Button } from "@/components/ui/button";
import type { UserStatistics, ActivitySummary } from "@/types/admin";

export interface AdminDashboardProps {
  className?: string;
}

export type DashboardView = "overview" | "users" | "create-user" | "activity" | "bulk-operations";

export function AdminDashboard({ className = "" }: AdminDashboardProps) {
  const { hasRole } = useRole();
  const [currentView, setCurrentView] = useState<DashboardView>("overview");
  const [userStats, setUserStats] = useState<UserStatistics | null>(null);
  const [activitySummary, setActivitySummary] = useState<ActivitySummary | null>(null);
  const [selectedUsers, setSelectedUsers] = useState<string[]>([]);
  const [loading, setLoading] = useState(true);
  const [error, setError] = useState<string | null>(null);
  const abortRef = useRef<AbortController | null>(null);

  const navItems = useMemo(
    () => [
      { key: "overview" as const, label: "Overview" },
      { key: "users" as const, label: "Users" },
      { key: "create-user" as const, label: "Create User" },
      { key: "activity" as const, label: "Activity" },
    ],
    []
  );

  const fetchJSON = useCallback(async <T,>(url: string, signal: AbortSignal): Promise<T> => {
    const res = await fetch(url, { signal, headers: { "Cache-Control": "no-store" } });
    if (!res.ok) throw new Error(`${res.status} ${res.statusText} while fetching ${url}`);
    const data = (await res.json()) as unknown;
    return (data?.data ?? data) as T;
  }, []);

  const loadDashboardData = useCallback(async () => {
    setLoading(true);
    setError(null);

    abortRef.current?.abort();
    const controller = new AbortController();
    abortRef.current = controller;

    try {
      const [stats, activity] = await Promise.all([
        fetchJSON<UserStatistics>("/api/admin/users/stats", controller.signal),
        fetchJSON<ActivitySummary>("/api/admin/system/activity-summary?period=week", controller.signal),
      ]);
      setUserStats(stats);
      setActivitySummary(activity);
<<<<<<< HEAD
    } catch (err: unknown) {
      if ((err as Error | undefined)?.name !== "AbortError") {
        setError(err instanceof Error ? err.message : "Failed to load dashboard data");
=======
    } catch (error) {
      if (error instanceof Error && error.name === "AbortError") {
        return;
>>>>>>> 4aa501b3
      }
      setError(error instanceof Error ? error.message : "Failed to load dashboard data");
    } finally {
      if (!controller.signal.aborted) setLoading(false);
    }
  }, [fetchJSON]);

  useEffect(() => {
    loadDashboardData();
    return () => abortRef.current?.abort();
  }, [loadDashboardData]);

  const handleUserCreated = useCallback(() => {
    loadDashboardData();
    setCurrentView("users");
  }, [loadDashboardData]);

  const handleBulkOperationComplete = useCallback(() => {
    loadDashboardData();
    setSelectedUsers([]);
  }, [loadDashboardData]);

  const renderNavigationTabs = () => (
    <div className="border-b border-gray-200 mb-6">
      <nav className="-mb-px flex flex-wrap gap-2" role="tablist" aria-label="Admin dashboard tabs">
        {navItems.map((item) => {
          const active = currentView === item.key;
          return (
            <Button
              key={item.key}
              onClick={() => setCurrentView(item.key)}
              role="tab"
              aria-selected={active}
              aria-controls={`panel-${item.key}`}
              className={`py-2 px-1 border-b-2 font-medium text-sm ${
                active
                  ? "border-blue-500 text-blue-600"
                  : "border-transparent text-gray-500 hover:text-gray-700 hover:border-gray-300"
              }`}
              variant="ghost"
            >
              {item.label}
            </Button>
          );
        })}
        {selectedUsers.length > 0 && (
          <Button
            onClick={() => setCurrentView("bulk-operations")}
            role="tab"
            aria-selected={currentView === "bulk-operations"}
            aria-controls="panel-bulk-operations"
            className={`py-2 px-1 border-b-2 font-medium text-sm ${
              currentView === "bulk-operations"
                ? "border-blue-500 text-blue-600"
                : "border-transparent text-gray-500 hover:text-gray-700 hover:border-gray-300"
            }`}
            variant="ghost"
          >
            Bulk Operations ({selectedUsers.length})
          </Button>
        )}
      </nav>
    </div>
  );

  const renderOverview = () => (
    <section id="panel-overview" role="tabpanel" aria-labelledby="tab-overview" className="space-y-6">
      {/* Statistics Cards */}
      {userStats && (
        <div className="grid grid-cols-1 md:grid-cols-2 lg:grid-cols-4 gap-6">
          <div className="bg-white p-6 rounded-lg shadow sm:p-4 md:p-6">
            <h3 className="text-sm font-medium text-gray-500 md:text-base lg:text-lg">Total Users</h3>
            <p className="text-3xl font-bold text-gray-900">{userStats.total_users}</p>
            <p className="text-sm text-gray-600 mt-1 md:text-base lg:text-lg">
              {userStats.users_created_this_month} new this month
            </p>
          </div>
          <div className="bg-white p-6 rounded-lg shadow sm:p-4 md:p-6">
            <h3 className="text-sm font-medium text-gray-500 md:text-base lg:text-lg">Active Users</h3>
            <p className="text-3xl font-bold text-green-600">{userStats.active_users}</p>
            <p className="text-sm text-gray-600 mt-1 md:text-base lg:text-lg">
              {userStats.last_login_today} logged in today
            </p>
          </div>
          <div className="bg-white p-6 rounded-lg shadow sm:p-4 md:p-6">
            <h3 className="text-sm font-medium text-gray-500 md:text-base lg:text-lg">Verified Users</h3>
            <p className="text-3xl font-bold text-blue-600">{userStats.verified_users}</p>
            <p className="text-sm text-gray-600 mt-1 md:text-base lg:text-lg">
              {Math.round((userStats.verified_users / Math.max(userStats.total_users, 1)) * 100)}% verified
            </p>
          </div>
          <div className="bg-white p-6 rounded-lg shadow sm:p-4 md:p-6">
            <h3 className="text-sm font-medium text-gray-500 md:text-base lg:text-lg">2FA Enabled</h3>
            <p className="text-3xl font-bold text-purple-600">{userStats.two_factor_enabled}</p>
            <p className="text-sm text-gray-600 mt-1 md:text-base lg:text-lg">
              {Math.round((userStats.two_factor_enabled / Math.max(userStats.total_users, 1)) * 100)}% adoption
            </p>
          </div>
        </div>
      )}

      {/* Recent Activity Summary */}
      {activitySummary && (
        <div className="bg-white p-6 rounded-lg shadow sm:p-4 md:p-6">
          <h3 className="text-lg font-medium text-gray-900 mb-4">Weekly Activity Summary</h3>
          <div className="grid grid-cols-1 md:grid-cols-2 gap-6">
            <div>
              <h4 className="text-sm font-medium text-gray-700 mb-2 md:text-base lg:text-lg">Key Metrics</h4>
              <ul className="space-y-2 text-sm md:text-base lg:text-lg">
                <li className="flex justify-between">
                  <span>New Registrations:</span>
                  <span className="font-medium">{activitySummary.user_registrations}</span>
                </li>
                <li className="flex justify-between">
                  <span>Admin Actions:</span>
                  <span className="font-medium">{activitySummary.admin_actions}</span>
                </li>
                <li className="flex justify-between">
                  <span>Successful Logins:</span>
                  <span className="font-medium text-green-600">{activitySummary.successful_logins}</span>
                </li>
                <li className="flex justify-between">
                  <span>Failed Logins:</span>
                  <span className="font-medium text-red-600">{activitySummary.failed_logins}</span>
                </li>
              </ul>
            </div>
            <div>
              <h4 className="text-sm font-medium text-gray-700 mb-2 md:text-base lg:text-lg">Top Actions</h4>
              <ul className="space-y-2 text-sm md:text-base lg:text-lg">
                {activitySummary.top_actions.slice(0, 4).map((action, index) => (
                  <li key={index} className="flex justify-between">
                    <span className="capitalize">{String(action.action).replaceAll("_", " ")}</span>
                    <span className="font-medium">{action.count}</span>
                  </li>
                ))}
              </ul>
            </div>
          </div>
        </div>
      )}

      {/* Quick Actions */}
      <div className="bg-white p-6 rounded-lg shadow sm:p-4 md:p-6">
        <h3 className="text-lg font-medium text-gray-900 mb-4">Quick Actions</h3>
        <div className="grid grid-cols-1 md:grid-cols-3 gap-4">
          <Button
            onClick={() => setCurrentView("create-user")}
            className="p-4 border border-gray-300 rounded-lg hover:bg-gray-50 text-left sm:p-4 md:p-6"
            aria-label="Create New User"
            variant="outline"
          >
            <h4 className="font-medium text-gray-900">Create New User</h4>
            <p className="text-sm text-gray-600 mt-1 md:text-base lg:text-lg">Add a new user account</p>
          </Button>
          <Button
            onClick={() => setCurrentView("users")}
            className="p-4 border border-gray-300 rounded-lg hover:bg-gray-50 text-left sm:p-4 md:p-6"
            aria-label="Manage Users"
            variant="outline"
          >
            <h4 className="font-medium text-gray-900">Manage Users</h4>
            <p className="text-sm text-gray-600 mt-1 md:text-base lg:text-lg">View and edit user accounts</p>
          </Button>
          <Button
            onClick={() => setCurrentView("activity")}
            className="p-4 border border-gray-300 rounded-lg hover:bg-gray-50 text-left sm:p-4 md:p-6"
            aria-label="View Activity"
            variant="outline"
          >
            <h4 className="font-medium text-gray-900">View Activity</h4>
            <p className="text-sm text-gray-600 mt-1 md:text-base lg:text-lg">Monitor user activity and events</p>
          </Button>
        </div>
      </div>
    </section>
  );

  const renderCurrentView = () => {
    switch (currentView) {
      case "overview":
        return renderOverview();
      case "users":
        return (
          <section id="panel-users" role="tabpanel" aria-labelledby="tab-users">
            <UserManagementTable
              selectedUsers={selectedUsers}
              onSelectionChange={setSelectedUsers}
              onUserUpdated={loadDashboardData}
            />
          </section>
        );
      case "create-user":
        return (
          <section id="panel-create-user" role="tabpanel" aria-labelledby="tab-create-user">
            <UserCreationForm onUserCreated={handleUserCreated} />
          </section>
        );
      case "activity":
        return (
          <section id="panel-activity" role="tabpanel" aria-labelledby="tab-activity">
            <UserActivityMonitor />
          </section>
        );
      case "bulk-operations":
        return (
          <section id="panel-bulk-operations" role="tabpanel" aria-labelledby="tab-bulk-operations">
            <BulkUserOperations
              selectedUserIds={selectedUsers}
              onOperationComplete={handleBulkOperationComplete}
              onCancel={() => setCurrentView("users")}
            />
          </section>
        );
      default:
        return renderOverview();
    }
  };

  // RBAC gate (outside of fetch flow so we don't leak UI)
  if (!hasRole("admin")) {
    return (
      <ErrorBoundary>
        <div className="flex items-center justify-center min-h-screen bg-gray-50">
          <div className="text-center">
            <h2 className="text-2xl font-bold text-gray-900 mb-2">Access Denied</h2>
            <p className="text-gray-600">You need admin privileges to access this dashboard.</p>
          </div>
        </div>
      </ErrorBoundary>
    );
  }

  if (loading) {
    return (
      <ErrorBoundary>
        <div className="flex items-center justify-center min-h-screen bg-gray-50">
          <div
            className="animate-spin rounded-full h-12 w-12 border-b-2 border-blue-600"
            role="status"
            aria-label="Loading admin dashboard"
          />
        </div>
      </ErrorBoundary>
    );
  }

  return (
    <ErrorBoundary>
      <div className={`min-h-screen bg-gray-50 ${className}`}>
        <div className="max-w-7xl mx-auto px-4 sm:px-6 lg:px-8 py-8">
          {/* Header */}
          <header className="mb-8">
            <h1 className="text-3xl font-bold text-gray-900">Admin Dashboard</h1>
            <p className="text-gray-600 mt-2">Manage users and monitor system activity</p>
            {error && (
              <div className="mt-4 p-4 bg-red-50 border border-red-200 rounded-md sm:p-4 md:p-6">
                <p className="text-red-800">{error}</p>
                <Button
                  onClick={loadDashboardData}
                  className="mt-2 text-sm md:text-base lg:text-lg"
                  aria-label="Retry loading dashboard"
                  variant="destructive"
                >
                  Retry
                </Button>
              </div>
            )}
          </header>

          {/* Navigation */}
          {renderNavigationTabs()}

          {/* Content */}
          {renderCurrentView()}
        </div>
      </div>
    </ErrorBoundary>
  );
}<|MERGE_RESOLUTION|>--- conflicted
+++ resolved
@@ -66,15 +66,9 @@
       ]);
       setUserStats(stats);
       setActivitySummary(activity);
-<<<<<<< HEAD
-    } catch (err: unknown) {
-      if ((err as Error | undefined)?.name !== "AbortError") {
-        setError(err instanceof Error ? err.message : "Failed to load dashboard data");
-=======
     } catch (error) {
       if (error instanceof Error && error.name === "AbortError") {
         return;
->>>>>>> 4aa501b3
       }
       setError(error instanceof Error ? error.message : "Failed to load dashboard data");
     } finally {
