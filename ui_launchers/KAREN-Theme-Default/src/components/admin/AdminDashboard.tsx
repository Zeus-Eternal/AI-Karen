/**
 * Admin Dashboard Component (Prod-Grade)
 *
 * Main dashboard for admin users focused on user management.
 * Provides access to user management, bulk operations, and user activity monitoring.
 *
 * Requirements: 4.1, 4.2, 7.3, 7.4
 */
"use client";

import React, { useCallback, useEffect, useMemo, useRef, useState } from "react";
import { ErrorBoundary } from "@/components/error-handling/ErrorBoundary";
import { useRole } from "@/hooks/useRole";
import { UserManagementTable } from "./UserManagementTable";
import { UserCreationForm } from "./UserCreationForm";
import { UserActivityMonitor } from "./UserActivityMonitor";
import { BulkUserOperations } from "./BulkUserOperations";
import { Button } from "@/components/ui/button";
import type { UserStatistics, ActivitySummary } from "@/types/admin";

export interface AdminDashboardProps {
  className?: string;
}

export type DashboardView = "overview" | "users" | "create-user" | "activity" | "bulk-operations";

export function AdminDashboard({ className = "" }: AdminDashboardProps) {
  const { hasRole } = useRole();
  const [currentView, setCurrentView] = useState<DashboardView>("overview");
  const [userStats, setUserStats] = useState<UserStatistics | null>(null);
  const [activitySummary, setActivitySummary] = useState<ActivitySummary | null>(null);
  const [selectedUsers, setSelectedUsers] = useState<string[]>([]);
  const [loading, setLoading] = useState(true);
  const [error, setError] = useState<string | null>(null);
  const abortRef = useRef<AbortController | null>(null);

  const navItems = useMemo(
    () => [
      { key: "overview" as const, label: "Overview" },
      { key: "users" as const, label: "Users" },
      { key: "create-user" as const, label: "Create User" },
      { key: "activity" as const, label: "Activity" },
    ],
    []
  );

  const fetchJSON = useCallback(async <T,>(url: string, signal: AbortSignal): Promise<T> => {
    const res = await fetch(url, { signal, headers: { "Cache-Control": "no-store" } });
    if (!res.ok) throw new Error(`${res.status} ${res.statusText} while fetching ${url}`);
    const data = (await res.json()) as unknown;
    return (data?.data ?? data) as T;
  }, []);

  const loadDashboardData = useCallback(async () => {
    setLoading(true);
    setError(null);

    abortRef.current?.abort();
    const controller = new AbortController();
    abortRef.current = controller;

    try {
      const [stats, activity] = await Promise.all([
        fetchJSON<UserStatistics>("/api/admin/users/stats", controller.signal),
        fetchJSON<ActivitySummary>("/api/admin/system/activity-summary?period=week", controller.signal),
      ]);
      setUserStats(stats);
      setActivitySummary(activity);
<<<<<<< HEAD
    } catch (error: unknown) {
      if ((error as { name?: string } | undefined)?.name !== "AbortError") {
        setError(error instanceof Error ? error.message : "Failed to load dashboard data");
=======
    } catch (error) {
      if (error instanceof Error && error.name === "AbortError") {
        return;
>>>>>>> 0703bc73
      }
      setError(error instanceof Error ? error.message : "Failed to load dashboard data");
    } finally {
      if (!controller.signal.aborted) setLoading(false);
    }
  }, [fetchJSON]);

  useEffect(() => {
    loadDashboardData();
    return () => abortRef.current?.abort();
  }, [loadDashboardData]);

  const handleUserCreated = useCallback(() => {
    loadDashboardData();
    setCurrentView("users");
  }, [loadDashboardData]);

  const handleBulkOperationComplete = useCallback(() => {
    loadDashboardData();
    setSelectedUsers([]);
  }, [loadDashboardData]);

  const renderNavigationTabs = () => (
    <div className="border-b border-gray-200 mb-6">
      <nav className="-mb-px flex flex-wrap gap-2" role="tablist" aria-label="Admin dashboard tabs">
        {navItems.map((item) => {
          const active = currentView === item.key;
          return (
            <Button
              key={item.key}
              onClick={() => setCurrentView(item.key)}
              role="tab"
              aria-selected={active}
              aria-controls={`panel-${item.key}`}
              className={`py-2 px-1 border-b-2 font-medium text-sm ${
                active
                  ? "border-blue-500 text-blue-600"
                  : "border-transparent text-gray-500 hover:text-gray-700 hover:border-gray-300"
              }`}
              variant="ghost"
            >
              {item.label}
            </Button>
          );
        })}
        {selectedUsers.length > 0 && (
          <Button
            onClick={() => setCurrentView("bulk-operations")}
            role="tab"
            aria-selected={currentView === "bulk-operations"}
            aria-controls="panel-bulk-operations"
            className={`py-2 px-1 border-b-2 font-medium text-sm ${
              currentView === "bulk-operations"
                ? "border-blue-500 text-blue-600"
                : "border-transparent text-gray-500 hover:text-gray-700 hover:border-gray-300"
            }`}
            variant="ghost"
          >
            Bulk Operations ({selectedUsers.length})
          </Button>
        )}
      </nav>
    </div>
  );

  const renderOverview = () => (
    <section id="panel-overview" role="tabpanel" aria-labelledby="tab-overview" className="space-y-6">
      {/* Statistics Cards */}
      {userStats && (
        <div className="grid grid-cols-1 md:grid-cols-2 lg:grid-cols-4 gap-6">
          <div className="bg-white p-6 rounded-lg shadow sm:p-4 md:p-6">
            <h3 className="text-sm font-medium text-gray-500 md:text-base lg:text-lg">Total Users</h3>
            <p className="text-3xl font-bold text-gray-900">{userStats.total_users}</p>
            <p className="text-sm text-gray-600 mt-1 md:text-base lg:text-lg">
              {userStats.users_created_this_month} new this month
            </p>
          </div>
          <div className="bg-white p-6 rounded-lg shadow sm:p-4 md:p-6">
            <h3 className="text-sm font-medium text-gray-500 md:text-base lg:text-lg">Active Users</h3>
            <p className="text-3xl font-bold text-green-600">{userStats.active_users}</p>
            <p className="text-sm text-gray-600 mt-1 md:text-base lg:text-lg">
              {userStats.last_login_today} logged in today
            </p>
          </div>
          <div className="bg-white p-6 rounded-lg shadow sm:p-4 md:p-6">
            <h3 className="text-sm font-medium text-gray-500 md:text-base lg:text-lg">Verified Users</h3>
            <p className="text-3xl font-bold text-blue-600">{userStats.verified_users}</p>
            <p className="text-sm text-gray-600 mt-1 md:text-base lg:text-lg">
              {Math.round((userStats.verified_users / Math.max(userStats.total_users, 1)) * 100)}% verified
            </p>
          </div>
          <div className="bg-white p-6 rounded-lg shadow sm:p-4 md:p-6">
            <h3 className="text-sm font-medium text-gray-500 md:text-base lg:text-lg">2FA Enabled</h3>
            <p className="text-3xl font-bold text-purple-600">{userStats.two_factor_enabled}</p>
            <p className="text-sm text-gray-600 mt-1 md:text-base lg:text-lg">
              {Math.round((userStats.two_factor_enabled / Math.max(userStats.total_users, 1)) * 100)}% adoption
            </p>
          </div>
        </div>
      )}

      {/* Recent Activity Summary */}
      {activitySummary && (
        <div className="bg-white p-6 rounded-lg shadow sm:p-4 md:p-6">
          <h3 className="text-lg font-medium text-gray-900 mb-4">Weekly Activity Summary</h3>
          <div className="grid grid-cols-1 md:grid-cols-2 gap-6">
            <div>
              <h4 className="text-sm font-medium text-gray-700 mb-2 md:text-base lg:text-lg">Key Metrics</h4>
              <ul className="space-y-2 text-sm md:text-base lg:text-lg">
                <li className="flex justify-between">
                  <span>New Registrations:</span>
                  <span className="font-medium">{activitySummary.user_registrations}</span>
                </li>
                <li className="flex justify-between">
                  <span>Admin Actions:</span>
                  <span className="font-medium">{activitySummary.admin_actions}</span>
                </li>
                <li className="flex justify-between">
                  <span>Successful Logins:</span>
                  <span className="font-medium text-green-600">{activitySummary.successful_logins}</span>
                </li>
                <li className="flex justify-between">
                  <span>Failed Logins:</span>
                  <span className="font-medium text-red-600">{activitySummary.failed_logins}</span>
                </li>
              </ul>
            </div>
            <div>
              <h4 className="text-sm font-medium text-gray-700 mb-2 md:text-base lg:text-lg">Top Actions</h4>
              <ul className="space-y-2 text-sm md:text-base lg:text-lg">
                {activitySummary.top_actions.slice(0, 4).map((action, index) => (
                  <li key={index} className="flex justify-between">
                    <span className="capitalize">{String(action.action).replaceAll("_", " ")}</span>
                    <span className="font-medium">{action.count}</span>
                  </li>
                ))}
              </ul>
            </div>
          </div>
        </div>
      )}

      {/* Quick Actions */}
      <div className="bg-white p-6 rounded-lg shadow sm:p-4 md:p-6">
        <h3 className="text-lg font-medium text-gray-900 mb-4">Quick Actions</h3>
        <div className="grid grid-cols-1 md:grid-cols-3 gap-4">
          <Button
            onClick={() => setCurrentView("create-user")}
            className="p-4 border border-gray-300 rounded-lg hover:bg-gray-50 text-left sm:p-4 md:p-6"
            aria-label="Create New User"
            variant="outline"
          >
            <h4 className="font-medium text-gray-900">Create New User</h4>
            <p className="text-sm text-gray-600 mt-1 md:text-base lg:text-lg">Add a new user account</p>
          </Button>
          <Button
            onClick={() => setCurrentView("users")}
            className="p-4 border border-gray-300 rounded-lg hover:bg-gray-50 text-left sm:p-4 md:p-6"
            aria-label="Manage Users"
            variant="outline"
          >
            <h4 className="font-medium text-gray-900">Manage Users</h4>
            <p className="text-sm text-gray-600 mt-1 md:text-base lg:text-lg">View and edit user accounts</p>
          </Button>
          <Button
            onClick={() => setCurrentView("activity")}
            className="p-4 border border-gray-300 rounded-lg hover:bg-gray-50 text-left sm:p-4 md:p-6"
            aria-label="View Activity"
            variant="outline"
          >
            <h4 className="font-medium text-gray-900">View Activity</h4>
            <p className="text-sm text-gray-600 mt-1 md:text-base lg:text-lg">Monitor user activity and events</p>
          </Button>
        </div>
      </div>
    </section>
  );

  const renderCurrentView = () => {
    switch (currentView) {
      case "overview":
        return renderOverview();
      case "users":
        return (
          <section id="panel-users" role="tabpanel" aria-labelledby="tab-users">
            <UserManagementTable
              selectedUsers={selectedUsers}
              onSelectionChange={setSelectedUsers}
              onUserUpdated={loadDashboardData}
            />
          </section>
        );
      case "create-user":
        return (
          <section id="panel-create-user" role="tabpanel" aria-labelledby="tab-create-user">
            <UserCreationForm onUserCreated={handleUserCreated} />
          </section>
        );
      case "activity":
        return (
          <section id="panel-activity" role="tabpanel" aria-labelledby="tab-activity">
            <UserActivityMonitor />
          </section>
        );
      case "bulk-operations":
        return (
          <section id="panel-bulk-operations" role="tabpanel" aria-labelledby="tab-bulk-operations">
            <BulkUserOperations
              selectedUserIds={selectedUsers}
              onOperationComplete={handleBulkOperationComplete}
              onCancel={() => setCurrentView("users")}
            />
          </section>
        );
      default:
        return renderOverview();
    }
  };

  // RBAC gate (outside of fetch flow so we don't leak UI)
  if (!hasRole("admin")) {
    return (
      <ErrorBoundary>
        <div className="flex items-center justify-center min-h-screen bg-gray-50">
          <div className="text-center">
            <h2 className="text-2xl font-bold text-gray-900 mb-2">Access Denied</h2>
            <p className="text-gray-600">You need admin privileges to access this dashboard.</p>
          </div>
        </div>
      </ErrorBoundary>
    );
  }

  if (loading) {
    return (
      <ErrorBoundary>
        <div className="flex items-center justify-center min-h-screen bg-gray-50">
          <div
            className="animate-spin rounded-full h-12 w-12 border-b-2 border-blue-600"
            role="status"
            aria-label="Loading admin dashboard"
          />
        </div>
      </ErrorBoundary>
    );
  }

  return (
    <ErrorBoundary>
      <div className={`min-h-screen bg-gray-50 ${className}`}>
        <div className="max-w-7xl mx-auto px-4 sm:px-6 lg:px-8 py-8">
          {/* Header */}
          <header className="mb-8">
            <h1 className="text-3xl font-bold text-gray-900">Admin Dashboard</h1>
            <p className="text-gray-600 mt-2">Manage users and monitor system activity</p>
            {error && (
              <div className="mt-4 p-4 bg-red-50 border border-red-200 rounded-md sm:p-4 md:p-6">
                <p className="text-red-800">{error}</p>
                <Button
                  onClick={loadDashboardData}
                  className="mt-2 text-sm md:text-base lg:text-lg"
                  aria-label="Retry loading dashboard"
                  variant="destructive"
                >
                  Retry
                </Button>
              </div>
            )}
          </header>

          {/* Navigation */}
          {renderNavigationTabs()}

          {/* Content */}
          {renderCurrentView()}
        </div>
      </div>
    </ErrorBoundary>
  );
}<|MERGE_RESOLUTION|>--- conflicted
+++ resolved
@@ -66,15 +66,9 @@
       ]);
       setUserStats(stats);
       setActivitySummary(activity);
-<<<<<<< HEAD
-    } catch (error: unknown) {
-      if ((error as { name?: string } | undefined)?.name !== "AbortError") {
-        setError(error instanceof Error ? error.message : "Failed to load dashboard data");
-=======
     } catch (error) {
       if (error instanceof Error && error.name === "AbortError") {
         return;
->>>>>>> 0703bc73
       }
       setError(error instanceof Error ? error.message : "Failed to load dashboard data");
     } finally {
