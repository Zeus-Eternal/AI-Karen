--- conflicted
+++ resolved
@@ -96,26 +96,6 @@
   showDetails = true,
   compact = false,
 }: EndpointStatusIndicatorProps) {
-<<<<<<< HEAD
-  const initialSnapshot = useMemo(() => resolveInitialSnapshot(), []);
-  const snapshotRef = useRef<MonitorSnapshot>(initialSnapshot);
-
-  const [metrics, setMetrics] = useState<HealthMetrics | null>(initialSnapshot.metrics);
-  const [isMonitoring, setIsMonitoring] = useState<boolean>(initialSnapshot.isMonitoring);
-  const [lastUpdate, setLastUpdate] = useState<string>(initialSnapshot.lastUpdate);
-  const [recentErrors, setRecentErrors] = useState<number>(initialSnapshot.recentErrors);
-
-  useEffect(() => {
-    const snapshot = snapshotRef.current;
-    const monitor = snapshot.monitor ?? getHealthMonitor?.() ?? null;
-    const logger = snapshot.logger ?? getDiagnosticLogger?.() ?? null;
-
-    snapshotRef.current = {
-      ...snapshot,
-      monitor,
-      logger,
-    };
-=======
   const initialSnapshot = useMemo(resolveInitialSnapshot, []);
   const monitorRef = useRef<MonitorSnapshot["monitor"]>(initialSnapshot.monitor);
   const loggerRef = useRef<MonitorSnapshot["logger"]>(initialSnapshot.logger);
@@ -141,36 +121,11 @@
 
     const monitor = monitorRef.current;
     const logger = loggerRef.current;
->>>>>>> f2b506b5
 
     if (!monitor || !logger) {
       return undefined;
     }
 
-<<<<<<< HEAD
-    const readIsMonitoring = () => {
-      try {
-        return !!monitor.getStatus?.().isMonitoring;
-      } catch {
-        return false;
-      }
-    };
-
-    const initializeMetrics = () => {
-      try {
-        const currentMetrics = monitor.getMetrics?.() ?? null;
-        setMetrics(currentMetrics);
-        if (currentMetrics) {
-          setLastUpdate(new Date().toLocaleTimeString());
-        }
-      } catch {
-        setMetrics(null);
-      }
-      setIsMonitoring(readIsMonitoring());
-    };
-
-    initializeMetrics();
-=======
     try {
       setIsMonitoring(!!monitor.getStatus?.().isMonitoring);
     } catch {
@@ -178,22 +133,17 @@
     }
 
     const errorTimers: number[] = [];
->>>>>>> f2b506b5
 
     const unsubscribeMetrics =
       monitor.onMetricsUpdate?.((newMetrics: HealthMetrics) => {
         setMetrics(newMetrics);
         setLastUpdate(new Date().toLocaleTimeString());
-<<<<<<< HEAD
-        setIsMonitoring(readIsMonitoring());
-=======
 
         try {
           setIsMonitoring(!!monitor.getStatus?.().isMonitoring);
         } catch {
           // noop
         }
->>>>>>> f2b506b5
       }) ?? (() => {});
 
     const timers = new Set<ReturnType<typeof setTimeout>>();
@@ -202,29 +152,15 @@
       logger.onLog?.((newLog: { level?: string; category?: string } | null) => {
         if (newLog?.level === "error" && newLog?.category === "network") {
           setRecentErrors((prev) => prev + 1);
-<<<<<<< HEAD
-          const timeoutId = setTimeout(() => {
-=======
           const timeoutId = window.setTimeout(() => {
->>>>>>> f2b506b5
             setRecentErrors((prev) => Math.max(0, prev - 1));
             timers.delete(timeoutId);
           }, 5 * 60 * 1000);
-<<<<<<< HEAD
-          timers.add(timeoutId);
-=======
           errorTimers.push(timeoutId);
->>>>>>> f2b506b5
         }
       }) ?? (() => {});
 
     return () => {
-<<<<<<< HEAD
-      unsubscribeMetrics();
-      unsubscribeLogs();
-      timers.forEach((timeoutId) => clearTimeout(timeoutId));
-      timers.clear();
-=======
       try {
         unsubscribeMetrics();
         unsubscribeLogs();
@@ -235,7 +171,6 @@
       errorTimers.forEach((timeoutId) => {
         window.clearTimeout(timeoutId);
       });
->>>>>>> f2b506b5
     };
   }, []);
 
