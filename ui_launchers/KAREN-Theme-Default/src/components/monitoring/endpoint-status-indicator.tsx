// ui_launchers/KAREN-Theme-Default/src/components/monitoring/endpoint-status-indicator.tsx
"use client";

import React, { useEffect, useRef, useState } from "react";
import { Badge } from "@/components/ui/badge";
import { Button } from "@/components/ui/button";
import { Progress } from "@/components/ui/progress";
import {
  Popover,
  PopoverTrigger,
  PopoverContent,
} from "@/components/ui/popover";
import {
  CheckCircle,
  AlertTriangle,
  XCircle,
  Clock,
  TrendingUp,
  Zap,
  ExternalLink,
  RefreshCw,
} from "lucide-react";

/**
 * Endpoint Status Indicator Component
 * Compact status indicator for endpoint connectivity with real-time updates
 */

// Health monitor + diagnostics (expected shapes shown below for reference)
// - getHealthMonitor(): returns an object with:
//   - getMetrics(): HealthMetrics
//   - getStatus(): { isMonitoring: boolean }
//   - onMetricsUpdate(cb: (m: HealthMetrics) => void): () => void
// - getDiagnosticLogger(): returns an object with:
//   - getLogs(limit?: number, category?: string): Array<{ level: string; category: string; timestamp: string }>
//   - onLog(cb: (log: { level: string; category: string; timestamp: string }) => void): () => void
import { getHealthMonitor, type HealthMetrics } from "@/lib/health-monitor";
import { getDiagnosticLogger } from "@/lib/diagnostics";

type MonitorSnapshot = {
  monitor: ReturnType<typeof getHealthMonitor> | null;
  logger: ReturnType<typeof getDiagnosticLogger> | null;
  metrics: HealthMetrics | null;
  isMonitoring: boolean;
  lastUpdate: string;
  recentErrors: number;
};

const resolveInitialSnapshot = (): MonitorSnapshot => {
  const monitor = getHealthMonitor?.() ?? null;
  const logger = getDiagnosticLogger?.() ?? null;

  if (!monitor || !logger) {
    return {
      monitor,
      logger,
      metrics: null,
      isMonitoring: false,
      lastUpdate: "",
      recentErrors: 0,
    };
  }

  let initialMetrics: HealthMetrics | null = null;
  try {
    initialMetrics = monitor.getMetrics?.() ?? null;
  } catch {
    initialMetrics = null;
  }

  let monitoring = false;
  try {
    monitoring = !!monitor.getStatus?.().isMonitoring;
  } catch {
    monitoring = false;
  }

  return {
    monitor,
    logger,
    metrics: initialMetrics,
    isMonitoring: monitoring,
    lastUpdate: "",
    recentErrors: 0,
  };
};

export interface EndpointStatusIndicatorProps {
  className?: string;
  showDetails?: boolean;
  compact?: boolean;
}

export function EndpointStatusIndicator({
  className = "",
  showDetails = true,
  compact = false,
}: EndpointStatusIndicatorProps) {
  const snapshotRef = useRef<MonitorSnapshot | null>(null);
  if (snapshotRef.current === null) {
    snapshotRef.current = resolveInitialSnapshot();
  }

  const [metrics, setMetrics] = useState<HealthMetrics | null>(snapshotRef.current.metrics);
  const [isMonitoring, setIsMonitoring] = useState<boolean>(snapshotRef.current.isMonitoring);
  const [lastUpdate, setLastUpdate] = useState<string>(snapshotRef.current.lastUpdate);
  const [recentErrors, setRecentErrors] = useState<number>(snapshotRef.current.recentErrors);

  useEffect(() => {
<<<<<<< HEAD
    const monitor = snapshotRef.current?.monitor ?? getHealthMonitor?.();
    const logger = snapshotRef.current?.logger ?? getDiagnosticLogger?.();
=======
    // Guard against missing providers
    const healthMonitor = getHealthMonitor?.();
    const diagnosticLogger = getDiagnosticLogger?.();

    if (!healthMonitor || !diagnosticLogger) {
      // Soft-fail with a minimal placeholder to avoid UI crash
      return;
    }
>>>>>>> 68dec3cd

    if (!monitor || !logger) {
      return;
    }

    const unsubscribeMetrics =
      monitor.onMetricsUpdate?.((newMetrics: HealthMetrics) => {
        setMetrics(newMetrics);
        setLastUpdate(new Date().toLocaleTimeString());
        setIsMonitoring(!!monitor.getStatus?.().isMonitoring);
      }) ?? (() => {});

    const unsubscribeLogs =
      logger.onLog?.((newLog: unknown) => {
        if (newLog?.level === "error" && newLog?.category === "network") {
          setRecentErrors((prev) => prev + 1);
          setTimeout(() => {
            setRecentErrors((prev) => Math.max(0, prev - 1));
          }, 5 * 60 * 1000);
        }
      }) ?? (() => {});

    return () => {
      try {
        unsubscribeMetrics();
        unsubscribeLogs();
      } catch {
        // noop
      }
    };
  }, []);

  const getOverallStatus = (): "healthy" | "degraded" | "error" | "unknown" => {
    if (!metrics) return "unknown";

    const endpoints = metrics.endpoints ?? {};
    const hasErrors = Object.values(endpoints).some(
      (e: Event) => e?.status === "error"
    );
    if (hasErrors) return "error";

    const errorRate = Number(metrics.errorRate ?? 0);
    if (errorRate > 0.1) return "error";
    if (errorRate > 0.05) return "degraded";

    const art = Number(metrics.averageResponseTime ?? 0);
    if (art > 10000) return "error";
    if (art > 5000) return "degraded";

    return "healthy";
  };

  const getStatusIcon = (status: string) => {
    switch (status) {
      case "healthy":
        return <CheckCircle className="h-4 w-4 text-green-600" />;
      case "degraded":
        return <AlertTriangle className="h-4 w-4 text-yellow-600" />;
      case "error":
        return <XCircle className="h-4 w-4 text-red-600" />;
      default:
        return <Clock className="h-4 w-4 text-gray-600" />;
    }
  };

  const getStatusBadgeVariant = (status: string) => {
    switch (status) {
      case "healthy":
        return "default" as const;
      case "degraded":
        return "secondary" as const;
      case "error":
        return "destructive" as const;
      default:
        return "outline" as const;
    }
  };

  const getStatusText = (status: string) => {
    switch (status) {
      case "healthy":
        return "Healthy";
      case "degraded":
        return "Degraded";
      case "error":
        return "Error";
      default:
        return "Unknown";
    }
  };

  const formatUptime = (uptimeMs: number) => {
    const seconds = Math.floor((uptimeMs || 0) / 1000);
    const minutes = Math.floor(seconds / 60);
    const hours = Math.floor(minutes / 60);
    const days = Math.floor(hours / 24);
    if (days > 0) return `${days}d ${hours % 24}h`;
    if (hours > 0) return `${hours}h ${minutes % 60}m`;
    if (minutes > 0) return `${minutes}m`;
    return `${seconds}s`;
  };

  const overallStatus = getOverallStatus();
  const healthyEndpoints = metrics
    ? Object.values(metrics.endpoints ?? {}).filter(
        (e: Event) => e?.status === "healthy"
      ).length
    : 0;
  const totalEndpoints = metrics
    ? Object.keys(metrics.endpoints ?? {}).length
    : 0;

  // Compact pill (icon + optional error count)
  if (compact) {
    return (
      <div className={`flex items-center gap-1 ${className}`}>
        {getStatusIcon(overallStatus)}
        {recentErrors > 0 && (
          <Badge variant="destructive" className="text-[10px] px-1 py-0 h-4">
            {recentErrors}
          </Badge>
        )}
      </div>
    );
  }

  // Minimal (no popover details)
  if (!showDetails) {
    return (
      <div className={`flex items-center gap-2 ${className}`}>
        {getStatusIcon(overallStatus)}
        <Badge variant={getStatusBadgeVariant(overallStatus)}>
          {getStatusText(overallStatus)}
        </Badge>
        {recentErrors > 0 && (
          <Badge variant="destructive" className="text-[10px] sm:text-xs md:text-sm">
            {recentErrors}
          </Badge>
        )}
      </div>
    );
  }

  // Full popover with quick stats and endpoint list
  return (
    <Popover>
      <PopoverTrigger asChild>
        <Button variant="ghost" size="sm" className={`gap-2 ${className}`}>
          {getStatusIcon(overallStatus)}
          <Badge variant={getStatusBadgeVariant(overallStatus)}>
            {getStatusText(overallStatus)}
          </Badge>
          {recentErrors > 0 && (
            <Badge variant="destructive" className="text-[10px] sm:text-xs md:text-sm">
              {recentErrors}
            </Badge>
          )}
        </Button>
      </PopoverTrigger>
      <PopoverContent className="w-80" align="end">
        <div className="space-y-4">
          {/* Header */}
          <div className="flex items-center justify-between">
            <h4 className="font-semibold">Endpoint Status</h4>
            <div className="flex items-center gap-2">
              {getStatusIcon(overallStatus)}
              <Badge variant={getStatusBadgeVariant(overallStatus)}>
                {getStatusText(overallStatus)}
              </Badge>
            </div>
          </div>

          {/* Loading state */}
          {!metrics && (
            <div className="flex items-center justify-center py-4">
              <div className="text-center">
                <RefreshCw className="h-6 w-6 animate-spin mx-auto mb-2 text-muted-foreground" />
                <p className="text-sm text-muted-foreground">
                  Loading status...
                </p>
              </div>
            </div>
          )}

          {/* Metrics body */}
          {metrics && (
            <div className="space-y-3">
              {/* Quick Stats */}
              <div className="grid grid-cols-2 gap-4 text-sm">
                <div className="flex items-center gap-2">
                  <TrendingUp className="h-4 w-4 text-muted-foreground" />
                  <div>
                    <div className="font-medium">Error Rate</div>
                    <div className="text-muted-foreground">
                      {(Number(metrics.errorRate ?? 0) * 100).toFixed(1)}%
                    </div>
                  </div>
                </div>
                <div className="flex items-center gap-2">
                  <Zap className="h-4 w-4 text-muted-foreground" />
                  <div>
                    <div className="font-medium">Response Time</div>
                    <div className="text-muted-foreground">
                      {Number(metrics.averageResponseTime ?? 0).toFixed(0)}ms
                    </div>
                  </div>
                </div>
              </div>

              {/* Endpoint Summary */}
              <div className="text-sm">
                <div className="font-medium mb-2">
                  Endpoints ({healthyEndpoints}/{totalEndpoints} healthy)
                </div>
                <Progress
                  value={
                    totalEndpoints > 0
                      ? (healthyEndpoints / totalEndpoints) * 100
                      : 0
                  }
                  className="h-2"
                />
              </div>

              {/* Individual Endpoints */}
              <div className="space-y-2 max-h-32 overflow-y-auto">
                {Object.entries(metrics.endpoints ?? {}).map(
                  ([endpoint, result]: unknown) => (
                    <div
                      key={endpoint}
                      className="flex items-center justify-between text-xs"
                    >
                      <div className="flex items-center gap-2 flex-1 min-w-0">
                        {getStatusIcon(result?.status ?? "unknown")}
                        <span className="truncate" title={endpoint}>
                          {endpoint.split("/").pop() || endpoint}
                        </span>
                      </div>
                      <div className="flex items-center gap-2 text-muted-foreground">
                        <span>{Number(result?.responseTime ?? 0)}ms</span>
                        <Button
                          variant="ghost"
                          size="sm"
                          className="h-4 w-4 p-0"
                          onClick={() => {
                            try {
                              window.open(endpoint, "_blank", "noopener,noreferrer");
                            } catch {
                              // noop
                            }
                          }}
                          aria-label={`Open ${endpoint}`}
                        >
                          <ExternalLink className="h-3 w-3" />
                        </Button>
                      </div>
                    </div>
                  )
                )}
              </div>

              {/* Recent Activity */}
              <div className="text-sm">
                <div className="font-medium mb-1">Activity</div>
                <div className="text-muted-foreground space-y-1">
                  <div className="flex justify-between">
                    <span>Total Requests:</span>
                    <span>{Number(metrics.totalRequests ?? 0)}</span>
                  </div>
                  <div className="flex justify-between">
                    <span>Recent Errors:</span>
                    <span className={recentErrors > 0 ? "text-red-600" : ""}>
                      {recentErrors}
                    </span>
                  </div>
                  <div className="flex justify-between">
                    <span>Uptime:</span>
                    <span>{formatUptime(Number(metrics.uptime ?? 0))}</span>
                  </div>
                </div>
              </div>

              {/* Monitoring Status */}
              <div className="flex items-center justify-between text-sm pt-2 border-t">
                <div className="flex items-center gap-2">
                  <div
                    className={`w-2 h-2 rounded-full ${
                      isMonitoring ? "bg-green-500" : "bg-gray-400"
                    }`}
                  />
                  <span className="text-muted-foreground">
                    {isMonitoring ? "Monitoring Active" : "Monitoring Stopped"}
                  </span>
                </div>
                {lastUpdate && (
                  <span className="text-muted-foreground text-xs">
                    {lastUpdate}
                  </span>
                )}
              </div>
            </div>
          )}
        </div>
      </PopoverContent>
    </Popover>
  );
}

export default EndpointStatusIndicator;<|MERGE_RESOLUTION|>--- conflicted
+++ resolved
@@ -107,10 +107,6 @@
   const [recentErrors, setRecentErrors] = useState<number>(snapshotRef.current.recentErrors);
 
   useEffect(() => {
-<<<<<<< HEAD
-    const monitor = snapshotRef.current?.monitor ?? getHealthMonitor?.();
-    const logger = snapshotRef.current?.logger ?? getDiagnosticLogger?.();
-=======
     // Guard against missing providers
     const healthMonitor = getHealthMonitor?.();
     const diagnosticLogger = getDiagnosticLogger?.();
@@ -119,7 +115,6 @@
       // Soft-fail with a minimal placeholder to avoid UI crash
       return;
     }
->>>>>>> 68dec3cd
 
     if (!monitor || !logger) {
       return;
