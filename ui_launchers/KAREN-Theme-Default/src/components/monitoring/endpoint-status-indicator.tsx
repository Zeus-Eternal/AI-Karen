--- conflicted
+++ resolved
@@ -1,11 +1,7 @@
 // ui_launchers/KAREN-Theme-Default/src/components/monitoring/endpoint-status-indicator.tsx
 "use client";
 
-<<<<<<< HEAD
-import React, { useEffect, useMemo, useState } from "react";
-=======
 import React, { useEffect, useMemo, useRef, useState } from "react";
->>>>>>> 2163b1f8
 import { Badge } from "@/components/ui/badge";
 import { Button } from "@/components/ui/button";
 import { Progress } from "@/components/ui/progress";
@@ -101,27 +97,6 @@
   compact = false,
 }: EndpointStatusIndicatorProps) {
   const initialSnapshot = useMemo(resolveInitialSnapshot, []);
-<<<<<<< HEAD
-
-  const [metrics, setMetrics] = useState<HealthMetrics | null>(initialSnapshot.metrics);
-  const [isMonitoring, setIsMonitoring] = useState<boolean>(initialSnapshot.isMonitoring);
-  const [lastUpdate, setLastUpdate] = useState<string>(initialSnapshot.lastUpdate);
-  const [recentErrors, setRecentErrors] = useState<number>(initialSnapshot.recentErrors);
-
-  useEffect(() => {
-    const monitor = getHealthMonitor?.();
-    const logger = getDiagnosticLogger?.();
-
-    if (!monitor || !logger) {
-      return;
-    }
-
-    const latestMetrics = monitor.getMetrics?.();
-    if (latestMetrics) {
-      setMetrics(latestMetrics);
-      setIsMonitoring(!!monitor.getStatus?.().isMonitoring);
-      setLastUpdate(new Date().toLocaleTimeString());
-=======
   const monitorRef = useRef<MonitorSnapshot["monitor"]>(initialSnapshot.monitor);
   const loggerRef = useRef<MonitorSnapshot["logger"]>(initialSnapshot.logger);
 
@@ -155,7 +130,6 @@
       setIsMonitoring(!!monitor.getStatus?.().isMonitoring);
     } catch {
       // noop
->>>>>>> 2163b1f8
     }
 
     const errorTimers: number[] = [];
