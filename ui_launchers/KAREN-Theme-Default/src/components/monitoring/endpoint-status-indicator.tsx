--- conflicted
+++ resolved
@@ -100,19 +100,6 @@
   const monitorRef = useRef<MonitorSnapshot["monitor"]>(initialSnapshot.monitor);
   const loggerRef = useRef<MonitorSnapshot["logger"]>(initialSnapshot.logger);
 
-<<<<<<< HEAD
-  const [metrics, setMetrics] = useState<HealthMetrics | null>(initialSnapshot.metrics);
-  const [isMonitoring, setIsMonitoring] = useState<boolean>(initialSnapshot.isMonitoring);
-  const [lastUpdate, setLastUpdate] = useState<string>(initialSnapshot.lastUpdate);
-  const [recentErrors, setRecentErrors] = useState<number>(initialSnapshot.recentErrors);
-
-  useEffect(() => {
-    const monitor = monitorRef.current ?? getHealthMonitor?.() ?? null;
-    const logger = loggerRef.current ?? getDiagnosticLogger?.() ?? null;
-
-    monitorRef.current = monitor;
-    loggerRef.current = logger;
-=======
   const [metrics, setMetrics] = useState<HealthMetrics | null>(
     () => initialSnapshot.metrics
   );
@@ -134,7 +121,6 @@
 
     const monitor = monitorRef.current;
     const logger = loggerRef.current;
->>>>>>> 7228a0dc
 
     if (!monitor || !logger) {
       return undefined;
@@ -146,22 +132,7 @@
       // noop
     }
 
-<<<<<<< HEAD
-    const refreshSnapshot = () => {
-      try {
-        const latestMetrics = monitor.getMetrics?.() ?? null;
-        setMetrics(latestMetrics);
-        setLastUpdate(new Date().toLocaleTimeString());
-        setIsMonitoring(!!monitor.getStatus?.().isMonitoring);
-      } catch (error) {
-        console.error("Failed to refresh health metrics", error);
-      }
-    };
-
-    const frame = requestAnimationFrame(refreshSnapshot);
-=======
     const errorTimers: number[] = [];
->>>>>>> 7228a0dc
 
     const unsubscribeMetrics =
       monitor.onMetricsUpdate?.((newMetrics: HealthMetrics) => {
@@ -175,15 +146,6 @@
         }
       }) ?? (() => {});
 
-<<<<<<< HEAD
-    const timeouts: Array<ReturnType<typeof setTimeout>> = [];
-
-    const unsubscribeLogs =
-      logger.onLog?.((newLog: { level?: string; category?: string }) => {
-        if (newLog?.level === "error" && newLog?.category === "network") {
-          setRecentErrors((prev) => prev + 1);
-          const timeout = setTimeout(() => {
-=======
     const timers = new Set<ReturnType<typeof setTimeout>>();
 
     const unsubscribeLogs =
@@ -191,15 +153,10 @@
         if (newLog?.level === "error" && newLog?.category === "network") {
           setRecentErrors((prev) => prev + 1);
           const timeoutId = window.setTimeout(() => {
->>>>>>> 7228a0dc
             setRecentErrors((prev) => Math.max(0, prev - 1));
             timers.delete(timeoutId);
           }, 5 * 60 * 1000);
-<<<<<<< HEAD
-          timeouts.push(timeout);
-=======
           errorTimers.push(timeoutId);
->>>>>>> 7228a0dc
         }
       }) ?? (() => {});
 
@@ -207,13 +164,6 @@
       cancelAnimationFrame(frame);
       try {
         unsubscribeMetrics();
-<<<<<<< HEAD
-        unsubscribeLogs();
-      } catch (error) {
-        console.error("Failed to cleanup health monitor listeners", error);
-      }
-      timeouts.forEach(clearTimeout);
-=======
       } catch {
         // noop
       }
@@ -226,7 +176,6 @@
       errorTimers.forEach((timeoutId) => {
         window.clearTimeout(timeoutId);
       });
->>>>>>> 7228a0dc
     };
   }, []);
 
