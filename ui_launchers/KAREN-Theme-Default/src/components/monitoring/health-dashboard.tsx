--- conflicted
+++ resolved
@@ -5,13 +5,8 @@
 
 "use client";
 
-<<<<<<< HEAD
-import React, { useState, useEffect } from 'react';
-import { Card, CardContent, CardHeader, CardTitle } from '@/components/ui/card';
-=======
 import React, { useEffect, useRef, useState } from 'react';
 import { Card, CardContent, CardDescription, CardHeader, CardTitle } from '@/components/ui/card';
->>>>>>> 72af20f5
 import { Badge } from '@/components/ui/badge';
 import { Button } from '@/components/ui/button';
 import { Alert, AlertDescription } from '@/components/ui/alert';
@@ -27,51 +22,26 @@
 }
 
 export function HealthDashboard({ className }: HealthDashboardProps) {
-<<<<<<< HEAD
-  type HealthMonitor = ReturnType<typeof getHealthMonitor>;
-  const healthMonitorRef = React.useRef<HealthMonitor | null>(null);
-  if (!healthMonitorRef.current) {
-    try {
-      healthMonitorRef.current = getHealthMonitor();
-    } catch {
-      healthMonitorRef.current = null;
-    }
-  }
-
-=======
   const healthMonitorRef = useRef(getHealthMonitor());
->>>>>>> 72af20f5
   const healthMonitor = healthMonitorRef.current;
 
   const [metrics, setMetrics] = useState<HealthMetrics | null>(() => {
     try {
-<<<<<<< HEAD
-      return healthMonitor?.getMetrics() ?? null;
-=======
       return healthMonitor.getMetrics();
->>>>>>> 72af20f5
     } catch {
       return null;
     }
   });
   const [alerts, setAlerts] = useState<HealthAlert[]>(() => {
     try {
-<<<<<<< HEAD
-      return healthMonitor?.getAlerts(20) ?? [];
-=======
       return healthMonitor.getAlerts(20);
->>>>>>> 72af20f5
     } catch {
       return [];
     }
   });
   const [isMonitoring, setIsMonitoring] = useState(() => {
     try {
-<<<<<<< HEAD
-      return !!healthMonitor?.getStatus().isMonitoring;
-=======
       return healthMonitor.getStatus().isMonitoring;
->>>>>>> 72af20f5
     } catch {
       return false;
     }
@@ -79,18 +49,10 @@
   const [lastUpdate, setLastUpdate] = useState<string>('');
 
   useEffect(() => {
-<<<<<<< HEAD
-    if (!healthMonitor) {
-      return;
-    }
-
-    const unsubscribeMetrics = healthMonitor.onMetricsUpdate((newMetrics) => {
-=======
     const monitor = healthMonitorRef.current;
 
     // Set up listeners
     const unsubscribeMetrics = monitor.onMetricsUpdate((newMetrics) => {
->>>>>>> 72af20f5
       setMetrics(newMetrics);
       setLastUpdate(new Date().toLocaleTimeString());
       setIsMonitoring(healthMonitor.getStatus().isMonitoring);
@@ -100,25 +62,6 @@
       setAlerts(prev => [newAlert, ...prev.slice(0, 19)]);
     });
 
-<<<<<<< HEAD
-    return () => {
-      unsubscribeMetrics?.();
-      unsubscribeAlerts?.();
-    };
-  }, [healthMonitor]);
-
-  useEffect(() => {
-    if (!healthMonitor) {
-      return;
-    }
-
-    if (!healthMonitor.getStatus().isMonitoring) {
-      healthMonitor.start();
-      void Promise.resolve().then(() => {
-        setIsMonitoring(healthMonitor.getStatus().isMonitoring);
-      });
-    }
-=======
     // Start monitoring if not already started
     if (!monitor.getStatus().isMonitoring) {
       monitor.start();
@@ -129,7 +72,6 @@
       unsubscribeMetrics();
       unsubscribeAlerts();
     };
->>>>>>> 72af20f5
   }, [healthMonitor]);
 
   const handleToggleMonitoring = () => {
