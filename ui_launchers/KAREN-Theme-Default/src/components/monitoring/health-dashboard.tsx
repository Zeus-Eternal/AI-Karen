--- conflicted
+++ resolved
@@ -31,13 +31,9 @@
   }, []);
 
   const [metrics, setMetrics] = useState<HealthMetrics | null>(() => {
-<<<<<<< HEAD
-    if (!healthMonitor) return null;
-=======
     if (!healthMonitor) {
       return null;
     }
->>>>>>> 2163b1f8
     try {
       return healthMonitor?.getMetrics?.() ?? null;
     } catch {
@@ -45,13 +41,9 @@
     }
   });
   const [alerts, setAlerts] = useState<HealthAlert[]>(() => {
-<<<<<<< HEAD
-    if (!healthMonitor) return [];
-=======
     if (!healthMonitor) {
       return [];
     }
->>>>>>> 2163b1f8
     try {
       setMetrics(monitor.getMetrics());
     } catch {
@@ -59,13 +51,9 @@
     }
   });
   const [isMonitoring, setIsMonitoring] = useState(() => {
-<<<<<<< HEAD
-    if (!healthMonitor) return false;
-=======
     if (!healthMonitor) {
       return false;
     }
->>>>>>> 2163b1f8
     try {
       setAlerts(monitor.getAlerts(20));
     } catch {
@@ -77,33 +65,6 @@
       return;
     }
 
-<<<<<<< HEAD
-    // Set up listeners
-    const unsubscribeMetrics = healthMonitor.onMetricsUpdate((newMetrics) => {
-      setMetrics(newMetrics);
-      setLastUpdate(new Date().toLocaleTimeString());
-      setIsMonitoring(() => {
-        try {
-          return healthMonitor.getStatus().isMonitoring;
-        } catch {
-          return false;
-        }
-      });
-    });
-
-    const unsubscribeAlerts = healthMonitor.onAlert((newAlert) => {
-      setAlerts(prev => [newAlert, ...prev.slice(0, 19)]);
-    });
-
-    // Start monitoring if not already started
-    try {
-      if (!healthMonitor.getStatus().isMonitoring) {
-        healthMonitor.start();
-        setIsMonitoring(true);
-      }
-    } catch {
-      setIsMonitoring(true);
-=======
     const unsubscribeMetrics =
       healthMonitor.onMetricsUpdate?.((newMetrics) => {
         setMetrics(newMetrics);
@@ -127,7 +88,6 @@
       }
     } catch {
       // noop
->>>>>>> 2163b1f8
     }
 
     return () => {
