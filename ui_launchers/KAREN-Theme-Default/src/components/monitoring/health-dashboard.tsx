/**
 * Health Dashboard Component
 * Displays API integration health metrics and alerts
 */

"use client";

import React, { useEffect, useMemo, useState } from 'react';
<<<<<<< HEAD
import { Card, CardContent, CardHeader, CardTitle } from '@/components/ui/card';
=======
import { Card, CardContent, CardDescription, CardHeader, CardTitle } from '@/components/ui/card';
>>>>>>> 49bc39fd
import { Badge } from '@/components/ui/badge';
import { Button } from '@/components/ui/button';
import { Alert, AlertDescription } from '@/components/ui/alert';
import { Progress } from '@/components/ui/progress';
import { Tabs, TabsContent, TabsList, TabsTrigger } from '@/components/ui/tabs';
import { cn } from '@/lib/utils';

import { Activity, AlertTriangle, CheckCircle, XCircle, Clock, RefreshCw, Bell, BellOff, TrendingUp, Zap, Server } from 'lucide-react';
import { getHealthMonitor, type HealthMetrics, type Alert as HealthAlert } from '@/lib/health-monitor';

export interface HealthDashboardProps {
  className?: string;
}

export function HealthDashboard({ className }: HealthDashboardProps) {
<<<<<<< HEAD
  const healthMonitor = useMemo(() => getHealthMonitor(), []);
=======
  const healthMonitor = useMemo(() => {
    try {
      return getHealthMonitor();
    } catch {
      return null;
    }
  }, []);
>>>>>>> 49bc39fd

  const [metrics, setMetrics] = useState<HealthMetrics | null>(() => {
    if (!healthMonitor) {
      return null;
    }
    try {
      return healthMonitor?.getMetrics?.() ?? null;
    } catch {
      return null;
    }
  });
  const [alerts, setAlerts] = useState<HealthAlert[]>(() => {
    if (!healthMonitor) {
      return [];
    }
    try {
<<<<<<< HEAD
      return healthMonitor?.getAlerts?.(20) ?? [];
=======
      setMetrics(monitor.getMetrics());
>>>>>>> 49bc39fd
    } catch {
      setMetrics(null);
    }
  });
  const [isMonitoring, setIsMonitoring] = useState(() => {
    if (!healthMonitor) {
      return false;
    }
    try {
<<<<<<< HEAD
      return healthMonitor?.getStatus?.().isMonitoring ?? false;
=======
      setAlerts(monitor.getAlerts(20));
>>>>>>> 49bc39fd
    } catch {
      setAlerts([]);
    }

  useEffect(() => {
    if (!healthMonitor) {
<<<<<<< HEAD
      return undefined;
=======
      return;
>>>>>>> 49bc39fd
    }

    const unsubscribeMetrics =
      healthMonitor.onMetricsUpdate?.((newMetrics) => {
        setMetrics(newMetrics);
        setLastUpdate(new Date().toLocaleTimeString());
<<<<<<< HEAD
        setIsMonitoring(healthMonitor.getStatus().isMonitoring);
=======
        try {
          setIsMonitoring(healthMonitor.getStatus().isMonitoring);
        } catch {
          // noop
        }
>>>>>>> 49bc39fd
      }) ?? (() => {});

    const unsubscribeAlerts =
      healthMonitor.onAlert?.((newAlert) => {
        setAlerts((prev) => [newAlert, ...prev.slice(0, 19)]);
      }) ?? (() => {});

<<<<<<< HEAD
    if (!healthMonitor.getStatus().isMonitoring) {
      try {
        healthMonitor.start();
        setIsMonitoring(true);
      } catch {
        setIsMonitoring(false);
      }
=======
    try {
      if (!healthMonitor.getStatus().isMonitoring) {
        healthMonitor.start?.();
        setIsMonitoring(true);
      }
    } catch {
      // noop
>>>>>>> 49bc39fd
    }

    return () => {
      try {
        unsubscribeMetrics();
        unsubscribeAlerts();
      } catch {
        // noop
      }
    };
  }, []);

  const resolveHealthMonitor = () => {
    if (healthMonitor) {
      return healthMonitor;
    }

    try {
      return getHealthMonitor();
    } catch {
      return null;
    }
  };

  const handleToggleMonitoring = () => {
    const monitor = resolveHealthMonitor();
    if (!monitor) {
      return;
    }

    try {
      if (isMonitoring) {
        monitor.stop?.();
        setIsMonitoring(false);
      } else {
        monitor.start?.();
        setIsMonitoring(true);
      }
    } catch {
      // noop
    }
  };

  const handleAcknowledgeAlert = (alertId: string) => {
    const monitor = resolveHealthMonitor();
    if (!monitor) {
      return;
    }

    try {
      if (monitor.acknowledgeAlert?.(alertId)) {
        setAlerts((prev) =>
          prev.map((alert) =>
            alert.id === alertId ? { ...alert, acknowledged: true } : alert
          )
        );
      }
    } catch {
      // noop
    }
  };

  const handleClearAlerts = () => {
    const monitor = resolveHealthMonitor();
    if (!monitor) {
      return;
    }

    try {
      monitor.clearAlerts?.();
      setAlerts([]);
    } catch {
      // noop
    }
  };

  const getStatusIcon = (status: string) => {
    switch (status) {
      case 'healthy': return <CheckCircle className="h-4 w-4 text-green-600 " />;
      case 'degraded': return <AlertTriangle className="h-4 w-4 text-yellow-600 " />;
      case 'error': return <XCircle className="h-4 w-4 text-red-600 " />;
      default: return <Clock className="h-4 w-4 text-gray-600 " />;
    }
  };

  const getSeverityColor = (severity: string) => {
    switch (severity) {
      case 'critical': return 'destructive';
      case 'high': return 'destructive';
      case 'medium': return 'default';
      case 'low': return 'secondary';
      default: return 'outline';
    }
  };

  const formatUptime = (uptime: number) => {
    const seconds = Math.floor(uptime / 1000);
    const minutes = Math.floor(seconds / 60);
    const hours = Math.floor(minutes / 60);
    const days = Math.floor(hours / 24);

    if (days > 0) return `${days}d ${hours % 24}h`;
    if (hours > 0) return `${hours}h ${minutes % 60}m`;
    if (minutes > 0) return `${minutes}m ${seconds % 60}s`;
    return `${seconds}s`;
  };

  const unacknowledgedAlerts = alerts.filter(alert => !alert.acknowledged);

  if (!metrics) {
    return (
      <div className={cn('flex items-center justify-center p-8', className)}>
        <div className="text-center">
          <RefreshCw className="h-8 w-8 animate-spin mx-auto mb-2 " />
          <p>Loading health metrics...</p>
        </div>
      </div>
    );
  }

  return (
    <div className={cn('space-y-6', className)}>
      {/* Header */}
      <div className="flex items-center justify-between">
        <div>
          <h2 className="text-2xl font-bold">API Health Dashboard</h2>
          <p className="text-muted-foreground">
          </p>
        </div>
        <div className="flex items-center gap-2">
          <Badge variant={isMonitoring ? 'default' : 'secondary'}>
            {isMonitoring ? 'Monitoring Active' : 'Monitoring Stopped'}
          </Badge>
          <Button
            variant="outline"
            size="sm"
            onClick={handleToggleMonitoring}
           >
            {isMonitoring ? <BellOff className="h-4 w-4 " /> : <Bell className="h-4 w-4 " />}
            {isMonitoring ? 'Stop' : 'Start'}
          </Button>
        </div>
      </div>

      {/* Overview Cards */}
      <div className="grid grid-cols-1 md:grid-cols-2 lg:grid-cols-4 gap-4">
        <Card>
          <CardHeader className="flex flex-row items-center justify-between space-y-0 pb-2">
            <CardTitle className="text-sm font-medium md:text-base lg:text-lg">Overall Status</CardTitle>
            <Activity className="h-4 w-4 text-muted-foreground " />
          </CardHeader>
          <CardContent>
            <div className="flex items-center gap-2">
              {getStatusIcon(metrics.errorRate > 0.1 ? 'error' : metrics.errorRate > 0.05 ? 'degraded' : 'healthy')}
              <span className="text-2xl font-bold">
                {metrics.errorRate > 0.1 ? 'Error' : metrics.errorRate > 0.05 ? 'Degraded' : 'Healthy'}
              </span>
            </div>
            <p className="text-xs text-muted-foreground sm:text-sm md:text-base">
              Last check: {lastUpdate || 'Never'}
            </p>
          </CardContent>
        </Card>

        <Card>
          <CardHeader className="flex flex-row items-center justify-between space-y-0 pb-2">
            <CardTitle className="text-sm font-medium md:text-base lg:text-lg">Error Rate</CardTitle>
            <TrendingUp className="h-4 w-4 text-muted-foreground " />
          </CardHeader>
          <CardContent>
            <div className="text-2xl font-bold">
              {(metrics.errorRate * 100).toFixed(1)}%
            </div>
            <Progress value={metrics.errorRate * 100} className="mt-2" />
            <p className="text-xs text-muted-foreground sm:text-sm md:text-base">
              {metrics.failedRequests} of {metrics.totalRequests} requests failed
            </p>
          </CardContent>
        </Card>

        <Card>
          <CardHeader className="flex flex-row items-center justify-between space-y-0 pb-2">
            <CardTitle className="text-sm font-medium md:text-base lg:text-lg">Response Time</CardTitle>
            <Zap className="h-4 w-4 text-muted-foreground " />
          </CardHeader>
          <CardContent>
            <div className="text-2xl font-bold">
              {metrics.averageResponseTime.toFixed(0)}ms
            </div>
            <Progress
              value={Math.min((metrics.averageResponseTime / 5000) * 100, 100)}
              className="mt-2"
            />
            <p className="text-xs text-muted-foreground sm:text-sm md:text-base">
            </p>
          </CardContent>
        </Card>

        <Card>
          <CardHeader className="flex flex-row items-center justify-between space-y-0 pb-2">
            <CardTitle className="text-sm font-medium md:text-base lg:text-lg">Uptime</CardTitle>
            <Server className="h-4 w-4 text-muted-foreground " />
          </CardHeader>
          <CardContent>
            <div className="text-2xl font-bold">
              {formatUptime(metrics.uptime)}
            </div>
            <p className="text-xs text-muted-foreground sm:text-sm md:text-base">
            </p>
          </CardContent>
        </Card>
      </div>

      {/* Alerts Section */}
      {unacknowledgedAlerts.length > 0 && (
        <Alert>
          <AlertTriangle className="h-4 w-4 " />
          <AlertDescription>
            You have {unacknowledgedAlerts.length} unacknowledged alert{unacknowledgedAlerts.length !== 1 ? 's' : ''}
          </AlertDescription>
        </Alert>
      )}

      {/* Detailed Tabs */}
      <Tabs defaultValue="endpoints" className="w-full">
        <TabsList>
          <TabsTrigger value="endpoints">Endpoints</TabsTrigger>
          <TabsTrigger value="alerts">
            Alerts {unacknowledgedAlerts.length > 0 && (
              <Badge variant="destructive" className="ml-1 text-xs sm:text-sm md:text-base">
                {unacknowledgedAlerts.length}
              </Badge>
            )}
          </TabsTrigger>
          <TabsTrigger value="metrics">Metrics</TabsTrigger>
        </TabsList>

        <TabsContent value="endpoints" className="space-y-4">
          <div className="grid gap-4">
            {Object.entries(metrics.endpoints).map(([endpoint, result]) => (
              <Card key={endpoint}>
                <CardHeader>
                  <div className="flex items-center justify-between">
                    <CardTitle className="text-sm md:text-base lg:text-lg">{endpoint}</CardTitle>
                    <div className="flex items-center gap-2">
                      {getStatusIcon(result.status)}
                      <Badge variant={result.status === 'healthy' ? 'default' : 'destructive'}>
                        {result.status}
                      </Badge>
                    </div>
                  </div>
                </CardHeader>
                <CardContent>
                  <div className="grid grid-cols-2 gap-4 text-sm md:text-base lg:text-lg">
                    <div>
                      <span className="text-muted-foreground">Response Time:</span>
                      <span className="ml-2 font-mono">{result.responseTime}ms</span>
                    </div>
                    <div>
                      <span className="text-muted-foreground">Last Check:</span>
                      <span className="ml-2">{new Date(result.timestamp).toLocaleTimeString()}</span>
                    </div>
                  </div>
                  {result.error && (
                    <div className="mt-2 p-2 bg-red-50 rounded text-sm text-red-700 md:text-base lg:text-lg">
                      <strong>Error:</strong> {result.error}
                    </div>
                  )}
                </CardContent>
              </Card>
            ))}
          </div>
        </TabsContent>

        <TabsContent value="alerts" className="space-y-4">
          <div className="flex justify-between items-center">
            <h3 className="text-lg font-semibold">Recent Alerts</h3>
            {alerts.length > 0 && (
              <Button variant="outline" size="sm" onClick={handleClearAlerts}>
                Clear Alerts
              </Button>
            )}
          </div>
          
          {alerts.length === 0 ? (
            <Card>
              <CardContent className="flex items-center justify-center py-8">
                <div className="text-center">
                  <CheckCircle className="h-8 w-8 text-green-600 mx-auto mb-2 " />
                  <p className="text-muted-foreground">No alerts</p>
                </div>
              </CardContent>
            </Card>
          ) : (
            <div className="space-y-2">
              {alerts.map((alert) => (
                <Card key={alert.id} className={alert.acknowledged ? 'opacity-60' : ''}>
                  <CardContent className="p-4 sm:p-4 md:p-6">
                    <div className="flex items-start justify-between">
                      <div className="flex-1">
                        <div className="flex items-center gap-2 mb-1">
                          <Badge variant={getSeverityColor(alert.severity)}>
                            {alert.severity}
                          </Badge>
                          <span className="text-sm text-muted-foreground md:text-base lg:text-lg">
                            {new Date(alert.timestamp).toLocaleString()}
                          </span>
                        </div>
                        <p className="text-sm md:text-base lg:text-lg">{alert.message}</p>
                        {alert.acknowledged && (
                          <Badge variant="outline" className="mt-1">
                            Acknowledged
                          </Badge>
                        )}
                      </div>
                      {!alert.acknowledged && (
                        <Button
                          variant="outline"
                          size="sm"
                          onClick={() => handleAcknowledgeAlert(alert.id)}
                        >
                        </Button>
                      )}
                    </div>
                  </CardContent>
                </Card>
              ))}
            </div>
          )}
        </TabsContent>

        <TabsContent value="metrics" className="space-y-4">
          <div className="grid grid-cols-1 md:grid-cols-2 gap-4">
            <Card>
              <CardHeader>
                <CardTitle>Request Statistics</CardTitle>
              </CardHeader>
              <CardContent className="space-y-2">
                <div className="flex justify-between">
                  <span>Total Requests:</span>
                  <span className="font-mono">{metrics.totalRequests}</span>
                </div>
                <div className="flex justify-between">
                  <span>Successful:</span>
                  <span className="font-mono text-green-600">{metrics.successfulRequests}</span>
                </div>
                <div className="flex justify-between">
                  <span>Failed:</span>
                  <span className="font-mono text-red-600">{metrics.failedRequests}</span>
                </div>
                <div className="flex justify-between">
                  <span>Success Rate:</span>
                  <span className="font-mono">
                    {metrics.totalRequests > 0 
                      ? ((metrics.successfulRequests / metrics.totalRequests) * 100).toFixed(1)
                      : 0}%
                  </span>
                </div>
              </CardContent>
            </Card>

            <Card>
              <CardHeader>
                <CardTitle>Performance Metrics</CardTitle>
              </CardHeader>
              <CardContent className="space-y-2">
                <div className="flex justify-between">
                  <span>Average Response Time:</span>
                  <span className="font-mono">{metrics.averageResponseTime.toFixed(0)}ms</span>
                </div>
                <div className="flex justify-between">
                  <span>Error Rate:</span>
                  <span className="font-mono">{(metrics.errorRate * 100).toFixed(2)}%</span>
                </div>
                <div className="flex justify-between">
                  <span>Uptime:</span>
                  <span className="font-mono">{formatUptime(metrics.uptime)}</span>
                </div>
                <div className="flex justify-between">
                  <span>Last Health Check:</span>
                  <span className="font-mono text-sm md:text-base lg:text-lg">
                    {new Date(metrics.lastHealthCheck).toLocaleTimeString()}
                  </span>
                </div>
              </CardContent>
            </Card>
          </div>
        </TabsContent>
      </Tabs>
    </div>
  );
}

export default HealthDashboard;<|MERGE_RESOLUTION|>--- conflicted
+++ resolved
@@ -6,11 +6,7 @@
 "use client";
 
 import React, { useEffect, useMemo, useState } from 'react';
-<<<<<<< HEAD
-import { Card, CardContent, CardHeader, CardTitle } from '@/components/ui/card';
-=======
 import { Card, CardContent, CardDescription, CardHeader, CardTitle } from '@/components/ui/card';
->>>>>>> 49bc39fd
 import { Badge } from '@/components/ui/badge';
 import { Button } from '@/components/ui/button';
 import { Alert, AlertDescription } from '@/components/ui/alert';
@@ -26,9 +22,6 @@
 }
 
 export function HealthDashboard({ className }: HealthDashboardProps) {
-<<<<<<< HEAD
-  const healthMonitor = useMemo(() => getHealthMonitor(), []);
-=======
   const healthMonitor = useMemo(() => {
     try {
       return getHealthMonitor();
@@ -36,7 +29,6 @@
       return null;
     }
   }, []);
->>>>>>> 49bc39fd
 
   const [metrics, setMetrics] = useState<HealthMetrics | null>(() => {
     if (!healthMonitor) {
@@ -53,11 +45,7 @@
       return [];
     }
     try {
-<<<<<<< HEAD
-      return healthMonitor?.getAlerts?.(20) ?? [];
-=======
       setMetrics(monitor.getMetrics());
->>>>>>> 49bc39fd
     } catch {
       setMetrics(null);
     }
@@ -67,37 +55,25 @@
       return false;
     }
     try {
-<<<<<<< HEAD
-      return healthMonitor?.getStatus?.().isMonitoring ?? false;
-=======
       setAlerts(monitor.getAlerts(20));
->>>>>>> 49bc39fd
     } catch {
       setAlerts([]);
     }
 
   useEffect(() => {
     if (!healthMonitor) {
-<<<<<<< HEAD
-      return undefined;
-=======
       return;
->>>>>>> 49bc39fd
     }
 
     const unsubscribeMetrics =
       healthMonitor.onMetricsUpdate?.((newMetrics) => {
         setMetrics(newMetrics);
         setLastUpdate(new Date().toLocaleTimeString());
-<<<<<<< HEAD
-        setIsMonitoring(healthMonitor.getStatus().isMonitoring);
-=======
         try {
           setIsMonitoring(healthMonitor.getStatus().isMonitoring);
         } catch {
           // noop
         }
->>>>>>> 49bc39fd
       }) ?? (() => {});
 
     const unsubscribeAlerts =
@@ -105,15 +81,6 @@
         setAlerts((prev) => [newAlert, ...prev.slice(0, 19)]);
       }) ?? (() => {});
 
-<<<<<<< HEAD
-    if (!healthMonitor.getStatus().isMonitoring) {
-      try {
-        healthMonitor.start();
-        setIsMonitoring(true);
-      } catch {
-        setIsMonitoring(false);
-      }
-=======
     try {
       if (!healthMonitor.getStatus().isMonitoring) {
         healthMonitor.start?.();
@@ -121,7 +88,6 @@
       }
     } catch {
       // noop
->>>>>>> 49bc39fd
     }
 
     return () => {
