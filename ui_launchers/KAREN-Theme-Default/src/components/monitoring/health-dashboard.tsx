--- conflicted
+++ resolved
@@ -132,23 +132,6 @@
       return undefined;
     }
 
-<<<<<<< HEAD
-    const pendingTimeouts = new Set<ReturnType<typeof setTimeout>>();
-    const deferMonitoringSync = () => {
-      const runSync = () => scheduleMonitoringSync(healthMonitor);
-
-      if (typeof queueMicrotask === "function") {
-        queueMicrotask(runSync);
-        return;
-      }
-
-      const timeoutId = setTimeout(() => {
-        pendingTimeouts.delete(timeoutId);
-        runSync();
-      }, 0);
-
-      pendingTimeouts.add(timeoutId);
-=======
     const enqueueSync = (monitor: HealthMonitorInstance) => {
       let cancelled = false;
       const runSync = () => {
@@ -169,18 +152,13 @@
       return () => {
         cancelled = true;
       };
->>>>>>> 65a17e0d
     };
 
     const unsubscribeMetrics =
       healthMonitor.onMetricsUpdate?.((newMetrics) => {
         setMetrics(newMetrics);
         setLastUpdate(new Date().toLocaleTimeString());
-<<<<<<< HEAD
-        deferMonitoringSync();
-=======
         enqueueSync(healthMonitor);
->>>>>>> 65a17e0d
       }) ?? (() => {});
 
     const unsubscribeAlerts =
@@ -192,10 +170,6 @@
     try {
       if (!healthMonitor.getStatus?.().isMonitoring) {
         healthMonitor.start?.();
-<<<<<<< HEAD
-        deferMonitoringSync();
-=======
->>>>>>> 65a17e0d
       }
     } catch {
       cancelInitialSync?.();
@@ -205,14 +179,7 @@
     deferMonitoringSync();
 
     return () => {
-<<<<<<< HEAD
-      pendingTimeouts.forEach((timeoutId) => {
-        clearTimeout(timeoutId);
-      });
-
-=======
       cancelInitialSync?.();
->>>>>>> 65a17e0d
       try {
         unsubscribeMetrics();
       } catch {
