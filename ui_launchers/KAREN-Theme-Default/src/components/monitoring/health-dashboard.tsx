--- conflicted
+++ resolved
@@ -5,11 +5,7 @@
 
 "use client";
 
-<<<<<<< HEAD
-import React, { useEffect, useMemo, useRef, useState } from 'react';
-=======
 import React, { useEffect, useMemo, useState } from 'react';
->>>>>>> 7228a0dc
 import { Card, CardContent, CardDescription, CardHeader, CardTitle } from '@/components/ui/card';
 import { Badge } from '@/components/ui/badge';
 import { Button } from '@/components/ui/button';
@@ -26,23 +22,6 @@
 }
 
 export function HealthDashboard({ className }: HealthDashboardProps) {
-<<<<<<< HEAD
-  const initialState = useMemo(() => {
-    const monitor = getHealthMonitor?.();
-
-    if (!monitor) {
-      return {
-        monitor: null,
-        metrics: null,
-        alerts: [] as HealthAlert[],
-        isMonitoring: false,
-      };
-    }
-
-    let metrics: HealthMetrics | null = null;
-    try {
-      metrics = monitor.getMetrics();
-=======
   const healthMonitor = useMemo(() => {
     try {
       return getHealthMonitor();
@@ -57,47 +36,9 @@
     }
     try {
       return healthMonitor?.getMetrics?.() ?? null;
->>>>>>> 7228a0dc
     } catch {
       metrics = null;
     }
-<<<<<<< HEAD
-
-    let alerts: HealthAlert[] = [];
-    try {
-      alerts = monitor.getAlerts(20);
-    } catch {
-      alerts = [];
-    }
-
-    let isMonitoring = false;
-    try {
-      isMonitoring = monitor.getStatus().isMonitoring;
-    } catch {
-      isMonitoring = false;
-    }
-
-    return {
-      monitor,
-      metrics,
-      alerts,
-      isMonitoring,
-    };
-  }, []);
-
-  const healthMonitorRef = useRef(initialState.monitor);
-
-  const [metrics, setMetrics] = useState<HealthMetrics | null>(initialState.metrics);
-  const [alerts, setAlerts] = useState<HealthAlert[]>(initialState.alerts);
-  const [isMonitoring, setIsMonitoring] = useState(initialState.isMonitoring);
-  const [lastUpdate, setLastUpdate] = useState<string>('');
-
-  useEffect(() => {
-    const monitor = healthMonitorRef.current ?? getHealthMonitor?.();
-    healthMonitorRef.current = monitor ?? null;
-
-    if (!monitor) {
-=======
   });
   const [alerts, setAlerts] = useState<HealthAlert[]>(() => {
     if (!healthMonitor) {
@@ -121,20 +62,10 @@
 
   useEffect(() => {
     if (!healthMonitor) {
->>>>>>> 7228a0dc
       return;
     }
 
     const unsubscribeMetrics =
-<<<<<<< HEAD
-      monitor.onMetricsUpdate?.((newMetrics) => {
-        setMetrics(newMetrics);
-        setLastUpdate(new Date().toLocaleTimeString());
-        try {
-          setIsMonitoring(monitor.getStatus().isMonitoring);
-        } catch (error) {
-          console.error('Failed to read monitor status', error);
-=======
       healthMonitor.onMetricsUpdate?.((newMetrics) => {
         setMetrics(newMetrics);
         setLastUpdate(new Date().toLocaleTimeString());
@@ -142,41 +73,10 @@
           setIsMonitoring(healthMonitor.getStatus().isMonitoring);
         } catch {
           // noop
->>>>>>> 7228a0dc
         }
       }) ?? (() => {});
 
     const unsubscribeAlerts =
-<<<<<<< HEAD
-      monitor.onAlert?.((newAlert) => {
-        setAlerts(prev => [newAlert, ...prev.slice(0, 19)]);
-      }) ?? (() => {});
-
-    let frame: number | null = null;
-    try {
-      if (!monitor.getStatus().isMonitoring) {
-        frame = requestAnimationFrame(() => {
-          try {
-            monitor.start?.();
-            setIsMonitoring(true);
-          } catch (error) {
-            console.error('Failed to start health monitor', error);
-          }
-        });
-      }
-    } catch (error) {
-      console.error('Failed to determine monitor status', error);
-    }
-
-    return () => {
-      if (frame !== null) {
-        cancelAnimationFrame(frame);
-      }
-      unsubscribeMetrics();
-      unsubscribeAlerts();
-    };
-  }, []);
-=======
       healthMonitor.onAlert?.((newAlert) => {
         setAlerts((prev) => [newAlert, ...prev.slice(0, 19)]);
       }) ?? (() => {});
@@ -211,7 +111,6 @@
       return null;
     }
   };
->>>>>>> 7228a0dc
 
   const handleToggleMonitoring = () => {
     const monitor = resolveHealthMonitor();
