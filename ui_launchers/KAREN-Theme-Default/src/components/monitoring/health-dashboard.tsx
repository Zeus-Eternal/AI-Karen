/**
 * Health Dashboard Component
 * Displays API integration health metrics and alerts
 */

"use client";

import React, { useEffect, useMemo, useState } from 'react';
<<<<<<< HEAD
import { Card, CardContent, CardHeader, CardTitle } from '@/components/ui/card';
=======
import { Card, CardContent, CardDescription, CardHeader, CardTitle } from '@/components/ui/card';
>>>>>>> 86c2a3ce
import { Badge } from '@/components/ui/badge';
import { Button } from '@/components/ui/button';
import { Alert, AlertDescription } from '@/components/ui/alert';
import { Progress } from '@/components/ui/progress';
import { Tabs, TabsContent, TabsList, TabsTrigger } from '@/components/ui/tabs';
import { cn } from '@/lib/utils';

import { Activity, AlertTriangle, CheckCircle, XCircle, Clock, RefreshCw, Bell, BellOff, TrendingUp, Zap, Server } from 'lucide-react';
import { getHealthMonitor, type HealthMetrics, type Alert as HealthAlert } from '@/lib/health-monitor';

export interface HealthDashboardProps {
  className?: string;
}

export function HealthDashboard({ className }: HealthDashboardProps) {
  const healthMonitor = useMemo(() => {
    try {
      return getHealthMonitor();
    } catch {
      return null;
    }
  }, []);

  const [metrics, setMetrics] = useState<HealthMetrics | null>(() => {
<<<<<<< HEAD
    if (!healthMonitor) return null;
=======
    if (!healthMonitor) {
      return null;
    }
>>>>>>> 86c2a3ce
    try {
      return healthMonitor?.getMetrics?.() ?? null;
    } catch {
      metrics = null;
    }
  });
  const [alerts, setAlerts] = useState<HealthAlert[]>(() => {
<<<<<<< HEAD
    if (!healthMonitor) return [];
=======
    if (!healthMonitor) {
      return [];
    }
>>>>>>> 86c2a3ce
    try {
      setMetrics(monitor.getMetrics());
    } catch {
      setMetrics(null);
    }
  });
  const [isMonitoring, setIsMonitoring] = useState(() => {
<<<<<<< HEAD
    if (!healthMonitor) return false;
=======
    if (!healthMonitor) {
      return false;
    }
>>>>>>> 86c2a3ce
    try {
      setAlerts(monitor.getAlerts(20));
    } catch {
      setAlerts([]);
    }

  useEffect(() => {
    if (!healthMonitor) {
      return;
    }

<<<<<<< HEAD
    const unsubscribeMetrics = healthMonitor.onMetricsUpdate?.((newMetrics) => {
      setMetrics(newMetrics);
      setLastUpdate(new Date().toLocaleTimeString());
      try {
        setIsMonitoring(healthMonitor.getStatus().isMonitoring);
      } catch {
        // ignore status read errors
      }
    }) ?? (() => {});

    const unsubscribeAlerts = healthMonitor.onAlert?.((newAlert) => {
      setAlerts((prev) => [newAlert, ...prev.slice(0, 19)]);
    }) ?? (() => {});

    try {
      if (!healthMonitor.getStatus().isMonitoring) {
        healthMonitor.start();
      }
    } catch {
      // ignore start errors
=======
    const unsubscribeMetrics =
      healthMonitor.onMetricsUpdate?.((newMetrics) => {
        setMetrics(newMetrics);
        setLastUpdate(new Date().toLocaleTimeString());
        try {
          setIsMonitoring(healthMonitor.getStatus().isMonitoring);
        } catch {
          // noop
        }
      }) ?? (() => {});

    const unsubscribeAlerts =
      healthMonitor.onAlert?.((newAlert) => {
        setAlerts((prev) => [newAlert, ...prev.slice(0, 19)]);
      }) ?? (() => {});

    try {
      if (!healthMonitor.getStatus().isMonitoring) {
        healthMonitor.start?.();
        setIsMonitoring(true);
      }
    } catch {
      // noop
>>>>>>> 86c2a3ce
    }

    return () => {
      try {
        unsubscribeMetrics();
        unsubscribeAlerts();
      } catch {
        // noop
      }
    };
  }, []);

  const resolveHealthMonitor = () => {
    if (healthMonitor) {
      return healthMonitor;
    }

    try {
      return getHealthMonitor();
    } catch {
      return null;
    }
  };

  const handleToggleMonitoring = () => {
<<<<<<< HEAD
    if (!healthMonitor) {
      return;
    }

    if (isMonitoring) {
      healthMonitor.stop();
      setIsMonitoring(false);
    } else {
      healthMonitor.start();
      setIsMonitoring(true);
=======
    const monitor = resolveHealthMonitor();
    if (!monitor) {
      return;
    }

    try {
      if (isMonitoring) {
        monitor.stop?.();
        setIsMonitoring(false);
      } else {
        monitor.start?.();
        setIsMonitoring(true);
      }
    } catch {
      // noop
>>>>>>> 86c2a3ce
    }
  };

  const handleAcknowledgeAlert = (alertId: string) => {
<<<<<<< HEAD
    if (!healthMonitor) {
      return;
    }
    if (healthMonitor.acknowledgeAlert(alertId)) {
      setAlerts(prev => prev.map(alert =>
        alert.id === alertId ? { ...alert, acknowledged: true } : alert
      ));
=======
    const monitor = resolveHealthMonitor();
    if (!monitor) {
      return;
    }

    try {
      if (monitor.acknowledgeAlert?.(alertId)) {
        setAlerts((prev) =>
          prev.map((alert) =>
            alert.id === alertId ? { ...alert, acknowledged: true } : alert
          )
        );
      }
    } catch {
      // noop
>>>>>>> 86c2a3ce
    }
  };

  const handleClearAlerts = () => {
<<<<<<< HEAD
    if (!healthMonitor) {
      return;
    }
    healthMonitor.clearAlerts();
    setAlerts([]);
=======
    const monitor = resolveHealthMonitor();
    if (!monitor) {
      return;
    }

    try {
      monitor.clearAlerts?.();
      setAlerts([]);
    } catch {
      // noop
    }
>>>>>>> 86c2a3ce
  };

  const getStatusIcon = (status: string) => {
    switch (status) {
      case 'healthy': return <CheckCircle className="h-4 w-4 text-green-600 " />;
      case 'degraded': return <AlertTriangle className="h-4 w-4 text-yellow-600 " />;
      case 'error': return <XCircle className="h-4 w-4 text-red-600 " />;
      default: return <Clock className="h-4 w-4 text-gray-600 " />;
    }
  };

  const getSeverityColor = (severity: string) => {
    switch (severity) {
      case 'critical': return 'destructive';
      case 'high': return 'destructive';
      case 'medium': return 'default';
      case 'low': return 'secondary';
      default: return 'outline';
    }
  };

  const formatUptime = (uptime: number) => {
    const seconds = Math.floor(uptime / 1000);
    const minutes = Math.floor(seconds / 60);
    const hours = Math.floor(minutes / 60);
    const days = Math.floor(hours / 24);

    if (days > 0) return `${days}d ${hours % 24}h`;
    if (hours > 0) return `${hours}h ${minutes % 60}m`;
    if (minutes > 0) return `${minutes}m ${seconds % 60}s`;
    return `${seconds}s`;
  };

  const unacknowledgedAlerts = alerts.filter(alert => !alert.acknowledged);

  if (!metrics) {
    return (
      <div className={cn('flex items-center justify-center p-8', className)}>
        <div className="text-center">
          <RefreshCw className="h-8 w-8 animate-spin mx-auto mb-2 " />
          <p>Loading health metrics...</p>
        </div>
      </div>
    );
  }

  return (
    <div className={cn('space-y-6', className)}>
      {/* Header */}
      <div className="flex items-center justify-between">
        <div>
          <h2 className="text-2xl font-bold">API Health Dashboard</h2>
          <p className="text-muted-foreground">
          </p>
        </div>
        <div className="flex items-center gap-2">
          <Badge variant={isMonitoring ? 'default' : 'secondary'}>
            {isMonitoring ? 'Monitoring Active' : 'Monitoring Stopped'}
          </Badge>
          <Button
            variant="outline"
            size="sm"
            onClick={handleToggleMonitoring}
           >
            {isMonitoring ? <BellOff className="h-4 w-4 " /> : <Bell className="h-4 w-4 " />}
            {isMonitoring ? 'Stop' : 'Start'}
          </Button>
        </div>
      </div>

      {/* Overview Cards */}
      <div className="grid grid-cols-1 md:grid-cols-2 lg:grid-cols-4 gap-4">
        <Card>
          <CardHeader className="flex flex-row items-center justify-between space-y-0 pb-2">
            <CardTitle className="text-sm font-medium md:text-base lg:text-lg">Overall Status</CardTitle>
            <Activity className="h-4 w-4 text-muted-foreground " />
          </CardHeader>
          <CardContent>
            <div className="flex items-center gap-2">
              {getStatusIcon(metrics.errorRate > 0.1 ? 'error' : metrics.errorRate > 0.05 ? 'degraded' : 'healthy')}
              <span className="text-2xl font-bold">
                {metrics.errorRate > 0.1 ? 'Error' : metrics.errorRate > 0.05 ? 'Degraded' : 'Healthy'}
              </span>
            </div>
            <p className="text-xs text-muted-foreground sm:text-sm md:text-base">
              Last check: {lastUpdate || 'Never'}
            </p>
          </CardContent>
        </Card>

        <Card>
          <CardHeader className="flex flex-row items-center justify-between space-y-0 pb-2">
            <CardTitle className="text-sm font-medium md:text-base lg:text-lg">Error Rate</CardTitle>
            <TrendingUp className="h-4 w-4 text-muted-foreground " />
          </CardHeader>
          <CardContent>
            <div className="text-2xl font-bold">
              {(metrics.errorRate * 100).toFixed(1)}%
            </div>
            <Progress value={metrics.errorRate * 100} className="mt-2" />
            <p className="text-xs text-muted-foreground sm:text-sm md:text-base">
              {metrics.failedRequests} of {metrics.totalRequests} requests failed
            </p>
          </CardContent>
        </Card>

        <Card>
          <CardHeader className="flex flex-row items-center justify-between space-y-0 pb-2">
            <CardTitle className="text-sm font-medium md:text-base lg:text-lg">Response Time</CardTitle>
            <Zap className="h-4 w-4 text-muted-foreground " />
          </CardHeader>
          <CardContent>
            <div className="text-2xl font-bold">
              {metrics.averageResponseTime.toFixed(0)}ms
            </div>
            <Progress
              value={Math.min((metrics.averageResponseTime / 5000) * 100, 100)}
              className="mt-2"
            />
            <p className="text-xs text-muted-foreground sm:text-sm md:text-base">
            </p>
          </CardContent>
        </Card>

        <Card>
          <CardHeader className="flex flex-row items-center justify-between space-y-0 pb-2">
            <CardTitle className="text-sm font-medium md:text-base lg:text-lg">Uptime</CardTitle>
            <Server className="h-4 w-4 text-muted-foreground " />
          </CardHeader>
          <CardContent>
            <div className="text-2xl font-bold">
              {formatUptime(metrics.uptime)}
            </div>
            <p className="text-xs text-muted-foreground sm:text-sm md:text-base">
            </p>
          </CardContent>
        </Card>
      </div>

      {/* Alerts Section */}
      {unacknowledgedAlerts.length > 0 && (
        <Alert>
          <AlertTriangle className="h-4 w-4 " />
          <AlertDescription>
            You have {unacknowledgedAlerts.length} unacknowledged alert{unacknowledgedAlerts.length !== 1 ? 's' : ''}
          </AlertDescription>
        </Alert>
      )}

      {/* Detailed Tabs */}
      <Tabs defaultValue="endpoints" className="w-full">
        <TabsList>
          <TabsTrigger value="endpoints">Endpoints</TabsTrigger>
          <TabsTrigger value="alerts">
            Alerts {unacknowledgedAlerts.length > 0 && (
              <Badge variant="destructive" className="ml-1 text-xs sm:text-sm md:text-base">
                {unacknowledgedAlerts.length}
              </Badge>
            )}
          </TabsTrigger>
          <TabsTrigger value="metrics">Metrics</TabsTrigger>
        </TabsList>

        <TabsContent value="endpoints" className="space-y-4">
          <div className="grid gap-4">
            {Object.entries(metrics.endpoints).map(([endpoint, result]) => (
              <Card key={endpoint}>
                <CardHeader>
                  <div className="flex items-center justify-between">
                    <CardTitle className="text-sm md:text-base lg:text-lg">{endpoint}</CardTitle>
                    <div className="flex items-center gap-2">
                      {getStatusIcon(result.status)}
                      <Badge variant={result.status === 'healthy' ? 'default' : 'destructive'}>
                        {result.status}
                      </Badge>
                    </div>
                  </div>
                </CardHeader>
                <CardContent>
                  <div className="grid grid-cols-2 gap-4 text-sm md:text-base lg:text-lg">
                    <div>
                      <span className="text-muted-foreground">Response Time:</span>
                      <span className="ml-2 font-mono">{result.responseTime}ms</span>
                    </div>
                    <div>
                      <span className="text-muted-foreground">Last Check:</span>
                      <span className="ml-2">{new Date(result.timestamp).toLocaleTimeString()}</span>
                    </div>
                  </div>
                  {result.error && (
                    <div className="mt-2 p-2 bg-red-50 rounded text-sm text-red-700 md:text-base lg:text-lg">
                      <strong>Error:</strong> {result.error}
                    </div>
                  )}
                </CardContent>
              </Card>
            ))}
          </div>
        </TabsContent>

        <TabsContent value="alerts" className="space-y-4">
          <div className="flex justify-between items-center">
            <h3 className="text-lg font-semibold">Recent Alerts</h3>
            {alerts.length > 0 && (
              <Button variant="outline" size="sm" onClick={handleClearAlerts}>
                Clear Alerts
              </Button>
            )}
          </div>
          
          {alerts.length === 0 ? (
            <Card>
              <CardContent className="flex items-center justify-center py-8">
                <div className="text-center">
                  <CheckCircle className="h-8 w-8 text-green-600 mx-auto mb-2 " />
                  <p className="text-muted-foreground">No alerts</p>
                </div>
              </CardContent>
            </Card>
          ) : (
            <div className="space-y-2">
              {alerts.map((alert) => (
                <Card key={alert.id} className={alert.acknowledged ? 'opacity-60' : ''}>
                  <CardContent className="p-4 sm:p-4 md:p-6">
                    <div className="flex items-start justify-between">
                      <div className="flex-1">
                        <div className="flex items-center gap-2 mb-1">
                          <Badge variant={getSeverityColor(alert.severity)}>
                            {alert.severity}
                          </Badge>
                          <span className="text-sm text-muted-foreground md:text-base lg:text-lg">
                            {new Date(alert.timestamp).toLocaleString()}
                          </span>
                        </div>
                        <p className="text-sm md:text-base lg:text-lg">{alert.message}</p>
                        {alert.acknowledged && (
                          <Badge variant="outline" className="mt-1">
                            Acknowledged
                          </Badge>
                        )}
                      </div>
                      {!alert.acknowledged && (
                        <Button
                          variant="outline"
                          size="sm"
                          onClick={() => handleAcknowledgeAlert(alert.id)}
                        >
                        </Button>
                      )}
                    </div>
                  </CardContent>
                </Card>
              ))}
            </div>
          )}
        </TabsContent>

        <TabsContent value="metrics" className="space-y-4">
          <div className="grid grid-cols-1 md:grid-cols-2 gap-4">
            <Card>
              <CardHeader>
                <CardTitle>Request Statistics</CardTitle>
              </CardHeader>
              <CardContent className="space-y-2">
                <div className="flex justify-between">
                  <span>Total Requests:</span>
                  <span className="font-mono">{metrics.totalRequests}</span>
                </div>
                <div className="flex justify-between">
                  <span>Successful:</span>
                  <span className="font-mono text-green-600">{metrics.successfulRequests}</span>
                </div>
                <div className="flex justify-between">
                  <span>Failed:</span>
                  <span className="font-mono text-red-600">{metrics.failedRequests}</span>
                </div>
                <div className="flex justify-between">
                  <span>Success Rate:</span>
                  <span className="font-mono">
                    {metrics.totalRequests > 0 
                      ? ((metrics.successfulRequests / metrics.totalRequests) * 100).toFixed(1)
                      : 0}%
                  </span>
                </div>
              </CardContent>
            </Card>

            <Card>
              <CardHeader>
                <CardTitle>Performance Metrics</CardTitle>
              </CardHeader>
              <CardContent className="space-y-2">
                <div className="flex justify-between">
                  <span>Average Response Time:</span>
                  <span className="font-mono">{metrics.averageResponseTime.toFixed(0)}ms</span>
                </div>
                <div className="flex justify-between">
                  <span>Error Rate:</span>
                  <span className="font-mono">{(metrics.errorRate * 100).toFixed(2)}%</span>
                </div>
                <div className="flex justify-between">
                  <span>Uptime:</span>
                  <span className="font-mono">{formatUptime(metrics.uptime)}</span>
                </div>
                <div className="flex justify-between">
                  <span>Last Health Check:</span>
                  <span className="font-mono text-sm md:text-base lg:text-lg">
                    {new Date(metrics.lastHealthCheck).toLocaleTimeString()}
                  </span>
                </div>
              </CardContent>
            </Card>
          </div>
        </TabsContent>
      </Tabs>
    </div>
  );
}

export default HealthDashboard;<|MERGE_RESOLUTION|>--- conflicted
+++ resolved
@@ -6,11 +6,7 @@
 "use client";
 
 import React, { useEffect, useMemo, useState } from 'react';
-<<<<<<< HEAD
-import { Card, CardContent, CardHeader, CardTitle } from '@/components/ui/card';
-=======
 import { Card, CardContent, CardDescription, CardHeader, CardTitle } from '@/components/ui/card';
->>>>>>> 86c2a3ce
 import { Badge } from '@/components/ui/badge';
 import { Button } from '@/components/ui/button';
 import { Alert, AlertDescription } from '@/components/ui/alert';
@@ -35,13 +31,9 @@
   }, []);
 
   const [metrics, setMetrics] = useState<HealthMetrics | null>(() => {
-<<<<<<< HEAD
-    if (!healthMonitor) return null;
-=======
     if (!healthMonitor) {
       return null;
     }
->>>>>>> 86c2a3ce
     try {
       return healthMonitor?.getMetrics?.() ?? null;
     } catch {
@@ -49,13 +41,9 @@
     }
   });
   const [alerts, setAlerts] = useState<HealthAlert[]>(() => {
-<<<<<<< HEAD
-    if (!healthMonitor) return [];
-=======
     if (!healthMonitor) {
       return [];
     }
->>>>>>> 86c2a3ce
     try {
       setMetrics(monitor.getMetrics());
     } catch {
@@ -63,13 +51,9 @@
     }
   });
   const [isMonitoring, setIsMonitoring] = useState(() => {
-<<<<<<< HEAD
-    if (!healthMonitor) return false;
-=======
     if (!healthMonitor) {
       return false;
     }
->>>>>>> 86c2a3ce
     try {
       setAlerts(monitor.getAlerts(20));
     } catch {
@@ -81,28 +65,6 @@
       return;
     }
 
-<<<<<<< HEAD
-    const unsubscribeMetrics = healthMonitor.onMetricsUpdate?.((newMetrics) => {
-      setMetrics(newMetrics);
-      setLastUpdate(new Date().toLocaleTimeString());
-      try {
-        setIsMonitoring(healthMonitor.getStatus().isMonitoring);
-      } catch {
-        // ignore status read errors
-      }
-    }) ?? (() => {});
-
-    const unsubscribeAlerts = healthMonitor.onAlert?.((newAlert) => {
-      setAlerts((prev) => [newAlert, ...prev.slice(0, 19)]);
-    }) ?? (() => {});
-
-    try {
-      if (!healthMonitor.getStatus().isMonitoring) {
-        healthMonitor.start();
-      }
-    } catch {
-      // ignore start errors
-=======
     const unsubscribeMetrics =
       healthMonitor.onMetricsUpdate?.((newMetrics) => {
         setMetrics(newMetrics);
@@ -126,7 +88,6 @@
       }
     } catch {
       // noop
->>>>>>> 86c2a3ce
     }
 
     return () => {
@@ -152,18 +113,6 @@
   };
 
   const handleToggleMonitoring = () => {
-<<<<<<< HEAD
-    if (!healthMonitor) {
-      return;
-    }
-
-    if (isMonitoring) {
-      healthMonitor.stop();
-      setIsMonitoring(false);
-    } else {
-      healthMonitor.start();
-      setIsMonitoring(true);
-=======
     const monitor = resolveHealthMonitor();
     if (!monitor) {
       return;
@@ -179,20 +128,10 @@
       }
     } catch {
       // noop
->>>>>>> 86c2a3ce
     }
   };
 
   const handleAcknowledgeAlert = (alertId: string) => {
-<<<<<<< HEAD
-    if (!healthMonitor) {
-      return;
-    }
-    if (healthMonitor.acknowledgeAlert(alertId)) {
-      setAlerts(prev => prev.map(alert =>
-        alert.id === alertId ? { ...alert, acknowledged: true } : alert
-      ));
-=======
     const monitor = resolveHealthMonitor();
     if (!monitor) {
       return;
@@ -208,18 +147,10 @@
       }
     } catch {
       // noop
->>>>>>> 86c2a3ce
     }
   };
 
   const handleClearAlerts = () => {
-<<<<<<< HEAD
-    if (!healthMonitor) {
-      return;
-    }
-    healthMonitor.clearAlerts();
-    setAlerts([]);
-=======
     const monitor = resolveHealthMonitor();
     if (!monitor) {
       return;
@@ -231,7 +162,6 @@
     } catch {
       // noop
     }
->>>>>>> 86c2a3ce
   };
 
   const getStatusIcon = (status: string) => {
