--- conflicted
+++ resolved
@@ -81,21 +81,9 @@
     }
 
     try {
-<<<<<<< HEAD
-      return !!healthMonitor.getStatus?.().isMonitoring;
+      return healthMonitor.getStatus?.().isMonitoring ?? false;
     } catch {
       return false;
-    }
-  });
-
-  const [lastUpdate, setLastUpdate] = useState<string>(() => {
-    if (!healthMonitor) {
-      return "";
-=======
-      return healthMonitor.getStatus?.().isMonitoring ?? false;
-    } catch {
-      return false;
->>>>>>> 926a51f1
     }
   });
 
