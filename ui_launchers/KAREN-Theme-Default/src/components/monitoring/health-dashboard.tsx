--- conflicted
+++ resolved
@@ -22,9 +22,6 @@
 }
 
 export function HealthDashboard({ className }: HealthDashboardProps) {
-<<<<<<< HEAD
-  const healthMonitor = useMemo(() => getHealthMonitor(), []);
-=======
   const healthMonitor = useMemo(() => {
     try {
       return getHealthMonitor();
@@ -32,7 +29,6 @@
       return null;
     }
   }, []);
->>>>>>> a85f7aae
 
   const [metrics, setMetrics] = useState<HealthMetrics | null>(() => {
     if (!healthMonitor) {
@@ -65,25 +61,6 @@
     }
 
   useEffect(() => {
-<<<<<<< HEAD
-    const monitor = healthMonitor;
-
-    // Set up listeners
-    const unsubscribeMetrics = monitor.onMetricsUpdate((newMetrics) => {
-      setMetrics(newMetrics);
-      setLastUpdate(new Date().toLocaleTimeString());
-      setIsMonitoring(healthMonitor.getStatus().isMonitoring);
-    });
-
-    const unsubscribeAlerts = monitor.onAlert((newAlert) => {
-      setAlerts(prev => [newAlert, ...prev.slice(0, 19)]);
-    });
-
-    // Start monitoring if not already started
-    if (!monitor.getStatus().isMonitoring) {
-      monitor.start();
-      setIsMonitoring(true);
-=======
     if (!healthMonitor) {
       return;
     }
@@ -111,7 +88,6 @@
       }
     } catch {
       // noop
->>>>>>> a85f7aae
     }
 
     return () => {
@@ -137,14 +113,6 @@
   };
 
   const handleToggleMonitoring = () => {
-<<<<<<< HEAD
-    if (isMonitoring) {
-      healthMonitor.stop();
-      setIsMonitoring(false);
-    } else {
-      healthMonitor.start();
-      setIsMonitoring(true);
-=======
     const monitor = resolveHealthMonitor();
     if (!monitor) {
       return;
@@ -160,17 +128,10 @@
       }
     } catch {
       // noop
->>>>>>> a85f7aae
     }
   };
 
   const handleAcknowledgeAlert = (alertId: string) => {
-<<<<<<< HEAD
-    if (healthMonitor.acknowledgeAlert(alertId)) {
-      setAlerts(prev => prev.map(alert =>
-        alert.id === alertId ? { ...alert, acknowledged: true } : alert
-      ));
-=======
     const monitor = resolveHealthMonitor();
     if (!monitor) {
       return;
@@ -186,15 +147,10 @@
       }
     } catch {
       // noop
->>>>>>> a85f7aae
     }
   };
 
   const handleClearAlerts = () => {
-<<<<<<< HEAD
-    healthMonitor.clearAlerts();
-    setAlerts([]);
-=======
     const monitor = resolveHealthMonitor();
     if (!monitor) {
       return;
@@ -206,7 +162,6 @@
     } catch {
       // noop
     }
->>>>>>> a85f7aae
   };
 
   const getStatusIcon = (status: string) => {
