"use client";

import React, { useEffect, useMemo, useState } from "react";
import {
  Card,
  CardContent,
  CardDescription,
  CardHeader,
  CardTitle,
} from "@/components/ui/card";
import { Badge } from "@/components/ui/badge";
import { Button } from "@/components/ui/button";
import { Alert, AlertDescription } from "@/components/ui/alert";
import { Progress } from "@/components/ui/progress";
import { Tabs, TabsContent, TabsList, TabsTrigger } from "@/components/ui/tabs";
import { cn } from "@/lib/utils";

import {
  Activity,
  AlertTriangle,
  Bell,
  BellOff,
  CheckCircle,
  Clock,
  RefreshCw,
  Server,
  TrendingUp,
  XCircle,
  Zap,
} from "lucide-react";
import {
  getHealthMonitor,
  type Alert as HealthAlert,
  type HealthMetrics,
} from "@/lib/health-monitor";

export interface HealthDashboardProps {
  className?: string;
}

type HealthMonitorInstance = ReturnType<typeof getHealthMonitor> | null;

export function HealthDashboard({
  className = "",
}: HealthDashboardProps) {
  const healthMonitor = useMemo<HealthMonitorInstance>(() => {
    try {
      return getHealthMonitor();
    } catch {
      return null;
    }
  }, []);

  const [metrics, setMetrics] = useState<HealthMetrics | null>(() => {
    if (!healthMonitor) {
      return null;
    }

    try {
      return healthMonitor.getMetrics?.() ?? null;
    } catch {
      return null;
    }
  });

  const [alerts, setAlerts] = useState<HealthAlert[]>(() => {
    if (!healthMonitor) {
      return [];
    }

    try {
      return healthMonitor.getAlerts?.(20) ?? [];
    } catch {
      return [];
    }
  });

  const [isMonitoring, setIsMonitoring] = useState<boolean>(() => {
    if (!healthMonitor) {
      return false;
    }

    try {
      return healthMonitor.getStatus?.().isMonitoring ?? false;
    } catch {
      return false;
    }
  });

  const [lastUpdate, setLastUpdate] = useState<string>(() => {
    try {
      const currentMetrics = healthMonitor.getMetrics?.();
      if (currentMetrics?.lastHealthCheck) {
        return new Date(currentMetrics.lastHealthCheck).toLocaleTimeString();
      }
    } catch {
      // noop
    }

    return "";
  });

  const monitoringSyncTimeoutRef = React.useRef<ReturnType<typeof setTimeout> | null>(null);

  const scheduleMonitoringSync = React.useCallback(
    (monitor: HealthMonitorInstance) => {
      if (monitoringSyncTimeoutRef.current) {
        clearTimeout(monitoringSyncTimeoutRef.current);
        monitoringSyncTimeoutRef.current = null;
      }

      if (!monitor) {
        monitoringSyncTimeoutRef.current = setTimeout(() => {
          setIsMonitoring(false);
        }, 0);
        return;
      }

      monitoringSyncTimeoutRef.current = setTimeout(() => {
        try {
          setIsMonitoring(!!monitor.getStatus?.().isMonitoring);
        } catch {
          // noop
        }
      }, 0);
    },
    []
  );

  useEffect(() => {
    if (!healthMonitor) {
      return undefined;
    }

    const enqueueSync = (monitor: HealthMonitorInstance) => {
      let cancelled = false;
      const runSync = () => {
        if (!cancelled) {
          scheduleMonitoringSync(monitor);
        }
      };

      if (typeof window !== "undefined") {
        const timeoutId = window.setTimeout(runSync, 0);
        return () => {
          cancelled = true;
          window.clearTimeout(timeoutId);
        };
      }

      Promise.resolve().then(runSync);
      return () => {
        cancelled = true;
      };
    };

    const unsubscribeMetrics =
      healthMonitor.onMetricsUpdate?.((newMetrics) => {
        setMetrics(newMetrics);
        setLastUpdate(new Date().toLocaleTimeString());
        enqueueSync(healthMonitor);
      }) ?? (() => {});

    const unsubscribeAlerts =
      healthMonitor.onAlert?.((newAlert) => {
        setAlerts((prev) => [newAlert, ...prev.slice(0, 19)]);
      }) ?? (() => {});

    let cancelInitialSync: (() => void) | undefined;
    try {
      if (!healthMonitor.getStatus?.().isMonitoring) {
        healthMonitor.start?.();
<<<<<<< HEAD
        cancelInitialSync = enqueueSync(healthMonitor);
=======
>>>>>>> 5f745876
      }
    } catch {
      cancelInitialSync?.();
      // noop
    }

    return () => {
      cancelInitialSync?.();
      try {
        unsubscribeMetrics();
      } catch {
        // noop
      }

      try {
        unsubscribeAlerts();
      } catch {
        // noop
      }

      if (monitoringSyncTimeoutRef.current) {
        clearTimeout(monitoringSyncTimeoutRef.current);
        monitoringSyncTimeoutRef.current = null;
      }
    };
  }, [healthMonitor, scheduleMonitoringSync]);

  const resolveHealthMonitor = () => {
    if (healthMonitor) {
      return healthMonitor;
    }

    try {
      return getHealthMonitor();
    } catch {
      return null;
    }
  };

  const handleToggleMonitoring = () => {
    const monitor = resolveHealthMonitor();
    if (!monitor) {
      return;
    }

    try {
      if (isMonitoring) {
        monitor.stop?.();
        setIsMonitoring(false);
      } else {
        monitor.start?.();
        setIsMonitoring(true);
      }
    } catch {
      // noop
    }
  };

  const handleAcknowledgeAlert = (alertId: string) => {
    const monitor = resolveHealthMonitor();
    if (!monitor) {
      return;
    }

    try {
      if (monitor.acknowledgeAlert?.(alertId)) {
        setAlerts((prev) =>
          prev.map((alert) =>
            alert.id === alertId ? { ...alert, acknowledged: true } : alert
          )
        );
      }
    } catch {
      // noop
    }
  };

  const handleClearAlerts = () => {
    const monitor = resolveHealthMonitor();
    if (!monitor) {
      return;
    }

    try {
      monitor.clearAlerts?.();
      setAlerts([]);
    } catch {
      // noop
    }
  };

  const getStatusIcon = (status: string) => {
    switch (status) {
      case "healthy":
        return <CheckCircle className="h-4 w-4 text-green-600" />;
      case "degraded":
        return <AlertTriangle className="h-4 w-4 text-yellow-600" />;
      case "error":
        return <XCircle className="h-4 w-4 text-red-600" />;
      default:
        return <Clock className="h-4 w-4 text-gray-600" />;
    }
  };

  const getSeverityColor = (severity: string) => {
    switch (severity) {
      case "critical":
        return "destructive";
      case "high":
        return "destructive";
      case "medium":
        return "default";
      case "low":
        return "secondary";
      default:
        return "outline";
    }
  };

  const formatUptime = (uptime: number) => {
    const seconds = Math.floor(uptime / 1000);
    const minutes = Math.floor(seconds / 60);
    const hours = Math.floor(minutes / 60);
    const days = Math.floor(hours / 24);

    if (days > 0) return `${days}d ${hours % 24}h`;
    if (hours > 0) return `${hours}h ${minutes % 60}m`;
    if (minutes > 0) return `${minutes}m ${seconds % 60}s`;
    return `${seconds}s`;
  };

  const unacknowledgedAlerts = alerts.filter((alert) => !alert.acknowledged);

  if (!metrics) {
    return (
      <div className={cn("flex items-center justify-center p-8", className)}>
        <div className="text-center">
          <RefreshCw className="h-8 w-8 animate-spin mx-auto mb-2" />
          <p>Loading health metrics...</p>
        </div>
      </div>
    );
  }

  return (
    <div className={cn("space-y-6", className)}>
      {/* Header */}
      <div className="flex items-center justify-between">
        <div>
          <h2 className="text-2xl font-bold">API Health Dashboard</h2>
          <p className="text-muted-foreground">
            Real-time visibility into API performance and stability
          </p>
        </div>
        <div className="flex items-center gap-2">
          <Badge variant={isMonitoring ? "default" : "secondary"}>
            {isMonitoring ? "Monitoring Active" : "Monitoring Stopped"}
          </Badge>
          <Button variant="outline" size="sm" onClick={handleToggleMonitoring}>
            {isMonitoring ? (
              <BellOff className="mr-2 h-4 w-4" />
            ) : (
              <Bell className="mr-2 h-4 w-4" />
            )}
            {isMonitoring ? "Stop" : "Start"}
          </Button>
        </div>
      </div>

      {/* Overview Cards */}
      <div className="grid grid-cols-1 gap-4 md:grid-cols-2 lg:grid-cols-4">
        <Card>
          <CardHeader className="flex flex-row items-center justify-between space-y-0 pb-2">
            <CardTitle className="text-sm font-medium md:text-base lg:text-lg">
              Overall Status
            </CardTitle>
            <Activity className="h-4 w-4 text-muted-foreground" />
          </CardHeader>
          <CardContent>
            <div className="flex items-center gap-2">
              {getStatusIcon(
                metrics.errorRate > 0.1
                  ? "error"
                  : metrics.errorRate > 0.05
                  ? "degraded"
                  : "healthy"
              )}
              <span className="text-2xl font-bold">
                {metrics.errorRate > 0.1
                  ? "Error"
                  : metrics.errorRate > 0.05
                  ? "Degraded"
                  : "Healthy"}
              </span>
            </div>
            <p className="text-xs text-muted-foreground sm:text-sm md:text-base">
              Last check: {lastUpdate || "Never"}
            </p>
          </CardContent>
        </Card>

        <Card>
          <CardHeader className="flex flex-row items-center justify-between space-y-0 pb-2">
            <CardTitle className="text-sm font-medium md:text-base lg:text-lg">
              Error Rate
            </CardTitle>
            <TrendingUp className="h-4 w-4 text-muted-foreground" />
          </CardHeader>
          <CardContent>
            <div className="text-2xl font-bold">
              {(metrics.errorRate * 100).toFixed(1)}%
            </div>
            <Progress value={metrics.errorRate * 100} className="mt-2" />
            <CardDescription>
              {metrics.failedRequests} of {metrics.totalRequests} requests failed
            </CardDescription>
          </CardContent>
        </Card>

        <Card>
          <CardHeader className="flex flex-row items-center justify-between space-y-0 pb-2">
            <CardTitle className="text-sm font-medium md:text-base lg:text-lg">
              Response Time
            </CardTitle>
            <Zap className="h-4 w-4 text-muted-foreground" />
          </CardHeader>
          <CardContent>
            <div className="text-2xl font-bold">
              {metrics.averageResponseTime.toFixed(0)}ms
            </div>
            <Progress
              value={Math.min((metrics.averageResponseTime / 5000) * 100, 100)}
              className="mt-2"
            />
            <CardDescription>
              Rolling average across monitored endpoints
            </CardDescription>
          </CardContent>
        </Card>

        <Card>
          <CardHeader className="flex flex-row items-center justify-between space-y-0 pb-2">
            <CardTitle className="text-sm font-medium md:text-base lg:text-lg">
              Uptime
            </CardTitle>
            <Server className="h-4 w-4 text-muted-foreground" />
          </CardHeader>
          <CardContent>
            <div className="text-2xl font-bold">
              {formatUptime(metrics.uptime)}
            </div>
            <CardDescription>
              Time since monitoring service last restarted
            </CardDescription>
          </CardContent>
        </Card>
      </div>

      {/* Alerts Section */}
      {unacknowledgedAlerts.length > 0 && (
        <Alert>
          <AlertTriangle className="h-4 w-4" />
          <AlertDescription>
            You have {unacknowledgedAlerts.length} unacknowledged alert
            {unacknowledgedAlerts.length !== 1 ? "s" : ""}
          </AlertDescription>
        </Alert>
      )}

      {/* Detailed Tabs */}
      <Tabs defaultValue="endpoints" className="w-full">
        <TabsList>
          <TabsTrigger value="endpoints">Endpoints</TabsTrigger>
          <TabsTrigger value="alerts">
            Alerts
            {unacknowledgedAlerts.length > 0 && (
              <Badge variant="destructive" className="ml-1 text-xs sm:text-sm">
                {unacknowledgedAlerts.length}
              </Badge>
            )}
          </TabsTrigger>
          <TabsTrigger value="metrics">Metrics</TabsTrigger>
        </TabsList>

        <TabsContent value="endpoints" className="space-y-4">
          <div className="grid gap-4">
            {Object.entries(metrics.endpoints).map(([endpoint, result]) => (
              <Card key={endpoint}>
                <CardHeader>
                  <div className="flex items-center justify-between">
                    <CardTitle className="text-sm md:text-base lg:text-lg">
                      {endpoint}
                    </CardTitle>
                    <div className="flex items-center gap-2">
                      {getStatusIcon(result.status)}
                      <Badge
                        variant={
                          result.status === "healthy" ? "default" : "destructive"
                        }
                      >
                        {result.status}
                      </Badge>
                    </div>
                  </div>
                </CardHeader>
                <CardContent>
                  <div className="grid grid-cols-2 gap-4 text-sm md:text-base">
                    <div>
                      <span className="text-muted-foreground">Response Time:</span>
                      <span className="ml-2 font-mono">{result.responseTime}ms</span>
                    </div>
                    <div>
                      <span className="text-muted-foreground">Last Check:</span>
                      <span className="ml-2">
                        {new Date(result.timestamp).toLocaleTimeString()}
                      </span>
                    </div>
                  </div>
                  {result.error && (
                    <div className="mt-2 rounded bg-red-50 p-2 text-sm text-red-700">
                      <strong>Error:</strong> {result.error}
                    </div>
                  )}
                </CardContent>
              </Card>
            ))}
          </div>
        </TabsContent>

        <TabsContent value="alerts" className="space-y-4">
          <div className="flex items-center justify-between">
            <h3 className="text-lg font-semibold">Recent Alerts</h3>
            {alerts.length > 0 && (
              <Button variant="outline" size="sm" onClick={handleClearAlerts}>
                Clear Alerts
              </Button>
            )}
          </div>

          {alerts.length === 0 ? (
            <Card>
              <CardContent className="flex items-center justify-center py-8">
                <div className="text-center">
                  <CheckCircle className="mx-auto mb-2 h-8 w-8 text-green-600" />
                  <p className="text-muted-foreground">No alerts</p>
                </div>
              </CardContent>
            </Card>
          ) : (
            <div className="space-y-2">
              {alerts.map((alert) => (
                <Card
                  key={alert.id}
                  className={alert.acknowledged ? "opacity-60" : ""}
                >
                  <CardContent className="p-4 sm:p-4 md:p-6">
                    <div className="flex items-start justify-between">
                      <div className="flex-1">
                        <div className="mb-1 flex items-center gap-2">
                          <Badge variant={getSeverityColor(alert.severity)}>
                            {alert.severity}
                          </Badge>
                          <span className="text-sm text-muted-foreground">
                            {new Date(alert.timestamp).toLocaleString()}
                          </span>
                        </div>
                        <p className="text-sm md:text-base">{alert.message}</p>
                        {alert.acknowledged && (
                          <Badge variant="outline" className="mt-2">
                            Acknowledged
                          </Badge>
                        )}
                      </div>
                      {!alert.acknowledged && (
                        <Button
                          variant="outline"
                          size="sm"
                          onClick={() => handleAcknowledgeAlert(alert.id)}
                        >
                          Acknowledge
                        </Button>
                      )}
                    </div>
                  </CardContent>
                </Card>
              ))}
            </div>
          )}
        </TabsContent>

        <TabsContent value="metrics" className="space-y-4">
          <div className="grid grid-cols-1 gap-4 md:grid-cols-2">
            <Card>
              <CardHeader>
                <CardTitle>Request Statistics</CardTitle>
              </CardHeader>
              <CardContent className="space-y-2">
                <div className="flex justify-between">
                  <span>Total Requests:</span>
                  <span className="font-mono">{metrics.totalRequests}</span>
                </div>
                <div className="flex justify-between">
                  <span>Successful:</span>
                  <span className="font-mono text-green-600">
                    {metrics.successfulRequests}
                  </span>
                </div>
                <div className="flex justify-between">
                  <span>Failed:</span>
                  <span className="font-mono text-red-600">
                    {metrics.failedRequests}
                  </span>
                </div>
                <div className="flex justify-between">
                  <span>Success Rate:</span>
                  <span className="font-mono">
                    {metrics.totalRequests > 0
                      ? ((metrics.successfulRequests / metrics.totalRequests) *
                          100
                        ).toFixed(1)
                      : 0}
                    %
                  </span>
                </div>
              </CardContent>
            </Card>

            <Card>
              <CardHeader>
                <CardTitle>Performance Metrics</CardTitle>
              </CardHeader>
              <CardContent className="space-y-2">
                <div className="flex justify-between">
                  <span>Average Response Time:</span>
                  <span className="font-mono">
                    {metrics.averageResponseTime.toFixed(0)}ms
                  </span>
                </div>
                <div className="flex justify-between">
                  <span>Error Rate:</span>
                  <span className="font-mono">
                    {(metrics.errorRate * 100).toFixed(2)}%
                  </span>
                </div>
                <div className="flex justify-between">
                  <span>Uptime:</span>
                  <span className="font-mono">{formatUptime(metrics.uptime)}</span>
                </div>
                <div className="flex justify-between">
                  <span>Last Health Check:</span>
                  <span className="font-mono text-sm">
                    {new Date(metrics.lastHealthCheck).toLocaleTimeString()}
                  </span>
                </div>
              </CardContent>
            </Card>
          </div>
        </TabsContent>
      </Tabs>
    </div>
  );
}

export default HealthDashboard;<|MERGE_RESOLUTION|>--- conflicted
+++ resolved
@@ -170,10 +170,6 @@
     try {
       if (!healthMonitor.getStatus?.().isMonitoring) {
         healthMonitor.start?.();
-<<<<<<< HEAD
-        cancelInitialSync = enqueueSync(healthMonitor);
-=======
->>>>>>> 5f745876
       }
     } catch {
       cancelInitialSync?.();
