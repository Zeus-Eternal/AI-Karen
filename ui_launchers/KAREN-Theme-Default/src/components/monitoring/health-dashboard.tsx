/**
 * Health Dashboard Component
 * Displays API integration health metrics and alerts
 */

"use client";

<<<<<<< HEAD
import React, { useEffect, useState } from 'react';
import { Card, CardContent, CardHeader, CardTitle } from '@/components/ui/card';
=======
import React, { useEffect, useMemo, useState } from 'react';
import { Card, CardContent, CardDescription, CardHeader, CardTitle } from '@/components/ui/card';
>>>>>>> aa566cab
import { Badge } from '@/components/ui/badge';
import { Button } from '@/components/ui/button';
import { Alert, AlertDescription } from '@/components/ui/alert';
import { Progress } from '@/components/ui/progress';
import { Tabs, TabsContent, TabsList, TabsTrigger } from '@/components/ui/tabs';
import { cn } from '@/lib/utils';

import { Activity, AlertTriangle, CheckCircle, XCircle, Clock, RefreshCw, Bell, BellOff, TrendingUp, Zap, Server } from 'lucide-react';
import { getHealthMonitor, type HealthMetrics, type Alert as HealthAlert } from '@/lib/health-monitor';

export interface HealthDashboardProps {
  className?: string;
}

export function HealthDashboard({ className }: HealthDashboardProps) {
<<<<<<< HEAD
  const [healthMonitor] = useState(() => {
=======
  const healthMonitor = useMemo(() => {
>>>>>>> aa566cab
    try {
      return getHealthMonitor();
    } catch {
      return null;
    }
<<<<<<< HEAD
  });

  const [metrics, setMetrics] = useState<HealthMetrics | null>(() => {
    if (!healthMonitor) return null;
=======
  }, []);

  const [metrics, setMetrics] = useState<HealthMetrics | null>(() => {
    if (!healthMonitor) {
      return null;
    }
>>>>>>> aa566cab
    try {
      return healthMonitor?.getMetrics?.() ?? null;
    } catch {
      return null;
    }
  });
  const [alerts, setAlerts] = useState<HealthAlert[]>(() => {
<<<<<<< HEAD
    if (!healthMonitor) return [];
=======
    if (!healthMonitor) {
      return [];
    }
>>>>>>> aa566cab
    try {
      setMetrics(monitor.getMetrics());
    } catch {
      setMetrics(null);
    }
  });
  const [isMonitoring, setIsMonitoring] = useState(() => {
<<<<<<< HEAD
    if (!healthMonitor) return false;
=======
    if (!healthMonitor) {
      return false;
    }
>>>>>>> aa566cab
    try {
      setAlerts(monitor.getAlerts(20));
    } catch {
      setAlerts([]);
    }

  useEffect(() => {
    if (!healthMonitor) {
      return;
    }

<<<<<<< HEAD
    // Set up listeners
    const unsubscribeMetrics = healthMonitor.onMetricsUpdate?.((newMetrics) => {
      setMetrics(newMetrics);
      setLastUpdate(new Date().toLocaleTimeString());
      try {
        setIsMonitoring(healthMonitor.getStatus().isMonitoring);
      } catch {
        setIsMonitoring(false);
      }
    }) ?? (() => {});

    const unsubscribeAlerts = healthMonitor.onAlert?.((newAlert) => {
      setAlerts((prev) => [newAlert, ...prev.slice(0, 19)]);
    }) ?? (() => {});

    // Start monitoring if not already started
=======
    const unsubscribeMetrics =
      healthMonitor.onMetricsUpdate?.((newMetrics) => {
        setMetrics(newMetrics);
        setLastUpdate(new Date().toLocaleTimeString());
        try {
          setIsMonitoring(healthMonitor.getStatus().isMonitoring);
        } catch {
          // noop
        }
      }) ?? (() => {});

    const unsubscribeAlerts =
      healthMonitor.onAlert?.((newAlert) => {
        setAlerts((prev) => [newAlert, ...prev.slice(0, 19)]);
      }) ?? (() => {});

>>>>>>> aa566cab
    try {
      if (!healthMonitor.getStatus().isMonitoring) {
        healthMonitor.start?.();
        setIsMonitoring(true);
      }
    } catch {
      // noop
    }

    return () => {
      try {
        unsubscribeMetrics();
<<<<<<< HEAD
      } catch {
        // noop
      }
      try {
=======
>>>>>>> aa566cab
        unsubscribeAlerts();
      } catch {
        // noop
      }
    };
  }, []);

  const resolveHealthMonitor = () => {
    if (healthMonitor) {
      return healthMonitor;
    }

    try {
      return getHealthMonitor();
    } catch {
      return null;
    }
  };

  const handleToggleMonitoring = () => {
<<<<<<< HEAD
    if (!healthMonitor) {
      return;
    }

    if (isMonitoring) {
      healthMonitor.stop?.();
      setIsMonitoring(false);
    } else {
      healthMonitor.start?.();
      setIsMonitoring(true);
=======
    const monitor = resolveHealthMonitor();
    if (!monitor) {
      return;
    }

    try {
      if (isMonitoring) {
        monitor.stop?.();
        setIsMonitoring(false);
      } else {
        monitor.start?.();
        setIsMonitoring(true);
      }
    } catch {
      // noop
>>>>>>> aa566cab
    }
  };

  const handleAcknowledgeAlert = (alertId: string) => {
<<<<<<< HEAD
    if (!healthMonitor) {
=======
    const monitor = resolveHealthMonitor();
    if (!monitor) {
>>>>>>> aa566cab
      return;
    }

    try {
<<<<<<< HEAD
      const acknowledged = healthMonitor.acknowledgeAlert?.(alertId);
      if (!acknowledged) {
        return;
      }
      setAlerts((prev) =>
        prev.map((alert) =>
          alert.id === alertId ? { ...alert, acknowledged: true } : alert
        )
      );
=======
      if (monitor.acknowledgeAlert?.(alertId)) {
        setAlerts((prev) =>
          prev.map((alert) =>
            alert.id === alertId ? { ...alert, acknowledged: true } : alert
          )
        );
      }
>>>>>>> aa566cab
    } catch {
      // noop
    }
  };

  const handleClearAlerts = () => {
<<<<<<< HEAD
    if (!healthMonitor) {
=======
    const monitor = resolveHealthMonitor();
    if (!monitor) {
>>>>>>> aa566cab
      return;
    }

    try {
<<<<<<< HEAD
      healthMonitor.clearAlerts?.();
=======
      monitor.clearAlerts?.();
>>>>>>> aa566cab
      setAlerts([]);
    } catch {
      // noop
    }
  };

  const getStatusIcon = (status: string) => {
    switch (status) {
      case 'healthy': return <CheckCircle className="h-4 w-4 text-green-600 " />;
      case 'degraded': return <AlertTriangle className="h-4 w-4 text-yellow-600 " />;
      case 'error': return <XCircle className="h-4 w-4 text-red-600 " />;
      default: return <Clock className="h-4 w-4 text-gray-600 " />;
    }
  };

  const getSeverityColor = (severity: string) => {
    switch (severity) {
      case 'critical': return 'destructive';
      case 'high': return 'destructive';
      case 'medium': return 'default';
      case 'low': return 'secondary';
      default: return 'outline';
    }
  };

  const formatUptime = (uptime: number) => {
    const seconds = Math.floor(uptime / 1000);
    const minutes = Math.floor(seconds / 60);
    const hours = Math.floor(minutes / 60);
    const days = Math.floor(hours / 24);

    if (days > 0) return `${days}d ${hours % 24}h`;
    if (hours > 0) return `${hours}h ${minutes % 60}m`;
    if (minutes > 0) return `${minutes}m ${seconds % 60}s`;
    return `${seconds}s`;
  };

  const unacknowledgedAlerts = alerts.filter(alert => !alert.acknowledged);

  if (!metrics) {
    return (
      <div className={cn('flex items-center justify-center p-8', className)}>
        <div className="text-center">
          <RefreshCw className="h-8 w-8 animate-spin mx-auto mb-2 " />
          <p>Loading health metrics...</p>
        </div>
      </div>
    );
  }

  return (
    <div className={cn('space-y-6', className)}>
      {/* Header */}
      <div className="flex items-center justify-between">
        <div>
          <h2 className="text-2xl font-bold">API Health Dashboard</h2>
          <p className="text-muted-foreground">
          </p>
        </div>
        <div className="flex items-center gap-2">
          <Badge variant={isMonitoring ? 'default' : 'secondary'}>
            {isMonitoring ? 'Monitoring Active' : 'Monitoring Stopped'}
          </Badge>
          <Button
            variant="outline"
            size="sm"
            onClick={handleToggleMonitoring}
           >
            {isMonitoring ? <BellOff className="h-4 w-4 " /> : <Bell className="h-4 w-4 " />}
            {isMonitoring ? 'Stop' : 'Start'}
          </Button>
        </div>
      </div>

      {/* Overview Cards */}
      <div className="grid grid-cols-1 md:grid-cols-2 lg:grid-cols-4 gap-4">
        <Card>
          <CardHeader className="flex flex-row items-center justify-between space-y-0 pb-2">
            <CardTitle className="text-sm font-medium md:text-base lg:text-lg">Overall Status</CardTitle>
            <Activity className="h-4 w-4 text-muted-foreground " />
          </CardHeader>
          <CardContent>
            <div className="flex items-center gap-2">
              {getStatusIcon(metrics.errorRate > 0.1 ? 'error' : metrics.errorRate > 0.05 ? 'degraded' : 'healthy')}
              <span className="text-2xl font-bold">
                {metrics.errorRate > 0.1 ? 'Error' : metrics.errorRate > 0.05 ? 'Degraded' : 'Healthy'}
              </span>
            </div>
            <p className="text-xs text-muted-foreground sm:text-sm md:text-base">
              Last check: {lastUpdate || 'Never'}
            </p>
          </CardContent>
        </Card>

        <Card>
          <CardHeader className="flex flex-row items-center justify-between space-y-0 pb-2">
            <CardTitle className="text-sm font-medium md:text-base lg:text-lg">Error Rate</CardTitle>
            <TrendingUp className="h-4 w-4 text-muted-foreground " />
          </CardHeader>
          <CardContent>
            <div className="text-2xl font-bold">
              {(metrics.errorRate * 100).toFixed(1)}%
            </div>
            <Progress value={metrics.errorRate * 100} className="mt-2" />
            <p className="text-xs text-muted-foreground sm:text-sm md:text-base">
              {metrics.failedRequests} of {metrics.totalRequests} requests failed
            </p>
          </CardContent>
        </Card>

        <Card>
          <CardHeader className="flex flex-row items-center justify-between space-y-0 pb-2">
            <CardTitle className="text-sm font-medium md:text-base lg:text-lg">Response Time</CardTitle>
            <Zap className="h-4 w-4 text-muted-foreground " />
          </CardHeader>
          <CardContent>
            <div className="text-2xl font-bold">
              {metrics.averageResponseTime.toFixed(0)}ms
            </div>
            <Progress
              value={Math.min((metrics.averageResponseTime / 5000) * 100, 100)}
              className="mt-2"
            />
            <p className="text-xs text-muted-foreground sm:text-sm md:text-base">
            </p>
          </CardContent>
        </Card>

        <Card>
          <CardHeader className="flex flex-row items-center justify-between space-y-0 pb-2">
            <CardTitle className="text-sm font-medium md:text-base lg:text-lg">Uptime</CardTitle>
            <Server className="h-4 w-4 text-muted-foreground " />
          </CardHeader>
          <CardContent>
            <div className="text-2xl font-bold">
              {formatUptime(metrics.uptime)}
            </div>
            <p className="text-xs text-muted-foreground sm:text-sm md:text-base">
            </p>
          </CardContent>
        </Card>
      </div>

      {/* Alerts Section */}
      {unacknowledgedAlerts.length > 0 && (
        <Alert>
          <AlertTriangle className="h-4 w-4 " />
          <AlertDescription>
            You have {unacknowledgedAlerts.length} unacknowledged alert{unacknowledgedAlerts.length !== 1 ? 's' : ''}
          </AlertDescription>
        </Alert>
      )}

      {/* Detailed Tabs */}
      <Tabs defaultValue="endpoints" className="w-full">
        <TabsList>
          <TabsTrigger value="endpoints">Endpoints</TabsTrigger>
          <TabsTrigger value="alerts">
            Alerts {unacknowledgedAlerts.length > 0 && (
              <Badge variant="destructive" className="ml-1 text-xs sm:text-sm md:text-base">
                {unacknowledgedAlerts.length}
              </Badge>
            )}
          </TabsTrigger>
          <TabsTrigger value="metrics">Metrics</TabsTrigger>
        </TabsList>

        <TabsContent value="endpoints" className="space-y-4">
          <div className="grid gap-4">
            {Object.entries(metrics.endpoints).map(([endpoint, result]) => (
              <Card key={endpoint}>
                <CardHeader>
                  <div className="flex items-center justify-between">
                    <CardTitle className="text-sm md:text-base lg:text-lg">{endpoint}</CardTitle>
                    <div className="flex items-center gap-2">
                      {getStatusIcon(result.status)}
                      <Badge variant={result.status === 'healthy' ? 'default' : 'destructive'}>
                        {result.status}
                      </Badge>
                    </div>
                  </div>
                </CardHeader>
                <CardContent>
                  <div className="grid grid-cols-2 gap-4 text-sm md:text-base lg:text-lg">
                    <div>
                      <span className="text-muted-foreground">Response Time:</span>
                      <span className="ml-2 font-mono">{result.responseTime}ms</span>
                    </div>
                    <div>
                      <span className="text-muted-foreground">Last Check:</span>
                      <span className="ml-2">{new Date(result.timestamp).toLocaleTimeString()}</span>
                    </div>
                  </div>
                  {result.error && (
                    <div className="mt-2 p-2 bg-red-50 rounded text-sm text-red-700 md:text-base lg:text-lg">
                      <strong>Error:</strong> {result.error}
                    </div>
                  )}
                </CardContent>
              </Card>
            ))}
          </div>
        </TabsContent>

        <TabsContent value="alerts" className="space-y-4">
          <div className="flex justify-between items-center">
            <h3 className="text-lg font-semibold">Recent Alerts</h3>
            {alerts.length > 0 && (
              <Button variant="outline" size="sm" onClick={handleClearAlerts}>
                Clear Alerts
              </Button>
            )}
          </div>
          
          {alerts.length === 0 ? (
            <Card>
              <CardContent className="flex items-center justify-center py-8">
                <div className="text-center">
                  <CheckCircle className="h-8 w-8 text-green-600 mx-auto mb-2 " />
                  <p className="text-muted-foreground">No alerts</p>
                </div>
              </CardContent>
            </Card>
          ) : (
            <div className="space-y-2">
              {alerts.map((alert) => (
                <Card key={alert.id} className={alert.acknowledged ? 'opacity-60' : ''}>
                  <CardContent className="p-4 sm:p-4 md:p-6">
                    <div className="flex items-start justify-between">
                      <div className="flex-1">
                        <div className="flex items-center gap-2 mb-1">
                          <Badge variant={getSeverityColor(alert.severity)}>
                            {alert.severity}
                          </Badge>
                          <span className="text-sm text-muted-foreground md:text-base lg:text-lg">
                            {new Date(alert.timestamp).toLocaleString()}
                          </span>
                        </div>
                        <p className="text-sm md:text-base lg:text-lg">{alert.message}</p>
                        {alert.acknowledged && (
                          <Badge variant="outline" className="mt-1">
                            Acknowledged
                          </Badge>
                        )}
                      </div>
                      {!alert.acknowledged && (
                        <Button
                          variant="outline"
                          size="sm"
                          onClick={() => handleAcknowledgeAlert(alert.id)}
                        >
                        </Button>
                      )}
                    </div>
                  </CardContent>
                </Card>
              ))}
            </div>
          )}
        </TabsContent>

        <TabsContent value="metrics" className="space-y-4">
          <div className="grid grid-cols-1 md:grid-cols-2 gap-4">
            <Card>
              <CardHeader>
                <CardTitle>Request Statistics</CardTitle>
              </CardHeader>
              <CardContent className="space-y-2">
                <div className="flex justify-between">
                  <span>Total Requests:</span>
                  <span className="font-mono">{metrics.totalRequests}</span>
                </div>
                <div className="flex justify-between">
                  <span>Successful:</span>
                  <span className="font-mono text-green-600">{metrics.successfulRequests}</span>
                </div>
                <div className="flex justify-between">
                  <span>Failed:</span>
                  <span className="font-mono text-red-600">{metrics.failedRequests}</span>
                </div>
                <div className="flex justify-between">
                  <span>Success Rate:</span>
                  <span className="font-mono">
                    {metrics.totalRequests > 0 
                      ? ((metrics.successfulRequests / metrics.totalRequests) * 100).toFixed(1)
                      : 0}%
                  </span>
                </div>
              </CardContent>
            </Card>

            <Card>
              <CardHeader>
                <CardTitle>Performance Metrics</CardTitle>
              </CardHeader>
              <CardContent className="space-y-2">
                <div className="flex justify-between">
                  <span>Average Response Time:</span>
                  <span className="font-mono">{metrics.averageResponseTime.toFixed(0)}ms</span>
                </div>
                <div className="flex justify-between">
                  <span>Error Rate:</span>
                  <span className="font-mono">{(metrics.errorRate * 100).toFixed(2)}%</span>
                </div>
                <div className="flex justify-between">
                  <span>Uptime:</span>
                  <span className="font-mono">{formatUptime(metrics.uptime)}</span>
                </div>
                <div className="flex justify-between">
                  <span>Last Health Check:</span>
                  <span className="font-mono text-sm md:text-base lg:text-lg">
                    {new Date(metrics.lastHealthCheck).toLocaleTimeString()}
                  </span>
                </div>
              </CardContent>
            </Card>
          </div>
        </TabsContent>
      </Tabs>
    </div>
  );
}

export default HealthDashboard;<|MERGE_RESOLUTION|>--- conflicted
+++ resolved
@@ -5,13 +5,8 @@
 
 "use client";
 
-<<<<<<< HEAD
-import React, { useEffect, useState } from 'react';
-import { Card, CardContent, CardHeader, CardTitle } from '@/components/ui/card';
-=======
 import React, { useEffect, useMemo, useState } from 'react';
 import { Card, CardContent, CardDescription, CardHeader, CardTitle } from '@/components/ui/card';
->>>>>>> aa566cab
 import { Badge } from '@/components/ui/badge';
 import { Button } from '@/components/ui/button';
 import { Alert, AlertDescription } from '@/components/ui/alert';
@@ -27,29 +22,18 @@
 }
 
 export function HealthDashboard({ className }: HealthDashboardProps) {
-<<<<<<< HEAD
-  const [healthMonitor] = useState(() => {
-=======
   const healthMonitor = useMemo(() => {
->>>>>>> aa566cab
     try {
       return getHealthMonitor();
     } catch {
       return null;
     }
-<<<<<<< HEAD
-  });
-
-  const [metrics, setMetrics] = useState<HealthMetrics | null>(() => {
-    if (!healthMonitor) return null;
-=======
   }, []);
 
   const [metrics, setMetrics] = useState<HealthMetrics | null>(() => {
     if (!healthMonitor) {
       return null;
     }
->>>>>>> aa566cab
     try {
       return healthMonitor?.getMetrics?.() ?? null;
     } catch {
@@ -57,13 +41,9 @@
     }
   });
   const [alerts, setAlerts] = useState<HealthAlert[]>(() => {
-<<<<<<< HEAD
-    if (!healthMonitor) return [];
-=======
     if (!healthMonitor) {
       return [];
     }
->>>>>>> aa566cab
     try {
       setMetrics(monitor.getMetrics());
     } catch {
@@ -71,13 +51,9 @@
     }
   });
   const [isMonitoring, setIsMonitoring] = useState(() => {
-<<<<<<< HEAD
-    if (!healthMonitor) return false;
-=======
     if (!healthMonitor) {
       return false;
     }
->>>>>>> aa566cab
     try {
       setAlerts(monitor.getAlerts(20));
     } catch {
@@ -89,24 +65,6 @@
       return;
     }
 
-<<<<<<< HEAD
-    // Set up listeners
-    const unsubscribeMetrics = healthMonitor.onMetricsUpdate?.((newMetrics) => {
-      setMetrics(newMetrics);
-      setLastUpdate(new Date().toLocaleTimeString());
-      try {
-        setIsMonitoring(healthMonitor.getStatus().isMonitoring);
-      } catch {
-        setIsMonitoring(false);
-      }
-    }) ?? (() => {});
-
-    const unsubscribeAlerts = healthMonitor.onAlert?.((newAlert) => {
-      setAlerts((prev) => [newAlert, ...prev.slice(0, 19)]);
-    }) ?? (() => {});
-
-    // Start monitoring if not already started
-=======
     const unsubscribeMetrics =
       healthMonitor.onMetricsUpdate?.((newMetrics) => {
         setMetrics(newMetrics);
@@ -123,7 +81,6 @@
         setAlerts((prev) => [newAlert, ...prev.slice(0, 19)]);
       }) ?? (() => {});
 
->>>>>>> aa566cab
     try {
       if (!healthMonitor.getStatus().isMonitoring) {
         healthMonitor.start?.();
@@ -136,13 +93,6 @@
     return () => {
       try {
         unsubscribeMetrics();
-<<<<<<< HEAD
-      } catch {
-        // noop
-      }
-      try {
-=======
->>>>>>> aa566cab
         unsubscribeAlerts();
       } catch {
         // noop
@@ -163,18 +113,6 @@
   };
 
   const handleToggleMonitoring = () => {
-<<<<<<< HEAD
-    if (!healthMonitor) {
-      return;
-    }
-
-    if (isMonitoring) {
-      healthMonitor.stop?.();
-      setIsMonitoring(false);
-    } else {
-      healthMonitor.start?.();
-      setIsMonitoring(true);
-=======
     const monitor = resolveHealthMonitor();
     if (!monitor) {
       return;
@@ -190,32 +128,16 @@
       }
     } catch {
       // noop
->>>>>>> aa566cab
     }
   };
 
   const handleAcknowledgeAlert = (alertId: string) => {
-<<<<<<< HEAD
-    if (!healthMonitor) {
-=======
     const monitor = resolveHealthMonitor();
     if (!monitor) {
->>>>>>> aa566cab
       return;
     }
 
     try {
-<<<<<<< HEAD
-      const acknowledged = healthMonitor.acknowledgeAlert?.(alertId);
-      if (!acknowledged) {
-        return;
-      }
-      setAlerts((prev) =>
-        prev.map((alert) =>
-          alert.id === alertId ? { ...alert, acknowledged: true } : alert
-        )
-      );
-=======
       if (monitor.acknowledgeAlert?.(alertId)) {
         setAlerts((prev) =>
           prev.map((alert) =>
@@ -223,28 +145,19 @@
           )
         );
       }
->>>>>>> aa566cab
     } catch {
       // noop
     }
   };
 
   const handleClearAlerts = () => {
-<<<<<<< HEAD
-    if (!healthMonitor) {
-=======
     const monitor = resolveHealthMonitor();
     if (!monitor) {
->>>>>>> aa566cab
       return;
     }
 
     try {
-<<<<<<< HEAD
-      healthMonitor.clearAlerts?.();
-=======
       monitor.clearAlerts?.();
->>>>>>> aa566cab
       setAlerts([]);
     } catch {
       // noop
