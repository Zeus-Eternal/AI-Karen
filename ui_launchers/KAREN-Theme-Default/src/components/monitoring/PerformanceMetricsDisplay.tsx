/**
 * Performance metrics display component
 */

import * as React from 'react';
import { PerformanceMetrics } from './types';
import { Card, CardContent, CardHeader, CardTitle } from '../ui/card';
import { Badge } from '../ui/badge';

export interface PerformanceMetricsDisplayProps {
  metrics: PerformanceMetrics;
  className?: string;
}

export const PerformanceMetricsDisplay: React.FC<PerformanceMetricsDisplayProps> = ({
  metrics,
<<<<<<< HEAD
  className = ''
=======
  className = '',
  showTrends: _showTrends = false
>>>>>>> 72af20f5
}) => {
  const formatTime = (time: number) => {
    if (time < 1000) {
      return `${Math.round(time)}ms`;
    }
    return `${(time / 1000).toFixed(2)}s`;
  };

  const formatThroughput = (throughput: number) => {
    if (throughput < 1) {
      return `${(throughput * 60).toFixed(1)}/min`;
    }
    return `${throughput.toFixed(1)}/sec`;
  };

  const getPerformanceStatus = (avgTime: number) => {
    if (avgTime < 1000) return { status: 'excellent', color: 'text-green-600', bg: 'bg-green-50' };
    if (avgTime < 3000) return { status: 'good', color: 'text-blue-600', bg: 'bg-blue-50' };
    if (avgTime < 5000) return { status: 'fair', color: 'text-yellow-600', bg: 'bg-yellow-50' };
    return { status: 'poor', color: 'text-red-600', bg: 'bg-red-50' };
  };

  const getErrorRateStatus = (errorRate: number) => {
    if (errorRate < 1) return { status: 'excellent', color: 'text-green-600' };
    if (errorRate < 5) return { status: 'good', color: 'text-yellow-600' };
    return { status: 'poor', color: 'text-red-600' };
  };

  const performanceStatus = getPerformanceStatus(metrics.averageResponseTime);
  const errorStatus = getErrorRateStatus(metrics.errorRate);
  const trendSummary = React.useMemo(() => {
    const responseTrend =
      metrics.averageResponseTime < 2000
        ? 'responsive'
        : metrics.averageResponseTime < 4000
          ? 'moderately responsive'
          : 'under heavy load';
    const errorTrend =
      metrics.errorRate < 2
        ? 'stable error rate'
        : `elevated error rate (${metrics.errorRate.toFixed(1)}%)`;
    const throughputTrend =
      metrics.throughput >= 1 ? 'high throughput' : 'light traffic';

    return `${responseTrend}, ${errorTrend}, ${throughputTrend}.`;
  }, [metrics.averageResponseTime, metrics.errorRate, metrics.throughput]);

  return (
    <Card className={className}>
      <CardHeader className="pb-3">
        <CardTitle className="flex items-center justify-between">
          <span className="text-lg font-semibold">Performance Metrics</span>
          <Badge variant="outline" className="text-xs sm:text-sm md:text-base">
            {metrics.timeRange}
          </Badge>
        </CardTitle>
      </CardHeader>
      
      <CardContent className="space-y-4">
        {/* Response Time Metrics */}
        <div className={`p-3 rounded-lg ${performanceStatus.bg}`}>
          <div className="flex justify-between items-center mb-2">
            <h4 className="font-medium text-sm md:text-base lg:text-lg">Response Times</h4>
            <Badge 
              variant={performanceStatus.status === 'excellent' ? 'default' : 'secondary'}
              className="text-xs capitalize sm:text-sm md:text-base"
            >
              {performanceStatus.status}
            </Badge>
          </div>
          
          <div className="grid grid-cols-3 gap-3 text-sm md:text-base lg:text-lg">
            <div className="text-center">
              <div className={`font-bold text-lg ${performanceStatus.color}`}>
                {formatTime(metrics.averageResponseTime)}
              </div>
              <div className="text-muted-foreground">Average</div>
            </div>
            <div className="text-center">
              <div className={`font-bold text-lg ${performanceStatus.color}`}>
                {formatTime(metrics.p95ResponseTime)}
              </div>
              <div className="text-muted-foreground">95th %ile</div>
            </div>
            <div className="text-center">
              <div className={`font-bold text-lg ${performanceStatus.color}`}>
                {formatTime(metrics.p99ResponseTime)}
              </div>
              <div className="text-muted-foreground">99th %ile</div>
            </div>
          </div>
        </div>

        {/* Request Volume and Error Rate */}
        <div className="grid grid-cols-2 gap-3">
          <div className="p-3 bg-blue-50 rounded-lg sm:p-4 md:p-6">
            <div className="text-center">
              <div className="font-bold text-2xl text-blue-600">
                {metrics.requestCount.toLocaleString()}
              </div>
              <div className="text-sm text-muted-foreground md:text-base lg:text-lg">Total Requests</div>
              <div className="text-xs text-blue-600 mt-1 sm:text-sm md:text-base">
                {formatThroughput(metrics.throughput)}
              </div>
            </div>
          </div>
          
          <div className={`p-3 rounded-lg ${
            metrics.errorRate < 1 ? 'bg-green-50' : 
            metrics.errorRate < 5 ? 'bg-yellow-50' : 
            'bg-red-50'
          }`}>
            <div className="text-center">
              <div className={`font-bold text-2xl ${errorStatus.color}`}>
                {metrics.errorRate.toFixed(1)}%
              </div>
              <div className="text-sm text-muted-foreground md:text-base lg:text-lg">Error Rate</div>
              <div className={`text-xs mt-1 ${errorStatus.color}`}>
                {errorStatus.status === 'excellent' ? 'Excellent' : 
                 errorStatus.status === 'good' ? 'Acceptable' : 'High'}
              </div>
            </div>
          </div>
        </div>

        {/* Performance Indicators */}
        <div className="space-y-2">
          <h4 className="font-medium text-sm md:text-base lg:text-lg">Performance Indicators</h4>
          
          <div className="space-y-2">
            <div className="flex items-center justify-between text-sm md:text-base lg:text-lg">
              <span>Response Time</span>
              <div className="flex items-center space-x-2">
                <div className="w-24 bg-gray-200 rounded-full h-2 ">
                  <div 
                    className={`h-2 rounded-full ${
                      metrics.averageResponseTime < 1000 ? 'bg-green-500' :
                      metrics.averageResponseTime < 3000 ? 'bg-yellow-500' :
                      'bg-red-500'
                    }`}
                    style={{ 
                      width: `${Math.min((metrics.averageResponseTime / 5000) * 100, 100)}%` 
                    }}
                  />
                </div>
                <span className="text-xs text-muted-foreground sm:text-sm md:text-base">
                  {formatTime(metrics.averageResponseTime)}
                </span>
              </div>
            </div>
            
            <div className="flex items-center justify-between text-sm md:text-base lg:text-lg">
              <span>Error Rate</span>
              <div className="flex items-center space-x-2">
                <div className="w-24 bg-gray-200 rounded-full h-2 ">
                  <div 
                    className={`h-2 rounded-full ${
                      metrics.errorRate < 1 ? 'bg-green-500' :
                      metrics.errorRate < 5 ? 'bg-yellow-500' :
                      'bg-red-500'
                    }`}
                    style={{ 
                      width: `${Math.min((metrics.errorRate / 10) * 100, 100)}%` 
                    }}
                  />
                </div>
                <span className="text-xs text-muted-foreground sm:text-sm md:text-base">
                  {metrics.errorRate.toFixed(1)}%
                </span>
              </div>
            </div>
            
            <div className="flex items-center justify-between text-sm md:text-base lg:text-lg">
              <span>Throughput</span>
              <div className="flex items-center space-x-2">
                <div className="w-24 bg-gray-200 rounded-full h-2 ">
                  <div 
                    className="h-2 rounded-full bg-blue-500"
                    style={{ 
                      width: `${Math.min((metrics.throughput / 10) * 100, 100)}%` 
                    }}
                  />
                </div>
                <span className="text-xs text-muted-foreground sm:text-sm md:text-base">
                  {formatThroughput(metrics.throughput)}
                </span>
              </div>
            </div>
          </div>
        </div>

        {showTrends && (
          <div className="rounded-lg bg-muted/40 p-3 text-sm text-muted-foreground sm:p-4 md:text-base">
            {trendSummary}
          </div>
        )}
      </CardContent>
    </Card>
  );
};<|MERGE_RESOLUTION|>--- conflicted
+++ resolved
@@ -14,12 +14,8 @@
 
 export const PerformanceMetricsDisplay: React.FC<PerformanceMetricsDisplayProps> = ({
   metrics,
-<<<<<<< HEAD
-  className = ''
-=======
   className = '',
   showTrends: _showTrends = false
->>>>>>> 72af20f5
 }) => {
   const formatTime = (time: number) => {
     if (time < 1000) {
