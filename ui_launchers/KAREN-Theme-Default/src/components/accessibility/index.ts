--- conflicted
+++ resolved
@@ -9,12 +9,6 @@
 export { useAccessibilityEnhancements } from './AccessibilityEnhancementsContext';
 export { default as SkipLinks } from './SkipLinks';
 export { default as LiveRegion } from './LiveRegion';
-<<<<<<< HEAD
-export { useLiveRegion } from './LiveRegionHook';
-export { AccessibilitySettings } from './AccessibilitySettings';
-export { default as KeyboardNavigationProvider } from './KeyboardNavigationProvider';
-export { useKeyboardNavigationContext, useNavigationContainer, useNavigationItem } from './KeyboardNavigationHooks';
-=======
 export { useLiveRegion } from './useLiveRegion';
 export { AccessibilitySettings } from './AccessibilitySettings';
 export { default as KeyboardNavigationProvider } from './KeyboardNavigationProvider';
@@ -23,5 +17,4 @@
   useNavigationContainer,
   useNavigationItem,
 } from './KeyboardNavigationContext';
->>>>>>> 4aa501b3
 export { default as ColorBlindnessFilters } from './ColorBlindnessFilters';