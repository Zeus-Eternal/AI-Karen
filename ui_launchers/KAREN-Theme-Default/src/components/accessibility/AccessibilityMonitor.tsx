--- conflicted
+++ resolved
@@ -38,10 +38,6 @@
   const {
     violations,
     warnings,
-<<<<<<< HEAD
-    report: _report,
-=======
->>>>>>> 4aa501b3
     hasIssues,
     runTest,
   } = useAccessibilityMonitor(containerRef, enabled);
