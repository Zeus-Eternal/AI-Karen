--- conflicted
+++ resolved
@@ -35,16 +35,12 @@
   const [showDetails, setShowDetails] = useState(false);
   const containerRef = React.useRef<HTMLDivElement>(null);
 
-<<<<<<< HEAD
-  const { violations, warnings, hasIssues, runTest } = useAccessibilityMonitor(containerRef, enabled);
-=======
   const {
     violations,
     warnings,
     hasIssues,
     runTest,
   } = useAccessibilityMonitor(containerRef, enabled);
->>>>>>> 0703bc73
 
   const handleToggle = (newEnabled: boolean) => {
     setEnabled(newEnabled);
