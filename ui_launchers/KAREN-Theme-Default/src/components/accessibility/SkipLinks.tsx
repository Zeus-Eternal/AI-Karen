--- conflicted
+++ resolved
@@ -43,11 +43,7 @@
             // High contrast mode
             'high-contrast:bg-black high-contrast:text-white high-contrast:border-white'
           )}
-<<<<<<< HEAD
-          onFocus={(_event) => {
-=======
           onFocus={() => {
->>>>>>> 4aa501b3
             // Ensure the target element exists and is focusable
             const target = document.querySelector(link.href);
             if (target && !target.hasAttribute('tabindex')) {
