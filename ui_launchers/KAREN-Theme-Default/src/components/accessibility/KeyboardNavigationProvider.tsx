"use client";

<<<<<<< HEAD
import React, { useCallback, useRef, useState } from 'react';
import { useKeyboardNavigation } from '../../hooks/use-keyboard-navigation';
import { KeyboardNavigationContext, type KeyboardNavigationContextValue } from './KeyboardNavigationContext';
=======
import React, { useRef, useState } from 'react';
import { useKeyboardNavigation } from '../../hooks/use-keyboard-navigation';
import {
  KeyboardNavigationContext,
  type KeyboardNavigationContextValue,
} from './KeyboardNavigationContext';
>>>>>>> 0703bc73

interface KeyboardNavigationProviderProps {
  children: React.ReactNode;
  enabled?: boolean;
  loop?: boolean;
  orientation?: 'horizontal' | 'vertical' | 'both';
}

export function KeyboardNavigationProvider({
  children,
  enabled: initialEnabled = true,
  loop = true,
  orientation = 'vertical',
}: KeyboardNavigationProviderProps) {
  const [enabled, setEnabled] = useState(initialEnabled);
  const [itemCount, setItemCount] = useState(0);
  const containerRef = useRef<HTMLElement | null>(null);

  const {
    activeIndex,
    moveNext,
    movePrevious,
    moveFirst,
    moveLast,
    setActiveIndex,
  } = useKeyboardNavigation(itemCount, {
    enabled,
    loop,
    orientation,
    onActiveChange: (index) => {
      // Announce navigation changes to screen readers
      if (enabled && containerRef.current) {
        const items = containerRef.current.querySelectorAll('[role="option"], [role="menuitem"], [role="tab"], [role="gridcell"], [data-keyboard-nav-item]');
        const currentItem = items[index] as HTMLElement;
        if (currentItem) {
          const label = currentItem.getAttribute('aria-label') || 
                       currentItem.textContent || 
                       `Item ${index + 1}`;
          
          // Create a temporary announcement
          const announcement = document.createElement('div');
          announcement.setAttribute('aria-live', 'polite');
          announcement.setAttribute('aria-atomic', 'true');
          announcement.className = 'sr-only';
          announcement.textContent = `${label}, ${index + 1} of ${itemCount}`;
          
          document.body.appendChild(announcement);
          setTimeout(() => {
            document.body.removeChild(announcement);
          }, 1000);
        }
      }
    }
  });

  const registerNavigationContainer = useCallback((element: HTMLElement) => {
    containerRef.current = element;
    
    // Count navigable items
    const updateItemCount = () => {
      if (element) {
        const items = element.querySelectorAll('[role="option"], [role="menuitem"], [role="tab"], [role="gridcell"], [data-keyboard-nav-item]');
        setItemCount(items.length);
      }
    };

    updateItemCount();

    // Set up mutation observer to track changes
    const observer = new MutationObserver(updateItemCount);
    observer.observe(element, {
      childList: true,
      subtree: true,
      attributes: true,
      attributeFilter: ['role', 'data-keyboard-nav-item'],
    });

    return () => {
      observer.disconnect();
    };
  }, []);

  const unregisterNavigationContainer = useCallback(() => {
    containerRef.current = null;
    setItemCount(0);
  }, []);

  const contextValue: KeyboardNavigationContextValue = {
    currentFocusIndex: activeIndex,
    totalItems: itemCount,
    moveNext,
    movePrevious,
    moveFirst,
    moveLast,
    moveTo: setActiveIndex,
    registerNavigationContainer,
    unregisterNavigationContainer,
    enabled,
    setEnabled,
  };

  return (
    <KeyboardNavigationContext.Provider value={contextValue}>
      {children}
    </KeyboardNavigationContext.Provider>
  );
}

export default KeyboardNavigationProvider;<|MERGE_RESOLUTION|>--- conflicted
+++ resolved
@@ -1,17 +1,11 @@
 "use client";
 
-<<<<<<< HEAD
-import React, { useCallback, useRef, useState } from 'react';
-import { useKeyboardNavigation } from '../../hooks/use-keyboard-navigation';
-import { KeyboardNavigationContext, type KeyboardNavigationContextValue } from './KeyboardNavigationContext';
-=======
 import React, { useRef, useState } from 'react';
 import { useKeyboardNavigation } from '../../hooks/use-keyboard-navigation';
 import {
   KeyboardNavigationContext,
   type KeyboardNavigationContextValue,
 } from './KeyboardNavigationContext';
->>>>>>> 0703bc73
 
 interface KeyboardNavigationProviderProps {
   children: React.ReactNode;
