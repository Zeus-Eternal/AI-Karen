--- conflicted
+++ resolved
@@ -1,39 +1,11 @@
 "use client";
 
-<<<<<<< HEAD
-import React, { createContext, useRef, useState } from 'react';
-import { useKeyboardNavigation } from '../../hooks/use-keyboard-navigation';
-
-interface KeyboardNavigationContextValue {
-  // Navigation state
-  currentFocusIndex: number;
-  totalItems: number;
-  
-  // Navigation methods
-  moveNext: () => void;
-  movePrevious: () => void;
-  moveFirst: () => void;
-  moveLast: () => void;
-  moveTo: (index: number) => void;
-  
-  // Registration methods
-  registerNavigationContainer: (element: HTMLElement) => (() => void) | void;
-  unregisterNavigationContainer: () => void;
-  
-  // Settings
-  enabled: boolean;
-  setEnabled: (enabled: boolean) => void;
-}
-
-export const KeyboardNavigationContext = createContext<KeyboardNavigationContextValue | undefined>(undefined);
-=======
 import React, { useRef, useState } from 'react';
 import { useKeyboardNavigation } from '../../hooks/use-keyboard-navigation';
 import {
   KeyboardNavigationContext,
   type KeyboardNavigationContextValue,
 } from './KeyboardNavigationContext';
->>>>>>> 4aa501b3
 
 interface KeyboardNavigationProviderProps {
   children: React.ReactNode;
