"use client";

import React, { useState } from "react";
import { Card, CardContent, CardDescription, CardHeader, CardTitle } from "../ui/card";
import { Button } from "../ui/button";
import { Badge } from "../ui/badge";
import { Textarea } from "../ui/textarea";
import { Select, SelectContent, SelectItem, SelectTrigger, SelectValue } from "../ui/select";
import { Tabs, TabsContent, TabsList, TabsTrigger } from "../ui/tabs";
import { Alert, AlertDescription } from "../ui/alert";
import {
  Settings,
  Code,
  RefreshCw,
  Play,
  Copy,
  Download,
  FileText,
  CheckCircle,
  XCircle,
} from "lucide-react";
import { useAccessibilityTestRunner } from "../../hooks/use-accessibility-testing";
import { cn } from "../../lib/utils";

interface AccessibilityViolation {
  impact?: string;
  description?: string;
  id?: string;
  help?: string;
  elements?: Array<unknown>;
  nodes?: Array<unknown>;
}

interface AccessibilityTestSummary {
  passes?: number;
  violations?: number;
  incomplete?: number;
  inapplicable?: number;
  [key: string]: unknown;
}

interface AccessibilityTestResult {
  passed?: boolean;
  score?: number;
  violations?: AccessibilityViolation[];
  summary?: AccessibilityTestSummary;
  error?: string;
  [key: string]: unknown;
}

type TestType = "basic" | "keyboard" | "screenReader" | "colorContrast";

<<<<<<< HEAD
type AccessibilityTestResult = {
  passed?: boolean;
  score?: number;
  violations?: unknown[];
  summary?: {
    passes?: number;
    violations?: number;
    incomplete?: number;
    inapplicable?: number;
  };
  checks?: unknown[];
  error?: string;
  _error?: string;
  [key: string]: unknown;
};
=======
interface AxeViolation {
  id?: string;
  impact?: string;
  description?: string;
  help?: string;
  helpUrl?: string;
  nodes?: Array<Record<string, unknown>>;
  elements?: Array<unknown>;
}

interface AxeSummary {
  passes?: number;
  violations?: number;
  incomplete?: number;
  inapplicable?: number;
}

type AccessibilityTestResult = {
  passed?: boolean;
  score?: number;
  violations?: AxeViolation[];
  summary?: AxeSummary;
  error?: string;
  [key: string]: unknown;
} | null;
>>>>>>> 0703bc73

interface AccessibilityTestRunnerProps {
  className?: string;
}

export function AccessibilityTestRunner({ className }: AccessibilityTestRunnerProps) {
  const [testType, setTestType] = useState<TestType>("basic");
  const [customHtml, setCustomHtml] = useState<string>("");
  const [testResults, setTestResults] = useState<AccessibilityTestResult | null>(null);
  const [isRunning, setIsRunning] = useState<boolean>(false);
  const [activeTab, setActiveTab] = useState<"html" | "results">("html");

  const { runAccessibilityTest, runKeyboardTest, runScreenReaderTest, runColorContrastTest } =
    useAccessibilityTestRunner();

  const sampleHtml = `<div>
  <h1>Sample Page</h1>
  <form>
    <label for="name">Name:</label>
    <input type="text" id="name" required aria-label="Name input">
    <label for="email">Email:</label>
    <input type="email" id="email" required aria-label="Email input">
    <button type="submit" aria-label="Submit form">Submit</button>
  </form>
  <img src="example.jpg" alt="Example image">
  <nav aria-label="Main navigation">
    <ul>
      <li><a href="#home">Home</a></li>
      <li><a href="#about">About</a></li>
      <li><a href="#contact">Contact</a></li>
    </ul>
  </nav>
</div>`.trim();

  const getTestTypeDescription = (): string => {
    switch (testType) {
      case "basic":
        return "Comprehensive WCAG 2.1 AA compliance test using axe-core.";
      case "keyboard":
        return "Tests keyboard navigation, focus management, and tab order.";
      case "screenReader":
        return "Tests screen reader compatibility, ARIA usage, and semantic structure.";
      case "colorContrast":
        return "Tests color contrast ratios for text and interactive elements.";
      default:
        return "Select a test type to see description.";
    }
  };

  const runTest = async () => {
    if (!customHtml.trim()) {
      setCustomHtml(sampleHtml);
      return;
    }
    setIsRunning(true);
    setTestResults(null);

    const container = document.createElement("div");
    try {
      container.setAttribute("data-axe-scope", "true");
      container.innerHTML = customHtml;
      document.body.appendChild(container);

    let results: AccessibilityTestResult | null = null;
    switch (testType) {
      case "basic":
        results = (await runAccessibilityTest(container)) as AccessibilityTestResult;
        break;
      case "keyboard":
        results = (await runKeyboardTest(container)) as AccessibilityTestResult;
        break;
      case "screenReader":
        results = (await runScreenReaderTest(container)) as AccessibilityTestResult;
        break;
      case "colorContrast":
        results = (await runColorContrastTest(container)) as AccessibilityTestResult;
        break;
      default:
        results = (await runAccessibilityTest(container)) as AccessibilityTestResult;
    }
      setTestResults(results);
      setActiveTab("results");
    } catch (error) {
      setTestResults({
        error: error instanceof Error ? error.message : "Test failed",
      });
      setActiveTab("results");
    } finally {
      if (container.parentNode) {
        document.body.removeChild(container);
      }
      setIsRunning(false);
    }
  };

  const copyResults = () => {
    if (!testResults) return;
    void navigator.clipboard.writeText(JSON.stringify(testResults, null, 2));
  };

  const downloadResults = () => {
    if (!testResults) return;
    const blob = new Blob([JSON.stringify(testResults, null, 2)], { type: "application/json" });
    const url = URL.createObjectURL(blob);
    const a = document.createElement("a");
    a.href = url;
    a.download = `accessibility-test-${testType}-${Date.now()}.json`;
    document.body.appendChild(a);
    a.click();
    document.body.removeChild(a);
    URL.revokeObjectURL(url);
  };

  const renderResults = () => {
    if (!testResults) return null;

    if (testResults.error || testResults._error) {
      return (
        <Alert variant="destructive">
          <div className="flex items-start">
            <XCircle className="h-4 w-4 mt-0.5" />
            <AlertDescription className="ml-2">{testResults.error || testResults._error}</AlertDescription>
          </div>
        </Alert>
      );
    }

    if (testType === "basic") {
      return (
        <div className="space-y-4">
          {/* Summary */}
          <div className="grid grid-cols-2 md:grid-cols-4 gap-4">
            <Card>
              <CardContent className="p-4 md:p-6">
                <div className="flex items-center space-x-2">
                  {testResults.passed ? (
                    <CheckCircle className="h-5 w-5 text-green-600" />
                  ) : (
                    <XCircle className="h-5 w-5 text-red-600" />
                  )}
                  <span className="font-medium">{testResults.passed ? "PASS" : "FAIL"}</span>
                </div>
              </CardContent>
            </Card>

            <Card>
              <CardContent className="p-4 md:p-6">
                <div className="text-center">
                  <div className="text-2xl font-bold">{testResults.score || 0}</div>
                  <div className="text-sm text-muted-foreground">Score</div>
                </div>
              </CardContent>
            </Card>

            <Card>
              <CardContent className="p-4 md:p-6">
                <div className="text-center">
                  <div className="text-2xl font-bold text-red-600">
                    {testResults.violations?.length || 0}
                  </div>
                  <div className="text-sm text-muted-foreground">Violations</div>
                </div>
              </CardContent>
            </Card>

            <Card>
              <CardContent className="p-4 md:p-6">
                <div className="text-center">
                  <div className="text-2xl font-bold text-green-600">
                    {testResults.summary?.passes || 0}
                  </div>
                  <div className="text-sm text-muted-foreground">Passes</div>
                </div>
              </CardContent>
            </Card>
          </div>

          {/* Violations */}
          {Array.isArray(testResults.violations) && testResults.violations.length > 0 && (
            <Card>
              <CardHeader>
                <CardTitle>Violations</CardTitle>
                <CardDescription>Issues detected by the audit with impacted elements.</CardDescription>
              </CardHeader>
              <CardContent>
                <div className="space-y-3">
                  {testResults.violations.map((violation, index) => (
                    <div key={index} className="border-l-4 border-l-red-500 pl-4">
                      <div className="flex items-center space-x-2 mb-1">
                        <Badge variant="destructive">{violation.impact ?? "unknown"}</Badge>
                        <span className="font-medium">{violation.description ?? violation.id}</span>
                      </div>
                      {violation.help && (
                        <p className="text-sm text-muted-foreground mb-2">{violation.help}</p>
                      )}
                      <div className="text-xs text-muted-foreground">
                        {violation.elements?.length || violation.nodes?.length || 0} element(s) affected
                      </div>
                    </div>
                  ))}
                </div>
              </CardContent>
            </Card>
          )}
        </div>
      );
    }

    // For other test types, show a simplified result block
    return (
      <Card>
        <CardHeader>
          <CardTitle>Test Results</CardTitle>
          <CardDescription>Raw output for deep inspection.</CardDescription>
        </CardHeader>
        <CardContent>
          <div className="flex items-center space-x-2 mb-4">
            {testResults.passed ? (
              <CheckCircle className="h-5 w-5 text-green-600" />
            ) : (
              <XCircle className="h-5 w-5 text-red-600" />
            )}
            <span className="font-medium">
              {testResults.passed ? "Test Passed" : "Test Failed"}
            </span>
          </div>
          <pre className="bg-muted p-4 rounded text-sm overflow-auto max-h-96">
            {JSON.stringify(testResults, null, 2)}
          </pre>
        </CardContent>
      </Card>
    );
  };

  return (
    <div className={cn("space-y-6", className)}>
      {/* Header */}
      <div>
        <h2 className="text-2xl font-bold">Accessibility Test Runner</h2>
        <p className="text-muted-foreground">
          Run on-demand audits for WCAG, keyboard navigation, screen reader semantics, and color contrast.
        </p>
      </div>

      {/* Test Configuration */}
      <Card>
        <CardHeader>
          <CardTitle className="flex items-center space-x-2">
            <Settings className="h-5 w-5" />
            <span>Test Configuration</span>
          </CardTitle>
          <CardDescription>Select a test type and provide HTML to evaluate.</CardDescription>
        </CardHeader>
        <CardContent className="space-y-4">
          <div className="space-y-2">
            <label className="text-sm font-medium">Test Type</label>
            <Select value={testType} onValueChange={(v: TestType) => setTestType(v)}>
              <SelectTrigger aria-label="Select test type">
                <SelectValue placeholder="Select a test" />
              </SelectTrigger>
              <SelectContent>
                <SelectItem value="basic">Basic Accessibility Test</SelectItem>
                <SelectItem value="keyboard">Keyboard Navigation Test</SelectItem>
                <SelectItem value="screenReader">Screen Reader Test</SelectItem>
                <SelectItem value="colorContrast">Color Contrast Test</SelectItem>
              </SelectContent>
            </Select>
            <p className="text-sm text-muted-foreground">{getTestTypeDescription()}</p>
          </div>
        </CardContent>
      </Card>

      {/* HTML Input + Results */}
      <Tabs value={activeTab} onValueChange={(v) => setActiveTab(v as "html" | "results")}>
        <TabsList>
          <TabsTrigger value="html">HTML Input</TabsTrigger>
          <TabsTrigger value="results">Test Results</TabsTrigger>
        </TabsList>

        <TabsContent value="html" className="space-y-4">
          <Card>
            <CardHeader>
              <CardTitle className="flex items-center space-x-2">
                <Code className="h-5 w-5" />
                <span>HTML to Test</span>
              </CardTitle>
              <CardDescription>Paste or type the HTML you want to audit.</CardDescription>
            </CardHeader>
            <CardContent className="space-y-4">
              <Textarea
                value={customHtml}
                onChange={(e) => setCustomHtml(e.target.value)}
                placeholder="Enter HTML to test..."
                className="min-h-[300px] font-mono text-sm"
                aria-label="HTML input"
              />
              <div className="flex items-center gap-2">
                <Button onClick={runTest} disabled={isRunning} className="flex-1" aria-label="Run accessibility test">
                  {isRunning ? <RefreshCw className="h-4 w-4 mr-2 animate-spin" /> : <Play className="h-4 w-4 mr-2" />}
                  Run {testType.charAt(0).toUpperCase() + testType.slice(1)} Test
                </Button>
                <Button variant="outline" onClick={() => setCustomHtml(sampleHtml)} aria-label="Load sample HTML">
                  Load Sample
                </Button>
              </div>
            </CardContent>
          </Card>
        </TabsContent>

        <TabsContent value="results" className="space-y-4">
          {testResults ? (
            <div className="space-y-4">
              {/* Results Actions */}
              <div className="flex items-center gap-2">
                <Button variant="outline" size="sm" onClick={copyResults} aria-label="Copy results to clipboard">
                  <Copy className="h-4 w-4 mr-2" />
                  Copy
                </Button>
                <Button variant="outline" size="sm" onClick={downloadResults} aria-label="Download results JSON">
                  <Download className="h-4 w-4 mr-2" />
                  Download
                </Button>
              </div>

              {/* Results Display */}
              {renderResults()}
            </div>
          ) : (
            <Card>
              <CardContent className="flex flex-col items-center justify-center py-12">
                <FileText className="h-12 w-12 text-muted-foreground mb-4" />
                <h3 className="text-lg font-semibold mb-2">No Results Yet</h3>
                <p className="text-muted-foreground text-center mb-4">
                  Run a test to see the results here.
                </p>
                <Button onClick={() => setActiveTab("html")} aria-label="Go to HTML input">
                  Go to HTML
                </Button>
              </CardContent>
            </Card>
          )}
        </TabsContent>
      </Tabs>
    </div>
  );
}

export default AccessibilityTestRunner;<|MERGE_RESOLUTION|>--- conflicted
+++ resolved
@@ -50,23 +50,6 @@
 
 type TestType = "basic" | "keyboard" | "screenReader" | "colorContrast";
 
-<<<<<<< HEAD
-type AccessibilityTestResult = {
-  passed?: boolean;
-  score?: number;
-  violations?: unknown[];
-  summary?: {
-    passes?: number;
-    violations?: number;
-    incomplete?: number;
-    inapplicable?: number;
-  };
-  checks?: unknown[];
-  error?: string;
-  _error?: string;
-  [key: string]: unknown;
-};
-=======
 interface AxeViolation {
   id?: string;
   impact?: string;
@@ -92,7 +75,6 @@
   error?: string;
   [key: string]: unknown;
 } | null;
->>>>>>> 0703bc73
 
 interface AccessibilityTestRunnerProps {
   className?: string;
