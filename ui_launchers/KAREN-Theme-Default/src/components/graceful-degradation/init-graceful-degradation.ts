/**
 * Graceful degradation initialization
 */
import { featureFlagManager } from '@/lib/graceful-degradation';
import { setupGlobalErrorHandling } from '@/lib/graceful-degradation/use-graceful-backend';

export interface GracefulDegradationConfig {
  enableCaching?: boolean;
  enableGlobalErrorHandling?: boolean;
  developmentMode?: boolean;
  logLevel?: 'debug' | 'info' | 'warn' | 'error';
  featureFlags?: Record<string, {
    enabled: boolean;
    fallbackBehavior: 'hide' | 'disable' | 'cache' | 'mock';
  }>;
}

export function initGracefulDegradation(config: GracefulDegradationConfig = {}) {
  const {
<<<<<<< HEAD
    enableCaching: _enableCaching = true,
=======
>>>>>>> 127badc4
    enableGlobalErrorHandling = true,
    developmentMode = false,
    logLevel = 'warn',
    featureFlags = {}
  } = config;

  // Initialize feature flags
  Object.entries(featureFlags).forEach(([name, flag]) => {
    featureFlagManager.updateFlag(name, {
      enabled: flag.enabled,
      fallbackBehavior: flag.fallbackBehavior,
    });
  });

  // Setup global error handling if enabled
  if (enableGlobalErrorHandling) {
<<<<<<< HEAD
    void import('@/lib/graceful-degradation/use-graceful-backend')
      .then(({ setupGlobalErrorHandling }) => {
        setupGlobalErrorHandling();
      })
      .catch((error) => {
        if (developmentMode) {
          console.error('Failed to initialize graceful degradation handlers', error);
        }
      });
=======
    setupGlobalErrorHandling();
>>>>>>> 127badc4
  }

  // Log initialization
  if (developmentMode && logLevel === 'debug') {
    console.log('Graceful degradation initialized with config:', config);
  }
}<|MERGE_RESOLUTION|>--- conflicted
+++ resolved
@@ -17,10 +17,6 @@
 
 export function initGracefulDegradation(config: GracefulDegradationConfig = {}) {
   const {
-<<<<<<< HEAD
-    enableCaching: _enableCaching = true,
-=======
->>>>>>> 127badc4
     enableGlobalErrorHandling = true,
     developmentMode = false,
     logLevel = 'warn',
@@ -37,19 +33,7 @@
 
   // Setup global error handling if enabled
   if (enableGlobalErrorHandling) {
-<<<<<<< HEAD
-    void import('@/lib/graceful-degradation/use-graceful-backend')
-      .then(({ setupGlobalErrorHandling }) => {
-        setupGlobalErrorHandling();
-      })
-      .catch((error) => {
-        if (developmentMode) {
-          console.error('Failed to initialize graceful degradation handlers', error);
-        }
-      });
-=======
     setupGlobalErrorHandling();
->>>>>>> 127badc4
   }
 
   // Log initialization
