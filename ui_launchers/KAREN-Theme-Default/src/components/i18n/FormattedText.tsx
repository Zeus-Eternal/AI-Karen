--- conflicted
+++ resolved
@@ -121,14 +121,11 @@
   className?: string;
 }
 
-<<<<<<< HEAD
-=======
 type RelativeTimeParts = {
   value: number;
   unit: Intl.RelativeTimeFormatUnit;
 };
 
->>>>>>> b1f39706
 const DEFAULT_RELATIVE_TIME: RelativeTimeParts = { value: 0, unit: "second" };
 
 const computeRelativeTimeParts = (referenceMs: number, inputMs: number): RelativeTimeParts => {
