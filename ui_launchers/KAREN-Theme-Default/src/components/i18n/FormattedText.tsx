"use client";

import React from "react";
import { useFormatting, useLocale } from "../../providers/i18n-hooks";
import type { FormatOptions } from "../../lib/i18n";

/* ===========================
   Number / Currency / Percent
   =========================== */

export interface FormattedNumberProps {
  value: number;
  style?: "decimal" | "currency" | "percent";
  currency?: string;
  minimumFractionDigits?: number;
  maximumFractionDigits?: number;
  className?: string;
}

export const FormattedNumber: React.FC<FormattedNumberProps> = React.memo(
  ({
    value,
    style = "decimal",
    currency,
    minimumFractionDigits,
    maximumFractionDigits,
    className,
  }) => {
    const { formatNumber } = useFormatting();

    // Merge Intl options into your FormatOptions so your provider can pass them through.
    const options: FormatOptions = {
      numberStyle: style,
      currency,
      minimumFractionDigits,
      maximumFractionDigits,
    };

    const formattedValue = React.useMemo(
      () => formatNumber(value, options),
      // eslint-disable-next-line react-hooks/exhaustive-deps
      [value, style, currency, minimumFractionDigits, maximumFractionDigits]
    );

    return <span className={className}>{formattedValue}</span>;
  }
);

/* ==============
   Date / Time
   ============== */

export interface FormattedDateProps {
  value: Date | string | number; // accept common inputs; provider should coerce
  dateStyle?: "full" | "long" | "medium" | "short";
  timeStyle?: "full" | "long" | "medium" | "short";
  timeZone?: string;
  className?: string;
}

export const FormattedDate: React.FC<FormattedDateProps> = React.memo(
  ({ value, dateStyle, timeStyle, timeZone, className }) => {
    const { formatDate } = useFormatting();
    const options: FormatOptions = { dateStyle, timeStyle, timeZone };

    const formattedValue = React.useMemo(
      () => formatDate(value, options),
      // eslint-disable-next-line react-hooks/exhaustive-deps
      [value, dateStyle, timeStyle, timeZone]
    );

    return <span className={className}>{formattedValue}</span>;
  }
);

/* ==================
   Relative Time / Ago
   ================== */

export interface FormattedRelativeTimeProps {
  value: number;
  unit: Intl.RelativeTimeFormatUnit;
  numeric?: "always" | "auto";
  className?: string;
}

export const FormattedRelativeTime: React.FC<FormattedRelativeTimeProps> =
  React.memo(({ value, unit, numeric = "auto", className }) => {
    const { formatRelativeTime } = useFormatting();

    const formattedValue = React.useMemo(
      () => formatRelativeTime(value, unit, { numeric }),
      // eslint-disable-next-line react-hooks/exhaustive-deps
      [value, unit, numeric]
    );

    return <span className={className}>{formattedValue}</span>;
  });

export interface TimeAgoProps {
  date: Date | string | number;
  className?: string;
}

export const TimeAgo: React.FC<TimeAgoProps> = React.memo(({ date, className }) => {
<<<<<<< HEAD
  // Compute on render; avoids timers and keeps SSR friendly
  const nowRef = React.useRef<number>();
  if (nowRef.current === undefined) {
    nowRef.current = Date.now();
  }
  const now = nowRef.current;
=======
  // Capture the reference time once per render cycle to keep the component pure
  const now = React.useMemo(() => Date.now(), [date]);
>>>>>>> 127badc4
  const inputMs =
    date instanceof Date ? date.getTime() : typeof date === "number" ? date : new Date(date).getTime();

const DEFAULT_RELATIVE_TIME: RelativeTimeParts = { value: 0, unit: "second" };

const computeRelativeTimeParts = (referenceMs: number, inputMs: number): RelativeTimeParts => {
  const diffInSeconds = Math.floor((referenceMs - inputMs) / 1000);

  if (Math.abs(diffInSeconds) < 60) {
    return { value: -diffInSeconds, unit: "second" };
  }
  if (Math.abs(diffInSeconds) < 3600) {
    return { value: -Math.floor(diffInSeconds / 60), unit: "minute" };
  }
  if (Math.abs(diffInSeconds) < 86400) {
    return { value: -Math.floor(diffInSeconds / 3600), unit: "hour" };
  }
  if (Math.abs(diffInSeconds) < 2592000) {
    return { value: -Math.floor(diffInSeconds / 86400), unit: "day" };
  }
  if (Math.abs(diffInSeconds) < 31536000) {
    return { value: -Math.floor(diffInSeconds / 2592000), unit: "month" };
  }
  return { value: -Math.floor(diffInSeconds / 31536000), unit: "year" };
};

export const TimeAgo: React.FC<TimeAgoProps> = React.memo(({ date, className }) => {
  const [relativeTime, setRelativeTime] = React.useState<RelativeTimeParts>(DEFAULT_RELATIVE_TIME);

  React.useEffect(() => {
    const inputMs =
      date instanceof Date ? date.getTime() : typeof date === "number" ? date : new Date(date).getTime();

    if (Number.isNaN(inputMs)) {
      setRelativeTime(DEFAULT_RELATIVE_TIME);
      return;
    }

    setRelativeTime(computeRelativeTimeParts(Date.now(), inputMs));
  }, [date]);

  return <FormattedRelativeTime value={relativeTime.value} unit={relativeTime.unit} className={className} />;
});

/* =====================
   Currency / Percentage
   ===================== */

export interface FormattedCurrencyProps {
  value: number;
  currency: string;
  minimumFractionDigits?: number;
  maximumFractionDigits?: number;
  className?: string;
}

export const FormattedCurrency: React.FC<FormattedCurrencyProps> = React.memo(
  ({
    value,
    currency,
    minimumFractionDigits = 2,
    maximumFractionDigits = 2,
    className,
  }) => {
    return (
      <FormattedNumber
        value={value}
        style="currency"
        currency={currency}
        minimumFractionDigits={minimumFractionDigits}
        maximumFractionDigits={maximumFractionDigits}
        className={className}
      />
    );
  }
);

export interface FormattedPercentProps {
  value: number; // 0.15 => 15%
  minimumFractionDigits?: number;
  maximumFractionDigits?: number;
  className?: string;
}

export const FormattedPercent: React.FC<FormattedPercentProps> = React.memo(
  ({ value, minimumFractionDigits = 0, maximumFractionDigits = 2, className }) => {
    return (
      <FormattedNumber
        value={value}
        style="percent"
        minimumFractionDigits={minimumFractionDigits}
        maximumFractionDigits={maximumFractionDigits}
        className={className}
      />
    );
  }
);

/* ==================
   File Size Formatter
   ================== */

export interface FormattedFileSizeProps {
  bytes: number;
  binary?: boolean; // false => SI (KB=1000), true => IEC (KiB=1024)
  className?: string;
}

export const FormattedFileSize: React.FC<FormattedFileSizeProps> = React.memo(
  ({ bytes, binary = false, className }) => {
    const { locale } = useLocale();

    const units = binary
      ? ["B", "KiB", "MiB", "GiB", "TiB", "PiB"]
      : ["B", "KB", "MB", "GB", "TB", "PB"];

    const base = binary ? 1024 : 1000;

    if (!Number.isFinite(bytes)) {
      return <span className={className}>—</span>;
    }

    const sign = Math.sign(bytes) || 1;
    const abs = Math.abs(bytes);

    if (abs === 0) {
      return <span className={className}>0 B</span>;
    }

    const exponent = Math.min(Math.floor(Math.log(abs) / Math.log(base)), units.length - 1);
    const value = abs / Math.pow(base, exponent);
    const unit = units[exponent];

    const formatter = new Intl.NumberFormat(locale, {
      minimumFractionDigits: 0,
      maximumFractionDigits: exponent === 0 ? 0 : 1,
    });

    return (
      <span className={className}>
        {sign < 0 ? "-" : ""}
        {formatter.format(value)} {unit}
      </span>
    );
  }
);<|MERGE_RESOLUTION|>--- conflicted
+++ resolved
@@ -103,17 +103,8 @@
 }
 
 export const TimeAgo: React.FC<TimeAgoProps> = React.memo(({ date, className }) => {
-<<<<<<< HEAD
-  // Compute on render; avoids timers and keeps SSR friendly
-  const nowRef = React.useRef<number>();
-  if (nowRef.current === undefined) {
-    nowRef.current = Date.now();
-  }
-  const now = nowRef.current;
-=======
   // Capture the reference time once per render cycle to keep the component pure
   const now = React.useMemo(() => Date.now(), [date]);
->>>>>>> 127badc4
   const inputMs =
     date instanceof Date ? date.getTime() : typeof date === "number" ? date : new Date(date).getTime();
 
