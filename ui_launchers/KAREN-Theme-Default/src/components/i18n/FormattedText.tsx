--- conflicted
+++ resolved
@@ -102,15 +102,11 @@
   className?: string;
 }
 
-<<<<<<< HEAD
-type RelativeTimeParts = { value: number; unit: Intl.RelativeTimeFormatUnit };
-=======
 export const TimeAgo: React.FC<TimeAgoProps> = React.memo(({ date, className }) => {
   // Capture the reference time once per render cycle to keep the component pure
   const now = React.useMemo(() => Date.now(), [date]);
   const inputMs =
     date instanceof Date ? date.getTime() : typeof date === "number" ? date : new Date(date).getTime();
->>>>>>> 2163b1f8
 
 const DEFAULT_RELATIVE_TIME: RelativeTimeParts = { value: 0, unit: "second" };
 
