"use client";

import React from "react";
import { useFormatting, useLocale } from "../../providers/i18n-hooks";
import type { FormatOptions } from "../../lib/i18n";

/* ===========================
   Number / Currency / Percent
   =========================== */

export interface FormattedNumberProps {
  value: number;
  style?: "decimal" | "currency" | "percent";
  currency?: string;
  minimumFractionDigits?: number;
  maximumFractionDigits?: number;
  className?: string;
}

export const FormattedNumber: React.FC<FormattedNumberProps> = React.memo(
  ({
    value,
    style = "decimal",
    currency,
    minimumFractionDigits,
    maximumFractionDigits,
    className,
  }) => {
    const { formatNumber } = useFormatting();

    // Merge Intl options into your FormatOptions so your provider can pass them through.
    const options: FormatOptions = {
      numberStyle: style,
      currency,
      minimumFractionDigits,
      maximumFractionDigits,
    };

    const formattedValue = React.useMemo(
      () => formatNumber(value, options),
      // eslint-disable-next-line react-hooks/exhaustive-deps
      [value, style, currency, minimumFractionDigits, maximumFractionDigits]
    );

    return <span className={className}>{formattedValue}</span>;
  }
);

/* ==============
   Date / Time
   ============== */

export interface FormattedDateProps {
  value: Date | string | number; // accept common inputs; provider should coerce
  dateStyle?: "full" | "long" | "medium" | "short";
  timeStyle?: "full" | "long" | "medium" | "short";
  timeZone?: string;
  className?: string;
}

export const FormattedDate: React.FC<FormattedDateProps> = React.memo(
  ({ value, dateStyle, timeStyle, timeZone, className }) => {
    const { formatDate } = useFormatting();
    const options: FormatOptions = { dateStyle, timeStyle, timeZone };

    const formattedValue = React.useMemo(
      () => formatDate(value, options),
      // eslint-disable-next-line react-hooks/exhaustive-deps
      [value, dateStyle, timeStyle, timeZone]
    );

    return <span className={className}>{formattedValue}</span>;
  }
);

/* ==================
   Relative Time / Ago
   ================== */

export interface FormattedRelativeTimeProps {
  value: number;
  unit: Intl.RelativeTimeFormatUnit;
  numeric?: "always" | "auto";
  className?: string;
}

export const FormattedRelativeTime: React.FC<FormattedRelativeTimeProps> =
  React.memo(({ value, unit, numeric = "auto", className }) => {
    const { formatRelativeTime } = useFormatting();

    const formattedValue = React.useMemo(
      () => formatRelativeTime(value, unit, { numeric }),
      // eslint-disable-next-line react-hooks/exhaustive-deps
      [value, unit, numeric]
    );

    return <span className={className}>{formattedValue}</span>;
  });

export interface TimeAgoProps {
  date: Date | string | number;
  className?: string;
}

export const TimeAgo: React.FC<TimeAgoProps> = React.memo(({ date, className }) => {
<<<<<<< HEAD
  // Compute on render; avoids timers and keeps SSR friendly
  const now = React.useMemo(() => Date.now(), []);
=======
  // Capture the reference time once per render cycle to keep the component pure
  const now = React.useMemo(() => Date.now(), [date]);
>>>>>>> a85f7aae
  const inputMs =
    date instanceof Date ? date.getTime() : typeof date === "number" ? date : new Date(date).getTime();

const DEFAULT_RELATIVE_TIME: RelativeTimeParts = { value: 0, unit: "second" };

const computeRelativeTimeParts = (referenceMs: number, inputMs: number): RelativeTimeParts => {
  const diffInSeconds = Math.floor((referenceMs - inputMs) / 1000);

  if (Math.abs(diffInSeconds) < 60) {
    return { value: -diffInSeconds, unit: "second" };
  }
  if (Math.abs(diffInSeconds) < 3600) {
    return { value: -Math.floor(diffInSeconds / 60), unit: "minute" };
  }
  if (Math.abs(diffInSeconds) < 86400) {
    return { value: -Math.floor(diffInSeconds / 3600), unit: "hour" };
  }
  if (Math.abs(diffInSeconds) < 2592000) {
    return { value: -Math.floor(diffInSeconds / 86400), unit: "day" };
  }
  if (Math.abs(diffInSeconds) < 31536000) {
    return { value: -Math.floor(diffInSeconds / 2592000), unit: "month" };
  }
  return { value: -Math.floor(diffInSeconds / 31536000), unit: "year" };
};

export const TimeAgo: React.FC<TimeAgoProps> = React.memo(({ date, className }) => {
  const [relativeTime, setRelativeTime] = React.useState<RelativeTimeParts>(DEFAULT_RELATIVE_TIME);

  React.useEffect(() => {
    const inputMs =
      date instanceof Date ? date.getTime() : typeof date === "number" ? date : new Date(date).getTime();

    if (Number.isNaN(inputMs)) {
      setRelativeTime(DEFAULT_RELATIVE_TIME);
      return;
    }

    setRelativeTime(computeRelativeTimeParts(Date.now(), inputMs));
  }, [date]);

  return <FormattedRelativeTime value={relativeTime.value} unit={relativeTime.unit} className={className} />;
});

/* =====================
   Currency / Percentage
   ===================== */

export interface FormattedCurrencyProps {
  value: number;
  currency: string;
  minimumFractionDigits?: number;
  maximumFractionDigits?: number;
  className?: string;
}

export const FormattedCurrency: React.FC<FormattedCurrencyProps> = React.memo(
  ({
    value,
    currency,
    minimumFractionDigits = 2,
    maximumFractionDigits = 2,
    className,
  }) => {
    return (
      <FormattedNumber
        value={value}
        style="currency"
        currency={currency}
        minimumFractionDigits={minimumFractionDigits}
        maximumFractionDigits={maximumFractionDigits}
        className={className}
      />
    );
  }
);

export interface FormattedPercentProps {
  value: number; // 0.15 => 15%
  minimumFractionDigits?: number;
  maximumFractionDigits?: number;
  className?: string;
}

export const FormattedPercent: React.FC<FormattedPercentProps> = React.memo(
  ({ value, minimumFractionDigits = 0, maximumFractionDigits = 2, className }) => {
    return (
      <FormattedNumber
        value={value}
        style="percent"
        minimumFractionDigits={minimumFractionDigits}
        maximumFractionDigits={maximumFractionDigits}
        className={className}
      />
    );
  }
);

/* ==================
   File Size Formatter
   ================== */

export interface FormattedFileSizeProps {
  bytes: number;
  binary?: boolean; // false => SI (KB=1000), true => IEC (KiB=1024)
  className?: string;
}

export const FormattedFileSize: React.FC<FormattedFileSizeProps> = React.memo(
  ({ bytes, binary = false, className }) => {
    const { locale } = useLocale();

    const units = binary
      ? ["B", "KiB", "MiB", "GiB", "TiB", "PiB"]
      : ["B", "KB", "MB", "GB", "TB", "PB"];

    const base = binary ? 1024 : 1000;

    if (!Number.isFinite(bytes)) {
      return <span className={className}>—</span>;
    }

    const sign = Math.sign(bytes) || 1;
    const abs = Math.abs(bytes);

    if (abs === 0) {
      return <span className={className}>0 B</span>;
    }

    const exponent = Math.min(Math.floor(Math.log(abs) / Math.log(base)), units.length - 1);
    const value = abs / Math.pow(base, exponent);
    const unit = units[exponent];

    const formatter = new Intl.NumberFormat(locale, {
      minimumFractionDigits: 0,
      maximumFractionDigits: exponent === 0 ? 0 : 1,
    });

    return (
      <span className={className}>
        {sign < 0 ? "-" : ""}
        {formatter.format(value)} {unit}
      </span>
    );
  }
);<|MERGE_RESOLUTION|>--- conflicted
+++ resolved
@@ -103,13 +103,8 @@
 }
 
 export const TimeAgo: React.FC<TimeAgoProps> = React.memo(({ date, className }) => {
-<<<<<<< HEAD
-  // Compute on render; avoids timers and keeps SSR friendly
-  const now = React.useMemo(() => Date.now(), []);
-=======
   // Capture the reference time once per render cycle to keep the component pure
   const now = React.useMemo(() => Date.now(), [date]);
->>>>>>> a85f7aae
   const inputMs =
     date instanceof Date ? date.getTime() : typeof date === "number" ? date : new Date(date).getTime();
 
