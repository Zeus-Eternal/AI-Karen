"use client";

import React from "react";
import { useFormatting, useLocale } from "../../providers/i18n-hooks";
import type { FormatOptions } from "../../lib/i18n";

/* ===========================
   Number / Currency / Percent
   =========================== */

export interface FormattedNumberProps {
  value: number;
  style?: "decimal" | "currency" | "percent";
  currency?: string;
  minimumFractionDigits?: number;
  maximumFractionDigits?: number;
  className?: string;
}

export const FormattedNumber: React.FC<FormattedNumberProps> = React.memo(
  ({
    value,
    style = "decimal",
    currency,
    minimumFractionDigits,
    maximumFractionDigits,
    className,
  }) => {
    const { formatNumber } = useFormatting();

    // Merge Intl options into your FormatOptions so your provider can pass them through.
    const options: FormatOptions = {
      numberStyle: style,
      currency,
      minimumFractionDigits,
      maximumFractionDigits,
    };

    const formattedValue = React.useMemo(
      () => formatNumber(value, options),
      // eslint-disable-next-line react-hooks/exhaustive-deps
      [value, style, currency, minimumFractionDigits, maximumFractionDigits]
    );

    return <span className={className}>{formattedValue}</span>;
  }
);

/* ==============
   Date / Time
   ============== */

export interface FormattedDateProps {
  value: Date | string | number; // accept common inputs; provider should coerce
  dateStyle?: "full" | "long" | "medium" | "short";
  timeStyle?: "full" | "long" | "medium" | "short";
  timeZone?: string;
  className?: string;
}

export const FormattedDate: React.FC<FormattedDateProps> = React.memo(
  ({ value, dateStyle, timeStyle, timeZone, className }) => {
    const { formatDate } = useFormatting();
    const options: FormatOptions = { dateStyle, timeStyle, timeZone };

    const formattedValue = React.useMemo(
      () => formatDate(value, options),
      // eslint-disable-next-line react-hooks/exhaustive-deps
      [value, dateStyle, timeStyle, timeZone]
    );

    return <span className={className}>{formattedValue}</span>;
  }
);

/* ==================
   Relative Time / Ago
   ================== */

export interface FormattedRelativeTimeProps {
  value: number;
  unit: Intl.RelativeTimeFormatUnit;
  numeric?: "always" | "auto";
  className?: string;
}

export const FormattedRelativeTime: React.FC<FormattedRelativeTimeProps> =
  React.memo(({ value, unit, numeric = "auto", className }) => {
    const { formatRelativeTime } = useFormatting();

    const formattedValue = React.useMemo(
      () => formatRelativeTime(value, unit, { numeric }),
      // eslint-disable-next-line react-hooks/exhaustive-deps
      [value, unit, numeric]
    );

    return <span className={className}>{formattedValue}</span>;
  });

export interface TimeAgoProps {
  date: Date | string | number;
  className?: string;
}

export const TimeAgo: React.FC<TimeAgoProps> = React.memo(({ date, className }) => {
<<<<<<< HEAD
  // Compute on render; avoids timers and keeps SSR friendly
=======
  // Capture the reference time once per render cycle to keep the component pure
>>>>>>> 7228a0dc
  const now = React.useMemo(() => Date.now(), [date]);
  const inputMs =
    date instanceof Date ? date.getTime() : typeof date === "number" ? date : new Date(date).getTime();

const DEFAULT_RELATIVE_TIME: RelativeTimeParts = { value: 0, unit: "second" };

const computeRelativeTimeParts = (referenceMs: number, inputMs: number): RelativeTimeParts => {
  const diffInSeconds = Math.floor((referenceMs - inputMs) / 1000);

  if (Math.abs(diffInSeconds) < 60) {
    return { value: -diffInSeconds, unit: "second" };
  }
  if (Math.abs(diffInSeconds) < 3600) {
    return { value: -Math.floor(diffInSeconds / 60), unit: "minute" };
  }
  if (Math.abs(diffInSeconds) < 86400) {
    return { value: -Math.floor(diffInSeconds / 3600), unit: "hour" };
  }
  if (Math.abs(diffInSeconds) < 2592000) {
    return { value: -Math.floor(diffInSeconds / 86400), unit: "day" };
  }
  if (Math.abs(diffInSeconds) < 31536000) {
    return { value: -Math.floor(diffInSeconds / 2592000), unit: "month" };
  }
  return { value: -Math.floor(diffInSeconds / 31536000), unit: "year" };
};

export const TimeAgo: React.FC<TimeAgoProps> = React.memo(({ date, className }) => {
  const [relativeTime, setRelativeTime] = React.useState<RelativeTimeParts>(DEFAULT_RELATIVE_TIME);

  React.useEffect(() => {
    const inputMs =
      date instanceof Date ? date.getTime() : typeof date === "number" ? date : new Date(date).getTime();

    if (Number.isNaN(inputMs)) {
      setRelativeTime(DEFAULT_RELATIVE_TIME);
      return;
    }

    setRelativeTime(computeRelativeTimeParts(Date.now(), inputMs));
  }, [date]);

  return <FormattedRelativeTime value={relativeTime.value} unit={relativeTime.unit} className={className} />;
});

/* =====================
   Currency / Percentage
   ===================== */

export interface FormattedCurrencyProps {
  value: number;
  currency: string;
  minimumFractionDigits?: number;
  maximumFractionDigits?: number;
  className?: string;
}

export const FormattedCurrency: React.FC<FormattedCurrencyProps> = React.memo(
  ({
    value,
    currency,
    minimumFractionDigits = 2,
    maximumFractionDigits = 2,
    className,
  }) => {
    return (
      <FormattedNumber
        value={value}
        style="currency"
        currency={currency}
        minimumFractionDigits={minimumFractionDigits}
        maximumFractionDigits={maximumFractionDigits}
        className={className}
      />
    );
  }
);

export interface FormattedPercentProps {
  value: number; // 0.15 => 15%
  minimumFractionDigits?: number;
  maximumFractionDigits?: number;
  className?: string;
}

export const FormattedPercent: React.FC<FormattedPercentProps> = React.memo(
  ({ value, minimumFractionDigits = 0, maximumFractionDigits = 2, className }) => {
    return (
      <FormattedNumber
        value={value}
        style="percent"
        minimumFractionDigits={minimumFractionDigits}
        maximumFractionDigits={maximumFractionDigits}
        className={className}
      />
    );
  }
);

/* ==================
   File Size Formatter
   ================== */

export interface FormattedFileSizeProps {
  bytes: number;
  binary?: boolean; // false => SI (KB=1000), true => IEC (KiB=1024)
  className?: string;
}

export const FormattedFileSize: React.FC<FormattedFileSizeProps> = React.memo(
  ({ bytes, binary = false, className }) => {
    const { locale } = useLocale();

    const units = binary
      ? ["B", "KiB", "MiB", "GiB", "TiB", "PiB"]
      : ["B", "KB", "MB", "GB", "TB", "PB"];

    const base = binary ? 1024 : 1000;

    if (!Number.isFinite(bytes)) {
      return <span className={className}>—</span>;
    }

    const sign = Math.sign(bytes) || 1;
    const abs = Math.abs(bytes);

    if (abs === 0) {
      return <span className={className}>0 B</span>;
    }

    const exponent = Math.min(Math.floor(Math.log(abs) / Math.log(base)), units.length - 1);
    const value = abs / Math.pow(base, exponent);
    const unit = units[exponent];

    const formatter = new Intl.NumberFormat(locale, {
      minimumFractionDigits: 0,
      maximumFractionDigits: exponent === 0 ? 0 : 1,
    });

    return (
      <span className={className}>
        {sign < 0 ? "-" : ""}
        {formatter.format(value)} {unit}
      </span>
    );
  }
);<|MERGE_RESOLUTION|>--- conflicted
+++ resolved
@@ -103,11 +103,7 @@
 }
 
 export const TimeAgo: React.FC<TimeAgoProps> = React.memo(({ date, className }) => {
-<<<<<<< HEAD
-  // Compute on render; avoids timers and keeps SSR friendly
-=======
   // Capture the reference time once per render cycle to keep the component pure
->>>>>>> 7228a0dc
   const now = React.useMemo(() => Date.now(), [date]);
   const inputMs =
     date instanceof Date ? date.getTime() : typeof date === "number" ? date : new Date(date).getTime();
