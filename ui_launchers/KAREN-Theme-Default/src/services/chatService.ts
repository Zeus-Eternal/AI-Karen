/**
 * Chat Service - Handles conversation management and AI processing
 * Integrates with Python backend conversation and AI orchestrator services
 */
import { getKarenBackend } from '@/lib/karen-backend';
import { enhancedApiClient } from '@/lib/enhanced-api-client';
import { getServiceErrorHandler } from './errorHandler';
import { generateUUID } from '@/lib/uuid';
import type { ChatMessage, KarenSettings, HandleUserMessageResult } from '@/lib/types';
export interface ConversationSession {
  conversationId: string;
  sessionId: string;
  userId: string;
  createdAt: Date;
  updatedAt: Date;
  messages: ChatMessage[];
  context: Record<string, unknown>;
  summary?: string;
}
export type Toolset = Record<string, (...args: unknown[]) => unknown>;

export interface ProcessMessageOptions {
  userId?: string;
  sessionId?: string;
  storeInMemory?: boolean;
  generateSummary?: boolean;
  preferredLLMProvider?: string;
  preferredModel?: string;
  tools?: Toolset;
}

interface MessageMetadataPayload {
  ai_data?: ChatMessage['aiData'];
  should_auto_play?: boolean;
}

interface ApiConversationMessage {
  id: string;
  role: ChatMessage['role'];
  content: string;
  created_at?: string;
  timestamp?: string;
  metadata?: MessageMetadataPayload;
}

interface ApiConversationPayload {
  id: string;
  session_id: string;
  user_id: string;
  created_at: string;
  updated_at: string;
  messages?: ApiConversationMessage[];
  metadata?: Record<string, unknown>;
  summary?: string;
}

interface CreateConversationResponse {
<<<<<<< HEAD
  conversation: {
    id: string;
    session_id?: string;
  };
}

interface ConversationSummaryResponse {
  summary: string;
}

interface ConversationListResponse {
  conversations: ApiConversationPayload[];
=======
  conversation: ApiConversationPayload;
}

interface ConversationSummaryResponse {
  summary?: string;
}

interface ConversationsListResponse {
  conversations?: ApiConversationPayload[];
>>>>>>> b2eb37b7
}

const mapApiMessageToChatMessage = (msg: ApiConversationMessage): ChatMessage => {
  const timestampValue = msg.created_at ?? msg.timestamp;
  return {
    id: msg.id,
    role: msg.role,
    content: msg.content,
    timestamp: timestampValue ? new Date(timestampValue) : new Date(),
    aiData: msg.metadata?.ai_data,
    shouldAutoPlay: msg.metadata?.should_auto_play,
  };
};
export class ChatService {
  private backend = getKarenBackend();
  private apiClient = enhancedApiClient;
  private errorHandler = getServiceErrorHandler();
  private cache = new Map<string, ConversationSession>();
  async processUserMessage(
    message: string,
    conversationHistory: ChatMessage[],
    settings: KarenSettings,
    options: ProcessMessageOptions = {}
  ): Promise<HandleUserMessageResult> {
    return this.errorHandler.withRetryAndFallback(
      async () => {
        const response = await this.backend.processUserMessage(
          message,
          conversationHistory,
          settings,
          options.userId,
          options.sessionId,
          {
            preferredLLMProvider: options.preferredLLMProvider,
            preferredModel: options.preferredModel,
          },
          options.tools
        );
        return response;
      },
      {
        finalResponse: "I'm experiencing some technical difficulties right now. Please try again in a moment.",
        summaryWasGenerated: false,
      },
      {
        service: 'ChatService',
        method: 'processUserMessage',
        endpoint: '/api/chat/process',
      }
    );
  }
  async createConversationSession(userId: string): Promise<{ conversationId: string; sessionId: string }> {
    return this.errorHandler.withRetry(
      async () => {
        const sessionId = generateUUID();
        const response = await this.apiClient.post<CreateConversationResponse>('/api/conversations/create', {
          session_id: sessionId,
          ui_source: 'web',
          title: 'New Conversation',
          user_settings: {},
          ui_context: {
            user_id: userId,
            created_from: 'web_ui',
            browser: navigator.userAgent
          },
          tags: [],
          priority: 'normal'
        });

        const { conversation } = response.data;

        return {
          conversationId: conversation.id,
          sessionId: conversation.session_id || sessionId
        };
      },
      {
        service: 'ChatService',
        method: 'createConversationSession',
        endpoint: '/api/conversations/create',
      }
    );
  }
  async addMessageToConversation(conversationId: string, message: ChatMessage): Promise<void> {
    try {
      await this.apiClient.post(`/api/conversations/${conversationId}/messages`, {
        role: message.role,
        content: message.content,
        ui_source: 'web',
        metadata: {
          ai_data: message.aiData,
          should_auto_play: message.shouldAutoPlay,
          timestamp: message.timestamp.toISOString(),
        },
      });

    } catch (error) {
      console.warn('Failed to add message to conversation', conversationId, error);
    }
  }
  async getConversation(sessionId: string): Promise<ConversationSession | null> {
    try {
      if (this.cache.has(sessionId)) {
        return this.cache.get(sessionId)!;
      }
<<<<<<< HEAD
      const response = await this.apiClient.get<ApiConversationPayload>(
        `/api/conversations/by-session/${sessionId}`
      );
      const data: ApiConversationPayload = response.data;
=======
      const response = await this.apiClient.get<ApiConversationPayload>(`/api/conversations/by-session/${sessionId}`);
      const data = response.data;
>>>>>>> b2eb37b7
      const session: ConversationSession = {
        conversationId: data.id,
        sessionId: data.session_id,
        userId: data.user_id,
        createdAt: new Date(data.created_at),
        updatedAt: new Date(data.updated_at),
        messages: (data.messages || []).map(mapApiMessageToChatMessage),
        context: data.metadata || {},
        summary: data.summary,
      };
      this.cache.set(sessionId, session);
      return session;
    } catch (error) {
      let status: number | undefined;
      if (typeof error === 'object' && error !== null && 'status' in error) {
        status = (error as { status?: number }).status;
      }
      if (status === 404) {
        return null;
      }
      console.error('Failed to load conversation', sessionId, error);
      return null;
    }
  }
  async generateConversationSummary(sessionId: string): Promise<string | null> {
    try {
<<<<<<< HEAD
      const response = await this.apiClient.post<ConversationSummaryResponse>(
        `/api/conversations/${sessionId}/summary`
      );
      return response.data.summary;
=======
      const response = await this.apiClient.post<ConversationSummaryResponse>(`/api/conversations/${sessionId}/summary`);
      return response.data.summary ?? null;
>>>>>>> b2eb37b7
    } catch (error) {
      console.warn('Failed to generate conversation summary', sessionId, error);
      return null;
    }
  }
  async getUserConversations(_userId: string): Promise<ConversationSession[]> {
    try {
<<<<<<< HEAD
      const response = await this.apiClient.get<ConversationListResponse>(
        '/api/conversations'
      );
=======
      const response = await this.apiClient.get<ConversationsListResponse>('/api/conversations');
>>>>>>> b2eb37b7
      const conversations = response.data.conversations || [];
      return conversations.map((conv) => ({
        conversationId: conv.id,
        sessionId: conv.session_id,
        userId: conv.user_id,
        createdAt: new Date(conv.created_at),
        updatedAt: new Date(conv.updated_at),
        messages: (conv.messages || []).map(mapApiMessageToChatMessage),
        context: conv.metadata || {},
        summary: conv.summary,
      }));
    } catch (error) {
      console.warn('Failed to load user conversations', error);
      return [];
    }
  }
  clearCache(): void {
    this.cache.clear();
  }
  getCacheStats(): { size: number; keys: string[] } {
    return {
      size: this.cache.size,
      keys: Array.from(this.cache.keys()),
    };
  }
}
let chatService: ChatService | null = null;
export function getChatService(): ChatService {
  if (!chatService) {
    chatService = new ChatService();
  }
  return chatService;
}
export function initializeChatService(): ChatService {
  chatService = new ChatService();
  return chatService;
}<|MERGE_RESOLUTION|>--- conflicted
+++ resolved
@@ -55,20 +55,6 @@
 }
 
 interface CreateConversationResponse {
-<<<<<<< HEAD
-  conversation: {
-    id: string;
-    session_id?: string;
-  };
-}
-
-interface ConversationSummaryResponse {
-  summary: string;
-}
-
-interface ConversationListResponse {
-  conversations: ApiConversationPayload[];
-=======
   conversation: ApiConversationPayload;
 }
 
@@ -78,7 +64,6 @@
 
 interface ConversationsListResponse {
   conversations?: ApiConversationPayload[];
->>>>>>> b2eb37b7
 }
 
 const mapApiMessageToChatMessage = (msg: ApiConversationMessage): ChatMessage => {
@@ -184,15 +169,8 @@
       if (this.cache.has(sessionId)) {
         return this.cache.get(sessionId)!;
       }
-<<<<<<< HEAD
-      const response = await this.apiClient.get<ApiConversationPayload>(
-        `/api/conversations/by-session/${sessionId}`
-      );
-      const data: ApiConversationPayload = response.data;
-=======
       const response = await this.apiClient.get<ApiConversationPayload>(`/api/conversations/by-session/${sessionId}`);
       const data = response.data;
->>>>>>> b2eb37b7
       const session: ConversationSession = {
         conversationId: data.id,
         sessionId: data.session_id,
@@ -219,15 +197,8 @@
   }
   async generateConversationSummary(sessionId: string): Promise<string | null> {
     try {
-<<<<<<< HEAD
-      const response = await this.apiClient.post<ConversationSummaryResponse>(
-        `/api/conversations/${sessionId}/summary`
-      );
-      return response.data.summary;
-=======
       const response = await this.apiClient.post<ConversationSummaryResponse>(`/api/conversations/${sessionId}/summary`);
       return response.data.summary ?? null;
->>>>>>> b2eb37b7
     } catch (error) {
       console.warn('Failed to generate conversation summary', sessionId, error);
       return null;
@@ -235,13 +206,7 @@
   }
   async getUserConversations(_userId: string): Promise<ConversationSession[]> {
     try {
-<<<<<<< HEAD
-      const response = await this.apiClient.get<ConversationListResponse>(
-        '/api/conversations'
-      );
-=======
       const response = await this.apiClient.get<ConversationsListResponse>('/api/conversations');
->>>>>>> b2eb37b7
       const conversations = response.data.conversations || [];
       return conversations.map((conv) => ({
         conversationId: conv.id,
