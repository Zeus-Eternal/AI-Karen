// app/api/chat/runtime/route.ts
import { NextRequest, NextResponse } from 'next/server';
import { withBackendPath } from '@/app/api/_utils/backend';

const VERBOSE = process.env.NODE_ENV !== 'production';
const TIMEOUT_NORMAL_MS = 60_000;
const TIMEOUT_DEGRADED_MS = 10_000;

type ChatMessage = { role: string; content: string };
type ChatBody = {
  model?: string;
  messages?: ChatMessage[];
  stream?: boolean;
  [k: string]: unknown;
};

// --- Fallback, degraded-mode friendly replies ---
function createFallbackResponse(userMessage: string) {
  const msg = (userMessage || '').toLowerCase();
  const base = (content: string) => ({
    content,
    role: 'assistant' as const,
    model: 'fallback-mode',
    usage: { prompt_tokens: 0, completion_tokens: 0, total_tokens: 0 },
  });

  if (/(^|\s)(hi|hello|hey)\b/.test(msg)) {
    return base("Hello! I'm in degraded mode, but still here. What can I help you with?");
  }
  if (msg.includes('help') || msg.includes('what can you do')) {
    return base(
      "I'm in degraded mode with limited capabilities. I can provide basic info and guidance while core AI services recover."
    );
  }
  if (msg.includes('error') || msg.includes('problem') || msg.includes('issue')) {
    return base(
      "Looks like you're hitting an issue. I'm currently limited by degraded mode—try again soon when full services are back."
    );
  }
  if (msg.includes('status') || msg.includes('health')) {
    return base(
      "System is in degraded mode due to backend connectivity. Core services run, AI features are limited for now."
    );
  }
  return base(
    "I'm operating in degraded mode due to backend issues. I can give basic assistance; full AI features will return soon."
  );
}

// --- Degraded mode probe (server-side absolute URL via backend path) ---
async function checkDegradedMode(): Promise<boolean> {
  try {
    const url = withBackendPath('/api/health/degraded-mode');
    const resp = await fetch(url, {
      method: 'GET',
      headers: { Accept: 'application/json' },
      signal: AbortSignal.timeout(3_000),
      cache: 'no-store',
    });
    if (!resp.ok) return false;

    const ct = (resp.headers.get('content-type') || '').toLowerCase();
    if (!ct.includes('application/json')) return false;

    const data: unknown = await resp.json();
    return Boolean(data?.is_active || data?.degraded_mode);
  } catch {
    // If probe fails, do NOT assume degraded; keep normal behavior
    return false;
  }
}

function buildForwardHeaders(req: NextRequest): Headers {
  const h = new Headers({
    'Content-Type': 'application/json',
    Accept: 'application/json',
  });
  const auth = req.headers.get('authorization');
  if (auth) h.set('Authorization', auth);
  const cookie = req.headers.get('cookie');
  if (cookie) h.set('Cookie', cookie);

  // Trace headers for observability (optional)
  const reqId = req.headers.get('x-request-id');
  if (reqId) h.set('X-Request-ID', reqId);
  const corrId = req.headers.get('x-correlation-id');
  if (corrId) h.set('X-Correlation-ID', corrId);

  return h;
}

export async function POST(request: NextRequest) {
  if (VERBOSE) {
    console.log('🔍 ChatRuntime API: Request received', {
      url: request.url,
      method: request.method,
      headers: Object.fromEntries(request.headers.entries()),
    });
  }

  // Parse body safely
  let body: ChatBody;
  try {
    body = (await request.json()) as ChatBody;
<<<<<<< HEAD
  } catch {
=======
  } catch (_e) {
>>>>>>> dc441445
    // Even if the payload is bad, reply with a gentle degraded response
    const fallback = createFallbackResponse(
      "I'm experiencing technical difficulties and am running in emergency fallback mode."
    );
    if (VERBOSE) console.log('🔍 ChatRuntime API: Body parse failed; returning fallback');
    return NextResponse.json(fallback, {
      status: 200,
      headers: {
        'Cache-Control': 'no-cache, no-store, must-revalidate',
        Pragma: 'no-cache',
        Expires: '0',
      },
    });
  }

  if (VERBOSE) {
    const preview = JSON.stringify(body);
    console.log('🔍 ChatRuntime API: Request body parsed', {
      bodyKeys: Object.keys(body || {}),
      model: body?.model,
      messageCount: Array.isArray(body?.messages) ? body!.messages!.length : 0,
      hasStream: body?.stream !== undefined,
      bodyPreview: preview.length > 500 ? preview.slice(0, 500) + '...' : preview,
    });
  }

  const isDegraded = await checkDegradedMode();
  const backendUrl = withBackendPath('/api/chat/runtime');

  if (VERBOSE) {
    console.log('🔍 ChatRuntime API: Degraded probe', { isDegraded, backendUrl });
  }

  const headers = buildForwardHeaders(request);

  try {
    const response = await fetch(backendUrl, {
      method: 'POST',
      headers,
      body: JSON.stringify(body ?? {}),
      signal: AbortSignal.timeout(isDegraded ? TIMEOUT_DEGRADED_MS : TIMEOUT_NORMAL_MS),
      cache: 'no-store',
    });

    if (VERBOSE) {
      console.log('🔍 ChatRuntime API: Backend response meta', {
        status: response.status,
        statusText: response.statusText,
        headers: Object.fromEntries(response.headers.entries()),
        ok: response.ok,
        url: response.url,
      });
    }

    const ct = (response.headers.get('content-type') || '').toLowerCase();
    let data: unknown;

    // Prefer JSON; if not, wrap text nicely
    if (ct.includes('application/json')) {
      try {
        data = await response.json();
      } catch {
        data = { message: 'Invalid JSON from upstream' };
      }
    } else {
      try {
        const text = await response.text();
        data = text ? { message: text } : {};
      } catch {
        data = {};
      }
    }

    if (VERBOSE) {
      const str = JSON.stringify(data ?? {});
      console.log('🔍 ChatRuntime API: Backend response data', {
        dataKeys: typeof data === 'object' && data ? Object.keys(data as unknown) : [],
        hasContent: (data as unknown)?.content != null,
        contentLength: ((data as unknown)?.content ?? '').length ?? 0,
        hasError: (data as unknown)?.error != null,
        dataPreview: str.length > 500 ? str.slice(0, 500) + '...' : str,
      });
    }

    return NextResponse.json(data, {
      status: response.status,
      headers: {
        'Cache-Control': 'no-cache, no-store, must-revalidate',
        Pragma: 'no-cache',
        Expires: '0',
        'X-Proxy-Upstream-Status': String(response.status),
      },
    });
  } catch (backendError) {
    // Backend unreachable/timeout → produce graceful fallback
    const lastUserMsg =
      (Array.isArray(body?.messages) && body!.messages!.length
        ? body!.messages![body!.messages!.length - 1]?.content
        : (body as unknown)?.message) || '';
    const fallback = createFallbackResponse(String(lastUserMsg ?? ''));
    if (VERBOSE) {
      console.log('🔍 ChatRuntime API: Backend error; returning fallback', {
        reason:
          (backendError as unknown)?.name === 'AbortError'
            ? 'timeout'
            : (backendError as Error)?.message || 'unknown',
        degraded: isDegraded,
      });
    }
    return NextResponse.json(fallback, {
      status: 200,
      headers: {
        'Cache-Control': 'no-cache, no-store, must-revalidate',
        Pragma: 'no-cache',
        Expires: '0',
        'X-Fallback': 'true',
        'X-Fallback-Reason':
          (backendError as unknown)?.name === 'AbortError'
            ? `timeout_${isDegraded ? TIMEOUT_DEGRADED_MS : TIMEOUT_NORMAL_MS}ms`
            : 'upstream_unreachable',
      },
    });
  }
}<|MERGE_RESOLUTION|>--- conflicted
+++ resolved
@@ -102,11 +102,7 @@
   let body: ChatBody;
   try {
     body = (await request.json()) as ChatBody;
-<<<<<<< HEAD
-  } catch {
-=======
   } catch (_e) {
->>>>>>> dc441445
     // Even if the payload is bad, reply with a gentle degraded response
     const fallback = createFallbackResponse(
       "I'm experiencing technical difficulties and am running in emergency fallback mode."
