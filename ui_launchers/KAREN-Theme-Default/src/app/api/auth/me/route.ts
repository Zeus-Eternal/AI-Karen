import { NextRequest, NextResponse } from "next/server";
import { withBackendPath } from "@/app/api/_utils/backend";

const AUTH_TIMEOUT_MS = 10_000;

<<<<<<< HEAD
type AbortSignalWithTimeout = typeof AbortSignal & {
  timeout?: (ms: number) => AbortSignal;
};

function buildTimeoutSignal(ms: number): AbortSignal {
  // Fallback if AbortSignal.timeout isn't available in the runtime
  const abortSignal = AbortSignal as AbortSignalWithTimeout;
  if (typeof abortSignal.timeout === "function") {
    return abortSignal.timeout(ms);
=======
type AbortSignalConstructor = typeof AbortSignal & { timeout?: (ms: number) => AbortSignal };
type HeadersWithGetAll = Headers & { getAll?: (name: string) => string[] };

function getErrorName(value: unknown): string {
  if (typeof value === "object" && value !== null && "name" in value) {
    const candidate = (value as { name: unknown }).name;
    return typeof candidate === "string" ? candidate : "";
  }
  return "";
}

function buildTimeoutSignal(ms: number): AbortSignal {
  // Fallback if AbortSignal.timeout isn't available in the runtime
  const AbortSignalWithTimeout = AbortSignal as AbortSignalConstructor;
  if (typeof AbortSignalWithTimeout.timeout === "function") {
    return AbortSignalWithTimeout.timeout(ms);
>>>>>>> dc441445
  }
  const controller = new AbortController();
  setTimeout(() => controller.abort(), ms);
  return controller.signal;
}

export async function GET(request: NextRequest) {
  try {
    const authorization = request.headers.get("authorization");
    const cookie = request.headers.get("cookie");

    const backendUrl = withBackendPath("/api/auth/me");

    const headers: HeadersInit = {
      Accept: "application/json",
      "Content-Type": "application/json",
    };
    if (authorization) headers["Authorization"] = authorization;
    if (cookie) headers["Cookie"] = cookie;

    const backendResp = await fetch(backendUrl, {
      method: "GET",
      headers,
      signal: buildTimeoutSignal(AUTH_TIMEOUT_MS),
      cache: "no-store",
      keepalive: true,
    });

    // Best-effort decode of backend payload
    const ct = backendResp.headers.get("content-type") || "";
    let payload: unknown;
    try {
      payload = ct.includes("application/json")
        ? await backendResp.json()
        : await backendResp.text();
    } catch {
      payload = { error: "Invalid response from auth backend" };
    }

    // Normalize text payloads to objects for consistent frontend handling
    const data =
      typeof payload === "string"
        ? backendResp.ok
          ? { message: payload }
          : { error: payload }
        : payload ?? {};

    // Build NextResponse and preserve Set-Cookie headers if present
    const resp = NextResponse.json(data, {
      status: backendResp.status,
      headers: {
        // Never cache user identity
        "Cache-Control": "no-cache, no-store, must-revalidate",
        Pragma: "no-cache",
        Expires: "0",
      },
    });

    // Append all Set-Cookie headers from backend
<<<<<<< HEAD
      type HeadersWithGetAll = Headers & {
        getAll?: (name: string) => string[];
      };
      const headersWithGetAll = backendResp.headers as HeadersWithGetAll;
      const setCookies: string[] = headersWithGetAll.getAll?.call(
        headersWithGetAll,
        "set-cookie"
      ) ?? [];
=======
    const headersWithGetAll = backendResp.headers as HeadersWithGetAll;
    const getAll = headersWithGetAll.getAll?.bind(backendResp.headers);
    const setCookies: string[] = getAll ? getAll("set-cookie") ?? [] : [];
>>>>>>> dc441445
    if (setCookies.length === 0) {
      const single = backendResp.headers.get("set-cookie");
      if (single) setCookies.push(single);
    }
    for (const c of setCookies) {
      try {
        resp.headers.append("Set-Cookie", c);
      } catch {
        // ignore invalid cookies
      }
    }

    return resp;
<<<<<<< HEAD
    } catch (error) {
      const message = error instanceof Error ? error.message : String(error ?? "Unknown error");
      const errorName =
        typeof error === "object" && error !== null && "name" in error
          ? String((error as { name?: unknown }).name)
          : undefined;
      const isTimeout =
        errorName === "AbortError" ||
        message.toLowerCase().includes("timeout");
=======
  } catch (error) {
    const message = error instanceof Error ? error.message : "Unknown error";
    const isTimeout =
      getErrorName(error) === "AbortError" ||
      message.toLowerCase().includes("timeout");
>>>>>>> dc441445

    return NextResponse.json(
      {
        error: "Authentication service unavailable",
        message: isTimeout
          ? "Authentication request timed out. Please try again."
          : "Unable to fetch user information.",
        details: message,
      },
      { status: 503 }
    );
  }
}<|MERGE_RESOLUTION|>--- conflicted
+++ resolved
@@ -3,17 +3,6 @@
 
 const AUTH_TIMEOUT_MS = 10_000;
 
-<<<<<<< HEAD
-type AbortSignalWithTimeout = typeof AbortSignal & {
-  timeout?: (ms: number) => AbortSignal;
-};
-
-function buildTimeoutSignal(ms: number): AbortSignal {
-  // Fallback if AbortSignal.timeout isn't available in the runtime
-  const abortSignal = AbortSignal as AbortSignalWithTimeout;
-  if (typeof abortSignal.timeout === "function") {
-    return abortSignal.timeout(ms);
-=======
 type AbortSignalConstructor = typeof AbortSignal & { timeout?: (ms: number) => AbortSignal };
 type HeadersWithGetAll = Headers & { getAll?: (name: string) => string[] };
 
@@ -30,7 +19,6 @@
   const AbortSignalWithTimeout = AbortSignal as AbortSignalConstructor;
   if (typeof AbortSignalWithTimeout.timeout === "function") {
     return AbortSignalWithTimeout.timeout(ms);
->>>>>>> dc441445
   }
   const controller = new AbortController();
   setTimeout(() => controller.abort(), ms);
@@ -90,20 +78,9 @@
     });
 
     // Append all Set-Cookie headers from backend
-<<<<<<< HEAD
-      type HeadersWithGetAll = Headers & {
-        getAll?: (name: string) => string[];
-      };
-      const headersWithGetAll = backendResp.headers as HeadersWithGetAll;
-      const setCookies: string[] = headersWithGetAll.getAll?.call(
-        headersWithGetAll,
-        "set-cookie"
-      ) ?? [];
-=======
     const headersWithGetAll = backendResp.headers as HeadersWithGetAll;
     const getAll = headersWithGetAll.getAll?.bind(backendResp.headers);
     const setCookies: string[] = getAll ? getAll("set-cookie") ?? [] : [];
->>>>>>> dc441445
     if (setCookies.length === 0) {
       const single = backendResp.headers.get("set-cookie");
       if (single) setCookies.push(single);
@@ -117,23 +94,11 @@
     }
 
     return resp;
-<<<<<<< HEAD
-    } catch (error) {
-      const message = error instanceof Error ? error.message : String(error ?? "Unknown error");
-      const errorName =
-        typeof error === "object" && error !== null && "name" in error
-          ? String((error as { name?: unknown }).name)
-          : undefined;
-      const isTimeout =
-        errorName === "AbortError" ||
-        message.toLowerCase().includes("timeout");
-=======
   } catch (error) {
     const message = error instanceof Error ? error.message : "Unknown error";
     const isTimeout =
       getErrorName(error) === "AbortError" ||
       message.toLowerCase().includes("timeout");
->>>>>>> dc441445
 
     return NextResponse.json(
       {
