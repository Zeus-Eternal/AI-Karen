--- conflicted
+++ resolved
@@ -324,11 +324,6 @@
           role: authContext.user.role,
           two_factor_enabled: authContext.user.two_factor_enabled,
         },
-<<<<<<< HEAD
-        } as AdminApiResponse<SessionValidationResponse>,
-      withCommonHeaders(200),
-    );
-=======
         session: {
           expires_at: authContext.sessionStatus.expiresAt.toISOString(),
           time_remaining: authContext.sessionStatus.timeRemaining,
@@ -343,7 +338,6 @@
     };
 
     return NextResponse.json(response, withCommonHeaders(200));
->>>>>>> dc441445
   } catch {
     return NextResponse.json(
       {
