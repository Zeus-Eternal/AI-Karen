import { NextRequest, NextResponse } from 'next/server';
// Temporarily disable complex backend utilities that may have client-side dependencies
// import {
//   makeBackendRequest,
//   getTimeoutConfig,
//   getRetryPolicy,
//   checkBackendHealth,
//   getConnectionStatus,
// } from '@/app/api/_utils/backend';
<<<<<<< HEAD
=======

>>>>>>> dc441445
interface DatabaseConnectivityResult {
  isConnected: boolean;
  responseTime: number;
  error?: string;
  timestamp: Date;
}

interface SessionValidationAttempt {
  timestamp: Date;
  success: boolean;
  errorType?: 'timeout' | 'network' | 'credentials' | 'database' | 'server';
  retryCount: number;
  responseTime: number;
  userAgent?: string;
  ipAddress?: string;
}

interface ErrorResponse {
  valid: false;
  user: null;
  error: string;
  errorType: string;
  retryable: boolean;
  retryAfter?: number;
  databaseConnectivity?: DatabaseConnectivityResult;
  responseTime?: number;
  timestamp: string;
}

// Use simple timeout and retry config
const timeoutConfig = { sessionValidation: 10000 };
const retryPolicy = { maxAttempts: 2, baseDelay: 300, jitterEnabled: false };

// In-memory ring buffer of attempts by IP
const sessionValidationAttempts = new Map<string, SessionValidationAttempt[]>();

/** Log session validation attempt for monitoring */
function logSessionValidationAttempt(attempt: SessionValidationAttempt): void {
  const key = attempt.ipAddress || 'unknown';
  const attempts = sessionValidationAttempts.get(key) || [];
  attempts.push(attempt);
  if (attempts.length > 20) attempts.splice(0, attempts.length - 20);
  sessionValidationAttempts.set(key, attempts);

  // lightweight console trace (replace with your logger if desired)
  console.log(
    `[SESSION] ${attempt.success ? 'SUCCESS' : 'FAILED'} validation attempt`,
    {
      errorType: attempt.errorType,
      responseTime: attempt.responseTime,
      retryCount: attempt.retryCount,
      userAgent: attempt.userAgent,
      ipAddress: attempt.ipAddress,
      timestamp: attempt.timestamp.toISOString(),
    }
  );
}

/** Heuristics for retryable errors */
type NormalizedError = {
  name: string;
  message: string;
  status?: number;
};

function normalizeError(error: unknown): NormalizedError {
  if (typeof error === 'object' && error !== null) {
    const candidate = error as { name?: unknown; message?: unknown; status?: unknown };
    return {
      name: typeof candidate.name === 'string' ? candidate.name : '',
      message: typeof candidate.message === 'string' ? candidate.message : '',
      status: typeof candidate.status === 'number' ? candidate.status : undefined,
    };
  }

  return { name: '', message: String(error ?? ''), status: undefined };
}

function isRetryableError(error: unknown): boolean {
  const { name, message } = normalizeError(error);
  const msg = message.toLowerCase();
  const isAbort = name === 'AbortError' || msg.includes('timeout');
  const isNet = msg.includes('network') || msg.includes('connection') || msg.includes('fetch');
  const isSocket = msg.includes('und_err_socket') || msg.includes('other side closed');
  return isAbort || isNet || isSocket;
}

/** Heuristics for retryable statuses */
function isRetryableStatus(status: number): boolean {
  return status >= 500 || status === 408 || status === 429;
}

/** Test database/backend connectivity with simple health check */
async function testDatabaseConnectivity(): Promise<DatabaseConnectivityResult> {
  const start = Date.now();
  try {
    // Simple health check using direct fetch
    const backendUrl = process.env.KAREN_BACKEND_URL || process.env.NEXT_PUBLIC_KAREN_BACKEND_URL || 'http://localhost:8000';
    const response = await fetch(`${backendUrl}/health`, { 
      method: 'GET',
      headers: { 'Accept': 'application/json' },
      signal: AbortSignal.timeout(5000)
    });
    const responseTime = Date.now() - start;

    if (response.ok) {
      return {
        isConnected: true,
        responseTime,
        timestamp: new Date(),
      };
    }

    return {
      isConnected: false,
      responseTime,
      error: `Backend health check failed with status ${response.status}`,
      timestamp: new Date(),
    };
  } catch (error: Error) {
    return {
      isConnected: false,
      responseTime: Date.now() - start,
      error: error?.message || 'Database connectivity test failed',
      timestamp: new Date(),
    };
  }
}

/** User-friendly message builder */
function getDatabaseConnectionErrorMessage(
  connectivity: DatabaseConnectivityResult,
  httpStatus: number
): string {
  if (!connectivity.isConnected) {
    const err = (connectivity.error || '').toLowerCase();
    if (err.includes('timeout')) {
      return 'Database authentication is taking longer than expected. Please try again.';
    }
    if (err.includes('network') || err.includes('connection')) {
      return 'Unable to connect to authentication database. Please check your network connection.';
    }
    return 'Authentication database is temporarily unavailable. Please try again later.';
  }

  switch (httpStatus) {
    case 401:
      return 'Session has expired. Please log in again.';
    case 403:
      return 'Access denied. Please verify your permissions.';
    case 429:
      return 'Too many requests. Please wait a moment and try again.';
    case 500:
    case 502:
    case 503:
      return 'Authentication service temporarily unavailable. Please try again.';
    default:
      return 'Session validation failed. Please try logging in again.';
  }
}

export const dynamic = 'force-dynamic';
export const revalidate = 0;

export async function GET(request: NextRequest) {
  const startTime = Date.now();
  const DEBUG_AUTH = Boolean(process.env.DEBUG_AUTH || process.env.NEXT_PUBLIC_DEBUG_AUTH);

  const userAgent = request.headers.get('user-agent') || 'unknown';
  const ipAddress =
    request.headers.get('x-forwarded-for') ||
    request.headers.get('x-real-ip') ||
    'unknown';

  let retryCount = 0;

  try {
    const databaseConnectivity = await testDatabaseConnectivity();

    // Headers for backend call
    const headers: Record<string, string> = {
      'X-Request-ID': `session-${Date.now()}-${Math.random().toString(36).slice(2, 11)}`,
    };
    const cookieHeader = request.headers.get('cookie');
    if (cookieHeader) headers['Cookie'] = cookieHeader;

    let result: {
      data: unknown;
      statusCode?: number;
      retryCount?: number;
    };

    try {
      // Simple direct backend request
      const backendUrl = process.env.KAREN_BACKEND_URL || process.env.NEXT_PUBLIC_KAREN_BACKEND_URL || 'http://localhost:8000';
      const response = await fetch(`${backendUrl}/api/auth/validate-session`, {
        method: 'GET',
        headers,
        signal: AbortSignal.timeout(timeoutConfig.sessionValidation)
      });
      
      const data = await response.json();
      result = {
        data,
        statusCode: response.status,
        retryCount: 0
      };
    } catch (error) {
      const totalResponseTime = Date.now() - startTime;
      const normalized = normalizeError(error);

      let errorType: 'timeout' | 'network' | 'credentials' | 'database' | 'server' = 'server';
      let statusCode = 502;
      let retryable = true;

      // Simple error mapping
      if (normalized.name === 'AbortError' || normalized.message.toLowerCase().includes('timeout')) {
        errorType = 'timeout';
        statusCode = 504;
      } else if (normalized.message.toLowerCase().includes('fetch') || normalized.message.toLowerCase().includes('network')) {
        errorType = 'network';
        statusCode = 502;
      } else if (normalized.status === 401 || normalized.status === 403) {
        errorType = 'credentials';
        statusCode = normalized.status;
        retryable = false;
      }

      if (retryable) {
        retryable = isRetryableStatus(statusCode) || isRetryableError(error);
      }

      logSessionValidationAttempt({
        timestamp: new Date(),
        success: false,
        errorType,
        retryCount,
        responseTime: totalResponseTime,
        userAgent,
        ipAddress,
      });

      const errorResponse: ErrorResponse = {
        valid: false,
        user: null,
        error: getDatabaseConnectionErrorMessage(databaseConnectivity, statusCode),
        errorType,
        retryable,
        databaseConnectivity,
        responseTime: totalResponseTime,
        timestamp: new Date().toISOString(),
      };

      return NextResponse.json(errorResponse, { status: statusCode });
    }

    const totalResponseTime = Date.now() - startTime;
    retryCount = result.retryCount || 0;

    logSessionValidationAttempt({
      timestamp: new Date(),
      success: true,
      retryCount,
      responseTime: totalResponseTime,
      userAgent,
      ipAddress,
    });

    // Shape successful payload; attach connectivity + perf
    const payload = {
      ...(result.data || {}),
      databaseConnectivity,
      responseTime: totalResponseTime,
      attempts:
        DEBUG_AUTH && ipAddress
          ? sessionValidationAttempts.get(ipAddress) ?? []
          : undefined,
    };

    return NextResponse.json(payload, { status: 200 });
<<<<<<< HEAD
    } catch (error) {
      const totalResponseTime = Date.now() - startTime;
      const databaseConnectivity = await testDatabaseConnectivity();
=======
  } catch (_error) {
    const totalResponseTime = Date.now() - startTime;
    const databaseConnectivity = await testDatabaseConnectivity();
>>>>>>> dc441445

      console.error('Session validation request failed', error);

      logSessionValidationAttempt({
      timestamp: new Date(),
      success: false,
      errorType: 'server',
      retryCount,
      responseTime: totalResponseTime,
      userAgent,
      ipAddress,
    });

    const errorResponse: ErrorResponse = {
      valid: false,
      user: null,
      error: getDatabaseConnectionErrorMessage(databaseConnectivity, 500),
      errorType: 'server',
      retryable: true,
      databaseConnectivity,
      responseTime: totalResponseTime,
      timestamp: new Date().toISOString(),
    };

    return NextResponse.json(errorResponse, { status: 500 });
  }
}<|MERGE_RESOLUTION|>--- conflicted
+++ resolved
@@ -7,10 +7,7 @@
 //   checkBackendHealth,
 //   getConnectionStatus,
 // } from '@/app/api/_utils/backend';
-<<<<<<< HEAD
-=======
-
->>>>>>> dc441445
+
 interface DatabaseConnectivityResult {
   isConnected: boolean;
   responseTime: number;
@@ -291,15 +288,9 @@
     };
 
     return NextResponse.json(payload, { status: 200 });
-<<<<<<< HEAD
-    } catch (error) {
-      const totalResponseTime = Date.now() - startTime;
-      const databaseConnectivity = await testDatabaseConnectivity();
-=======
   } catch (_error) {
     const totalResponseTime = Date.now() - startTime;
     const databaseConnectivity = await testDatabaseConnectivity();
->>>>>>> dc441445
 
       console.error('Session validation request failed', error);
 
