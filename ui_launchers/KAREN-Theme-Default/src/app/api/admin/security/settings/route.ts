--- conflicted
+++ resolved
@@ -20,12 +20,7 @@
     const settings = await adminUtils.getSecuritySettings();
 
     return NextResponse.json(settings, { status: 200 });
-<<<<<<< HEAD
-  } catch (error) {
-    console.error('Failed to load security settings', error);
-=======
   } catch {
->>>>>>> d3387cdb
     return NextResponse.json(
       { error: 'Failed to load security settings' },
       { status: 500 },
@@ -113,12 +108,7 @@
       },
       { status: 200 },
     );
-<<<<<<< HEAD
-  } catch (error) {
-    console.error('Failed to update security settings', error);
-=======
   } catch {
->>>>>>> d3387cdb
     return NextResponse.json(
       { error: 'Failed to update security settings' },
       { status: 500 },
