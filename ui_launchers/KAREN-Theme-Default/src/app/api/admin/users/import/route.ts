// app/api/admin/users/import/route.ts
/**
 * User Import API Route
 * POST /api/admin/users/import - Import users from CSV or JSON file
 *
 * Requirements: 4.5, 4.6
 */
import { NextRequest, NextResponse } from 'next/server';
import { requireAdmin } from '@/lib/middleware/admin-auth';
import { getAdminDatabaseUtils } from '@/lib/database/admin-utils';
import { validateEmail } from '@/lib/auth/setup-validation';
import type { AdminApiResponse } from '@/types/admin';

type RoleType = 'admin' | 'user';

interface ImportResult {
  imported_count: number;
  skipped_count: number;
  error_count: number;
  errors: Array<{
    row: number;
    email?: string;
    error: string;
  }>;
}

const MAX_FILE_BYTES = 10 * 1024 * 1024; // 10MB
const MAX_ROWS = 5000; // server safety cap

function noStore(init?: ResponseInit): ResponseInit {
  return {
    ...(init || {}),
    headers: {
      ...(init?.headers || {}),
      'Cache-Control': 'no-cache, no-store, must-revalidate',
      'Pragma': 'no-cache',
      'Expires': '0',
      'Content-Type': 'application/json; charset=utf-8',
    },
  };
}

function getClientIP(request: NextRequest): string {
  const forwarded = request.headers.get('x-forwarded-for');
  if (forwarded) return forwarded.split(',')[0].trim();
  return request.headers.get('x-real-ip') || 'unknown';
}

/** Minimal RFC4180-ish CSV parser with quoted field support */
function parseCSV(text: string): { headers: string[]; rows: string[][] } {
  const rows: string[][] = [];
  let field = '';
  let inQuotes = false;
  let row: string[] = [];

  const pushField = () => {
    row.push(field);
    field = '';
  };
  const pushRow = () => {
    rows.push(row);
    row = [];
  };

  for (let i = 0; i < text.length; i++) {
    const c = text[i];
    if (inQuotes) {
      if (c === '"') {
        // Possible escaped quote
        if (text[i + 1] === '"') {
          field += '"';
          i++;
        } else {
          inQuotes = false;
        }
      } else {
        field += c;
      }
    } else {
      if (c === '"') {
        inQuotes = true;
      } else if (c === ',') {
        pushField();
      } else if (c === '\n' || c === '\r') {
        // Normalize CRLF/CR/LF
        // If CRLF, skip the LF after CR
        if (c === '\r' && text[i + 1] === '\n') i++;
        pushField();
        pushRow();
      } else {
        field += c;
      }
    }
  }
  // Flush last field/row
  pushField();
  if (row.length > 1 || (row.length === 1 && row[0] !== '')) {
    pushRow();
  }

  if (rows.length === 0) return { headers: [], rows: [] };

  const headers = rows[0].map(h => h.trim().toLowerCase());
  const dataRows = rows.slice(1);
  return { headers, rows: dataRows };
}

function pickRole(raw?: string, fallback: RoleType = 'user'): RoleType {
  return raw?.toLowerCase() === 'admin' ? 'admin' : fallback;
}

function sanitizeString(v: unknown): string {
  if (typeof v !== 'string') return '';
  return v.trim();
}

async function parseCSVUsers(
  fileText: string,
  defaultRole: RoleType
): Promise<Array<{ email: string; full_name?: string; role?: RoleType }>> {
  const { headers, rows } = parseCSV(fileText);
  if (!headers.length) throw new Error('CSV has no header row');
  if (!headers.includes('email')) {
    throw new Error('CSV must contain an "email" column');
  }
  const idx = {
    email: headers.indexOf('email'),
    full_name: headers.indexOf('full_name'),
    name: headers.indexOf('name'),
    role: headers.indexOf('role'),
  };
  const users: Array<{ email: string; full_name?: string; role?: RoleType }> = [];

  for (let r = 0; r < rows.length; r++) {
    const row = rows[r];
    const email = sanitizeString(row[idx.email] ?? '');
    const full_name =
      sanitizeString(idx.full_name >= 0 ? row[idx.full_name] : '') ||
      sanitizeString(idx.name >= 0 ? row[idx.name] : '');
    const role = pickRole(idx.role >= 0 ? row[idx.role] : undefined, defaultRole);
    if (!email) continue; // skip empty
    users.push({ email, full_name, role });
    if (users.length >= MAX_ROWS) break;
  }
  return users;
}

async function parseJSONUsers(
  fileText: string,
  defaultRole: RoleType
): Promise<Array<{ email: string; full_name?: string; role?: RoleType }>> {
  let json: unknown;
  try {
    json = JSON.parse(fileText);
<<<<<<< HEAD
  } catch {
=======
  } catch (_e) {
>>>>>>> dc441445
    throw new Error('Invalid JSON format');
  }
  if (!Array.isArray(json)) {
    throw new Error('JSON must be an array of user objects');
  }
  const users = (json as unknown[]).slice(0, MAX_ROWS).map((item) => {
    const email = sanitizeString(item?.email);
    const full_name =
      sanitizeString(item?.full_name) || sanitizeString(item?.name);
    const role = pickRole(item?.role, defaultRole);
    return { email, full_name, role };
  });
  return users;
}

/**
 * POST /api/admin/users/import - Import users from file
 */
export const POST = requireAdmin(async (request: NextRequest, context) => {
  try {
    const formData = await request.formData();
    const file = formData.get('file') as File | null;
    const format = (formData.get('format') as string)?.toLowerCase() || 'csv';
    const skipDuplicates = formData.get('skip_duplicates') === 'true';
    const sendInvitations = formData.get('send_invitations') === 'true';
    const defaultRole = ((formData.get('default_role') as string) as RoleType) || 'user';

    if (!file) {
      return NextResponse.json(
        {
          success: false,
          error: {
            code: 'NO_FILE_PROVIDED',
            message: 'No file provided for import',
            details: {},
          },
        } as AdminApiResponse<never>,
        noStore({ status: 400 })
      );
    }

    if (file.size > MAX_FILE_BYTES) {
      return NextResponse.json(
        {
          success: false,
          error: {
            code: 'FILE_TOO_LARGE',
            message: 'File size exceeds 10MB limit',
            details: { file_size: file.size },
          },
        } as AdminApiResponse<never>,
        noStore({ status: 400 })
      );
    }

    if (defaultRole === 'admin' && !context.isSuperAdmin()) {
      return NextResponse.json(
        {
          success: false,
          error: {
            code: 'INSUFFICIENT_PERMISSIONS',
            message: 'Super admin role required to import admin users',
            details: { requested_role: defaultRole, user_role: context.user.role },
          },
        } as AdminApiResponse<never>,
        noStore({ status: 403 })
      );
    }

    const adminUtils = getAdminDatabaseUtils();
    const fileContent = await file.text();

    let userData: Array<{ email: string; full_name?: string; role?: RoleType }> = [];
    if (format === 'csv') {
      try {
        userData = await parseCSVUsers(fileContent, defaultRole);
      } catch (e) {
        return NextResponse.json(
          {
            success: false,
            error: {
              code: 'INVALID_CSV_FORMAT',
              message: e instanceof Error ? e.message : 'Invalid CSV',
              details: {},
            },
          } as AdminApiResponse<never>,
          noStore({ status: 400 })
        );
      }
    } else if (format === 'json') {
      try {
        userData = await parseJSONUsers(fileContent, defaultRole);
      } catch (e) {
        return NextResponse.json(
          {
            success: false,
            error: {
              code: 'INVALID_JSON_FORMAT',
              message: e instanceof Error ? e.message : 'Invalid JSON format',
              details: {},
            },
          } as AdminApiResponse<never>,
          noStore({ status: 400 })
        );
      }
    } else {
      return NextResponse.json(
        {
          success: false,
          error: {
            code: 'UNSUPPORTED_FORMAT',
            message: 'Unsupported file format. Use CSV or JSON.',
            details: { format },
          },
        } as AdminApiResponse<never>,
        noStore({ status: 400 })
      );
    }

    // Guard against empty payloads
    if (!userData.length) {
      return NextResponse.json(
        {
          success: false,
          error: {
            code: 'NO_VALID_ROWS',
            message: 'No valid user rows found to import',
            details: {},
          },
        } as AdminApiResponse<never>,
        noStore({ status: 400 })
      );
    }

    // Process import
    const result: ImportResult = {
      imported_count: 0,
      skipped_count: 0,
      error_count: 0,
      errors: [],
    };

    // Bulk import loop (sequential for simplicity; swap to batching if needed)
    for (let i = 0; i < userData.length; i++) {
      const user = userData[i];
      const rowNumber = i + 2; // CSV row index with header; good enough for JSON too

      try {
        // Validate email
        if (!user.email || !validateEmail(user.email)) {
          result.errors.push({
            row: rowNumber,
            email: user.email,
            error: 'Invalid email address',
          });
          result.error_count++;
          continue;
        }

        // Check duplicate
        const existing = await adminUtils.getUsersWithRoleFilter({ search: user.email });
        if (existing.data.length > 0) {
          if (skipDuplicates) {
            result.skipped_count++;
            continue;
          } else {
            result.errors.push({
              row: rowNumber,
              email: user.email,
              error: 'User already exists',
            });
            result.error_count++;
            continue;
          }
        }

        // Final role enforcement
        const finalRole: RoleType = (user.role || defaultRole);
        if (finalRole === 'admin' && !context.isSuperAdmin()) {
          result.errors.push({
            row: rowNumber,
            email: user.email,
            error: 'Insufficient permissions to create admin user',
          });
          result.error_count++;
          continue;
        }

        // Create user
        const userId = await adminUtils.createUserWithRole({
          email: user.email,
          full_name: user.full_name || '',
          role: finalRole,
          tenant_id: 'default',
          created_by: context.user.user_id,
        });

        // Audit creation
        await adminUtils.createAuditLog({
          user_id: context.user.user_id,
          action: 'user.import_create',
          resource_type: 'user',
          resource_id: userId,
          details: {
            email: user.email,
            role: finalRole,
            full_name: user.full_name || '',
            import_row: rowNumber,
            send_invitation: sendInvitations,
          },
          ip_address: getClientIP(request),
          user_agent: request.headers.get('user-agent') || undefined,
        });

        // Optional: invitation (left as explicit future hook)
        // if (sendInvitations) { await sendInvitationEmail(user.email, finalRole); }

        result.imported_count++;
      } catch (e) {
        result.errors.push({
          row: rowNumber,
          email: user.email,
          error: e instanceof Error ? e.message : 'Unknown error',
        });
        result.error_count++;
      }
    }

    // Audit completion
    await adminUtils.createAuditLog({
      user_id: context.user.user_id,
      action: 'user.import_completed',
      resource_type: 'system',
      details: {
        file_name: file.name,
        file_size: file.size,
        format,
        total_rows: userData.length,
        imported_count: result.imported_count,
        skipped_count: result.skipped_count,
        error_count: result.error_count,
      },
      ip_address: getClientIP(request),
      user_agent: request.headers.get('user-agent') || undefined,
    });

    const response: AdminApiResponse<ImportResult> = {
      success: true,
      data: result,
      meta: {
        message: `Import completed: ${result.imported_count} imported, ${result.skipped_count} skipped, ${result.error_count} errors`,
        file_info: { name: file.name, size: file.size, format },
        import_settings: {
          skip_duplicates: skipDuplicates,
          send_invitations: sendInvitations,
          default_role: defaultRole,
          max_rows: MAX_ROWS,
        },
      },
    };

    return NextResponse.json(response, noStore());
  } catch (error) {
    return NextResponse.json(
      {
        success: false,
        error: {
          code: 'IMPORT_FAILED',
          message: 'Failed to import users',
          details: { error: error instanceof Error ? error.message : 'Unknown error' },
        },
      } as AdminApiResponse<never>,
      noStore({ status: 500 })
    );
  }
});<|MERGE_RESOLUTION|>--- conflicted
+++ resolved
@@ -152,11 +152,7 @@
   let json: unknown;
   try {
     json = JSON.parse(fileText);
-<<<<<<< HEAD
-  } catch {
-=======
   } catch (_e) {
->>>>>>> dc441445
     throw new Error('Invalid JSON format');
   }
   if (!Array.isArray(json)) {
