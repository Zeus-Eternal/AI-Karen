/**
 * User Password Reset API Route
 * POST /api/admin/users/[id]/reset-password - Send password reset email to user
 *
 * Requirements: 4.4, 4.5
 */
import { NextRequest, NextResponse } from 'next/server';
import { requireAdmin } from '@/lib/middleware/admin-auth';
import { getAdminDatabaseUtils } from '@/lib/database/admin-utils';
import { getDatabaseClient } from '@/lib/database/client';
import type { AdminApiResponse } from '@/types/admin';
import crypto from 'crypto';

function noStore(init?: ResponseInit): ResponseInit {
  return {
    ...(init || {}),
    headers: {
      ...(init?.headers || {}),
      'Cache-Control': 'no-cache, no-store, must-revalidate',
      'Pragma': 'no-cache',
      'Expires': '0',
      'Content-Type': 'application/json; charset=utf-8',
    },
  };
}

function extractUserIdFromPath(req: NextRequest): string | null {
  // Match /api/admin/users/:id/reset-password
  const m = req.nextUrl.pathname.match(/\/api\/admin\/users\/([^/]+)\/reset-password$/);
  return m?.[1] || null;
}

export const POST = requireAdmin(async (request: NextRequest, context) => {
  try {
    const userId = extractUserIdFromPath(request);
    if (!userId) {
      return NextResponse.json(
        {
          success: false,
          error: {
            code: 'INVALID_USER_ID',
            message: 'User ID is required',
            details: {},
          },
        } as AdminApiResponse<never>,
        noStore({ status: 400 })
      );
    }

    const adminUtils = getAdminDatabaseUtils();
    const db = getDatabaseClient();

    // Fetch target user
    const user = await adminUtils.getUserWithRole(userId);
    if (!user) {
      return NextResponse.json(
        {
          success: false,
          error: {
            code: 'USER_NOT_FOUND',
            message: 'User not found',
            details: { user_id: userId },
          },
        } as AdminApiResponse<never>,
        noStore({ status: 404 })
      );
    }

    // RBAC: non-super-admins can only reset regular users
    if (!context.isSuperAdmin() && user.role !== 'user') {
      return NextResponse.json(
        {
          success: false,
          error: {
            code: 'INSUFFICIENT_PERMISSIONS',
            message: 'Cannot reset password for admin users',
            details: { target_role: user.role, actor_role: context.user.role },
          },
        } as AdminApiResponse<never>,
        noStore({ status: 403 })
      );
    }

    // Basic per-user rate limiting: deny if a reset was requested in the last 5 minutes
    const RATE_WINDOW_MS = 5 * 60 * 1000;
<<<<<<< HEAD
    const rateWindowMinutes = Math.round(RATE_WINDOW_MS / (60 * 1000));
=======
    const rateWindowMinutes = Math.floor(RATE_WINDOW_MS / (60 * 1000));
>>>>>>> dc441445
    const recent = await db.query(
      `
        SELECT 1
        FROM user_password_resets
        WHERE user_id = $1
          AND created_at >= NOW() - INTERVAL '${rateWindowMinutes} minutes'
          AND used_at IS NULL
        LIMIT 1
      `,
      [userId]
    );
    if (recent?.rowCount > 0) {
      return NextResponse.json(
        {
          success: false,
          error: {
            code: 'RESET_RATE_LIMITED',
<<<<<<< HEAD
            message: `A recent password reset was already requested. Please wait ${rateWindowMinutes} minute${rateWindowMinutes === 1 ? '' : 's'} and try again.`,
=======
            message: `A recent password reset was already requested. Please wait about ${rateWindowMinutes} minutes and try again.`,
>>>>>>> dc441445
            details: { window_minutes: rateWindowMinutes },
          },
        } as AdminApiResponse<never>,
        noStore({ status: 429 })
      );
    }

    // Generate secure token and store hash only
    const tokenBytes = crypto.randomBytes(32);
    const token = tokenBytes.toString('hex'); // 64 chars
    const tokenHash = crypto.createHash('sha256').update(token).digest('hex');
    const expiresAt = new Date(Date.now() + 24 * 60 * 60 * 1000); // 24h

    // Ensure table exists in your schema. Expected schema:
    // user_password_resets(user_id, token_hash, expires_at, created_at, created_by, ip_address, user_agent, used_at)
    await db.query(
      `
        INSERT INTO user_password_resets
          (user_id, token_hash, expires_at, created_at, created_by, ip_address, user_agent)
        VALUES
          ($1, $2, $3, NOW(), $4, $5, $6)
      `,
      [
        userId,
        tokenHash,
        expiresAt.toISOString(),
        context.user.user_id,
        request.headers.get('x-forwarded-for')?.split(',')[0] || 'unknown',
        request.headers.get('user-agent') || null,
      ]
    );

    // Construct reset link (front-end route that will POST token + new password to your auth backend)
    const appBase =
      process.env.APP_BASE_URL ||
      process.env.NEXT_PUBLIC_APP_BASE_URL ||
      process.env.NEXT_PUBLIC_SITE_URL ||
      '';
    const resetLink = appBase
      ? `${appBase.replace(/\/+$/, '')}/reset-password?token=${encodeURIComponent(token)}&uid=${encodeURIComponent(
          userId
        )}`
      : undefined;

    // Audit (never log raw token; show last 4 only)
    await adminUtils.createAuditLog({
      user_id: context.user.user_id,
      action: 'user.password_reset_requested',
      resource_type: 'user',
      resource_id: userId,
      details: {
        target_user_email: user.email,
        token_suffix: token.slice(-4),
        reset_token_expires: expiresAt.toISOString(),
        link_present: Boolean(resetLink),
      },
      ip_address: request.headers.get('x-forwarded-for')?.split(',')[0] || 'unknown',
      user_agent: request.headers.get('user-agent') || undefined,
    });

    // TODO (optional, production): send email here via your mailer
    // await mailer.sendPasswordReset(user.email, resetLink)

    const response: AdminApiResponse<{ reset_sent: boolean; expires_at: string; reset_link?: string }> = {
      success: true,
      data: {
        reset_sent: true,
        expires_at: expiresAt.toISOString(),
        // Only include reset_link if you are returning it to an admin UI that will copy it manually.
        // In most cases, you should send email and omit this from the API response.
        ...(process.env.EXPOSE_RESET_LINK_TO_ADMIN === 'true' && resetLink ? { reset_link: resetLink } : {}),
      },
      meta: {
        message: 'Password reset initiated',
        user_email: user.email,
        token_length: token.length,
        caution: 'Token is only revealed in the link; it is not stored in plaintext.',
      },
    };

    return NextResponse.json(response, noStore());
  } catch (error) {
    return NextResponse.json(
      {
        success: false,
        error: {
          code: 'PASSWORD_RESET_FAILED',
          message: 'Failed to initiate password reset',
          details: { error: error instanceof Error ? error.message : 'Unknown error' },
        },
      } as AdminApiResponse<never>,
      noStore({ status: 500 })
    );
  }
});<|MERGE_RESOLUTION|>--- conflicted
+++ resolved
@@ -83,11 +83,7 @@
 
     // Basic per-user rate limiting: deny if a reset was requested in the last 5 minutes
     const RATE_WINDOW_MS = 5 * 60 * 1000;
-<<<<<<< HEAD
-    const rateWindowMinutes = Math.round(RATE_WINDOW_MS / (60 * 1000));
-=======
     const rateWindowMinutes = Math.floor(RATE_WINDOW_MS / (60 * 1000));
->>>>>>> dc441445
     const recent = await db.query(
       `
         SELECT 1
@@ -105,11 +101,7 @@
           success: false,
           error: {
             code: 'RESET_RATE_LIMITED',
-<<<<<<< HEAD
-            message: `A recent password reset was already requested. Please wait ${rateWindowMinutes} minute${rateWindowMinutes === 1 ? '' : 's'} and try again.`,
-=======
             message: `A recent password reset was already requested. Please wait about ${rateWindowMinutes} minutes and try again.`,
->>>>>>> dc441445
             details: { window_minutes: rateWindowMinutes },
           },
         } as AdminApiResponse<never>,
