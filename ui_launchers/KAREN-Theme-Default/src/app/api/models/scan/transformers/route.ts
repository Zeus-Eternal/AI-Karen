import { NextRequest, NextResponse } from 'next/server';
import { promises as fs } from 'fs';
import path from 'path';
import crypto from 'crypto';

type ConfigData = Record<string, unknown>;

type ModelDir = {
  dirname: string;
  path: string;
  size: number;                 // bytes
  size_human: string;
  modified: string;             // ISO
  file_count: number;
  config?: ConfigData | null;
  tokenizer_config?: ConfigData | null;
};

type QueryOpts = {
  directory: string;
  maxDepth: number;
  page: number;
  pageSize: number;
  followSymlinks: boolean;
  includeConfigs: boolean;
  sizeTimeoutMs: number;
  maxEntries: number;
  ignore: string[];             // simple substr filters
  onlyIfContains?: string;      // substring filter for dirs
};

const DEFAULTS: QueryOpts = {
  directory: 'models/transformers',
  maxDepth: 2,
  page: 1,
  pageSize: 100,
  followSymlinks: false,
  includeConfigs: true,
  sizeTimeoutMs: 4000,
  maxEntries: 2000,
  ignore: ['.git', 'node_modules', '.cache', '__pycache__', '.DS_Store'],
};

function parseQuery(request: NextRequest): QueryOpts {
  const q = request.nextUrl.searchParams;
  const num = (v: string | null, d: number, min = 1, max = 100000) =>
    Math.min(Math.max(Number(v ?? d), min), max);

  const directory = (q.get('directory') || DEFAULTS.directory).trim();
  const maxDepth = num(q.get('maxDepth'), DEFAULTS.maxDepth, 0, 10);
  const page = num(q.get('page'), DEFAULTS.page, 1, 100000);
  const pageSize = num(q.get('pageSize'), DEFAULTS.pageSize, 1, 500);
  const followSymlinks = q.get('followSymlinks') === 'true' ? true : DEFAULTS.followSymlinks;
  const includeConfigs = q.get('includeConfigs') === 'false' ? false : DEFAULTS.includeConfigs;
  const sizeTimeoutMs = num(q.get('sizeTimeoutMs'), DEFAULTS.sizeTimeoutMs, 500, 20000);
  const maxEntries = num(q.get('maxEntries'), DEFAULTS.maxEntries, 100, 100000);
  const ignore = (q.get('ignore') || '').split(',').map(s => s.trim()).filter(Boolean);
  const onlyIfContains = q.get('onlyIfContains')?.trim() || undefined;

  return {
    directory,
    maxDepth,
    page,
    pageSize,
    followSymlinks,
    includeConfigs,
    sizeTimeoutMs,
    maxEntries,
    ignore: ignore.length ? ignore : DEFAULTS.ignore,
    onlyIfContains,
  };
}

function formatBytes(bytes: number): string {
  if (bytes <= 0) return '0 B';
  const k = 1024, dm = 1, sizes = ['B','KB','MB','GB','TB','PB'];
  const i = Math.floor(Math.log(bytes) / Math.log(k));
  return `${parseFloat((bytes / Math.pow(k, i)).toFixed(dm))} ${sizes[i]}`;
}

async function safeAccess(p: string): Promise<boolean> {
  try {
    await fs.access(p);
    return true;
  } catch { return false; }
}

function isIgnored(name: string, ignore: string[]): boolean {
  return ignore.some(seg => seg && name.includes(seg));
}

<<<<<<< HEAD
async function readConfigFile(
  dirPath: string,
  filename: string,
): Promise<ConfigData | null> {
=======
async function readConfigFile(dirPath: string, filename: string): Promise<ConfigData | null> {
>>>>>>> ae6b0b3b
  try {
    const p = path.join(dirPath, filename);
    const ok = await safeAccess(p);
    if (!ok) return null;
    const raw = await fs.readFile(p, 'utf-8');
    try {
      const parsed = JSON.parse(raw) as unknown;
<<<<<<< HEAD
      if (parsed && typeof parsed === 'object' && !Array.isArray(parsed)) {
        return parsed as ConfigData;
      }
      return null;
    } catch { return null; }
=======
      if (parsed && typeof parsed === 'object') {
        return parsed as ConfigData;
      }
      return null;
    } catch {
      return null;
    }
>>>>>>> ae6b0b3b
  } catch { return null; }
}

async function calculateDirectorySizeWithBudget(
  dirPath: string,
  opts: { followSymlinks: boolean; timeoutMs: number; hardFileCap: number }
): Promise<{ bytes: number; files: number }> {
  const deadline = Date.now() + opts.timeoutMs;
  let total = 0;
  let files = 0;

  async function walk(p: string): Promise<void> {
    if (Date.now() > deadline) return; // time budget exceeded
    let entries: import('fs').Dirent[];
    try {
      entries = await fs.readdir(p, { withFileTypes: true });
    } catch { return; }

    for (const e of entries) {
      if (Date.now() > deadline) break;
      const full = path.join(p, e.name);
      try {
        if (e.isFile()) {
          const st = await fs.stat(full);
          total += st.size;
          files += 1;
          if (files >= opts.hardFileCap) return;
        } else if (e.isDirectory()) {
          await walk(full);
        } else if (e.isSymbolicLink() && opts.followSymlinks) {
          const real = await fs.realpath(full).catch(() => null);
          if (real) {
            const st = await fs.stat(real).catch(() => null);
            if (st?.isDirectory()) await walk(real);
            else if (st?.isFile()) {
              total += st.size;
              files += 1;
            }
          }
        }
      } catch { /* skip */ }
      if (files >= opts.hardFileCap) return;
    }
  }

  await walk(dirPath);
  return { bytes: total, files };
}

function paginate<T>(items: T[], page: number, pageSize: number) {
  const start = (page - 1) * pageSize;
  return items.slice(start, start + pageSize);
}

export async function GET(request: NextRequest) {
  const t0 = Date.now();
  const opts = parseQuery(request);

  try {
    const projectRoot = process.cwd();
    const fullPath = path.resolve(projectRoot, opts.directory);

    if (!(await safeAccess(fullPath))) {
      return NextResponse.json({
        models: [],
        directory: opts.directory,
        message: `Directory ${opts.directory} not found`,
        scan_time: new Date().toISOString(),
      }, { status: 200 });
    }

    const entries = await fs.readdir(fullPath, { withFileTypes: true });
    const dirs = entries.filter(e => e.isDirectory()).map(e => e.name);

    // Early filter + cap to avoid path explosion
    const filtered = dirs
      .filter(name => !isIgnored(name, opts.ignore))
      .filter(name => (opts.onlyIfContains ? name.includes(opts.onlyIfContains) : true))
      .slice(0, opts.maxEntries);

    const models: ModelDir[] = [];
    for (const name of filtered) {
      const dirPath = path.join(fullPath, name);
      try {
        const st = await fs.stat(dirPath);
        // best-effort size within budget
        const { bytes, files } = await calculateDirectorySizeWithBudget(dirPath, {
          followSymlinks: opts.followSymlinks,
          timeoutMs: opts.sizeTimeoutMs,
          hardFileCap: 50_000, // hard safety cap
        });

        const model: ModelDir = {
          dirname: name,
          path: path.join(opts.directory, name),
          size: bytes,
          size_human: formatBytes(bytes),
          modified: st.mtime.toISOString(),
          file_count: files,
          config: null,
          tokenizer_config: null,
        };

        if (opts.includeConfigs) {
          model.config = await readConfigFile(dirPath, 'config.json');
          model.tokenizer_config = await readConfigFile(dirPath, 'tokenizer_config.json');
        }

        models.push(model);
      } catch {
        // skip unreadable dirs
        continue;
      }
    }

    // Stable ordering: newest first
    models.sort((a, b) => b.modified.localeCompare(a.modified));

    const totalModels = models.length;
    const pageItems = paginate(models, opts.page, opts.pageSize);
    const totalSize = models.reduce((s, m) => s + m.size, 0);

    const payload = {
      directory: opts.directory,
      total_entries: entries.length,
      model_directories: dirs.length,
      models_count: totalModels,
      page: opts.page,
      page_size: opts.pageSize,
      total_pages: Math.max(1, Math.ceil(totalModels / opts.pageSize)),
      size_bytes_total_scanned: totalSize,
      size_total_human: formatBytes(totalSize),
      scan_duration_ms: Date.now() - t0,
      scan_time: new Date().toISOString(),
      models: pageItems,
    };

    // ETag for client caching (changes if list changes)
    const etag = crypto
      .createHash('sha1')
      .update(JSON.stringify({ dir: opts.directory, totalModels, totalSize, t: payload.scan_time }))
      .digest('hex');

    return NextResponse.json(payload, {
      status: 200,
      headers: {
        'ETag': etag,
        'Cache-Control': 'private, max-age=15',
      },
    });
  } catch (error: Error) {
    return NextResponse.json({
      models: [],
      directory: opts.directory,
      error: error?.message || 'Unknown error',
      scan_time: new Date().toISOString(),
    }, { status: 500 });
  }
}<|MERGE_RESOLUTION|>--- conflicted
+++ resolved
@@ -89,14 +89,7 @@
   return ignore.some(seg => seg && name.includes(seg));
 }
 
-<<<<<<< HEAD
-async function readConfigFile(
-  dirPath: string,
-  filename: string,
-): Promise<ConfigData | null> {
-=======
 async function readConfigFile(dirPath: string, filename: string): Promise<ConfigData | null> {
->>>>>>> ae6b0b3b
   try {
     const p = path.join(dirPath, filename);
     const ok = await safeAccess(p);
@@ -104,13 +97,6 @@
     const raw = await fs.readFile(p, 'utf-8');
     try {
       const parsed = JSON.parse(raw) as unknown;
-<<<<<<< HEAD
-      if (parsed && typeof parsed === 'object' && !Array.isArray(parsed)) {
-        return parsed as ConfigData;
-      }
-      return null;
-    } catch { return null; }
-=======
       if (parsed && typeof parsed === 'object') {
         return parsed as ConfigData;
       }
@@ -118,7 +104,6 @@
     } catch {
       return null;
     }
->>>>>>> ae6b0b3b
   } catch { return null; }
 }
 
