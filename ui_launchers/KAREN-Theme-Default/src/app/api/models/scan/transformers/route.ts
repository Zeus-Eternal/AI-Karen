--- conflicted
+++ resolved
@@ -3,11 +3,7 @@
 import path from 'path';
 import crypto from 'crypto';
 
-<<<<<<< HEAD
-type TransformersConfig = Record<string, unknown>;
-=======
 type ConfigData = Record<string, unknown>;
->>>>>>> 60caa70c
 
 type ModelDir = {
   dirname: string;
@@ -16,13 +12,8 @@
   size_human: string;
   modified: string;             // ISO
   file_count: number;
-<<<<<<< HEAD
-  config?: TransformersConfig | null;
-  tokenizer_config?: TransformersConfig | null;
-=======
   config?: ConfigData | null;
   tokenizer_config?: ConfigData | null;
->>>>>>> 60caa70c
 };
 
 type QueryOpts = {
@@ -98,19 +89,12 @@
   return ignore.some(seg => seg && name.includes(seg));
 }
 
-<<<<<<< HEAD
-async function readConfigFile(dirPath: string, filename: string): Promise<TransformersConfig | null> {
-=======
 async function readConfigFile(dirPath: string, filename: string): Promise<ConfigData | null> {
->>>>>>> 60caa70c
   try {
     const p = path.join(dirPath, filename);
     const ok = await safeAccess(p);
     if (!ok) return null;
     const raw = await fs.readFile(p, 'utf-8');
-<<<<<<< HEAD
-    try { return JSON.parse(raw) as TransformersConfig; } catch { return null; }
-=======
     try {
       const parsed = JSON.parse(raw) as unknown;
       if (parsed && typeof parsed === 'object') {
@@ -120,7 +104,6 @@
     } catch {
       return null;
     }
->>>>>>> 60caa70c
   } catch { return null; }
 }
 
