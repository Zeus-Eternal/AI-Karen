import { NextRequest, NextResponse } from 'next/server';
import { promises as fs } from 'fs';
import path from 'path';
import crypto from 'crypto';

<<<<<<< HEAD
type TransformersConfig = Record<string, unknown>;
=======
type ConfigData = Record<string, unknown>;
>>>>>>> d3387cdb

type ModelDir = {
  dirname: string;
  path: string;
  size: number;                 // bytes
  size_human: string;
  modified: string;             // ISO
  file_count: number;
<<<<<<< HEAD
  config?: TransformersConfig | null;
  tokenizer_config?: TransformersConfig | null;
=======
  config?: ConfigData | null;
  tokenizer_config?: ConfigData | null;
>>>>>>> d3387cdb
};

type QueryOpts = {
  directory: string;
  maxDepth: number;
  page: number;
  pageSize: number;
  followSymlinks: boolean;
  includeConfigs: boolean;
  sizeTimeoutMs: number;
  maxEntries: number;
  ignore: string[];             // simple substr filters
  onlyIfContains?: string;      // substring filter for dirs
};

const DEFAULTS: QueryOpts = {
  directory: 'models/transformers',
  maxDepth: 2,
  page: 1,
  pageSize: 100,
  followSymlinks: false,
  includeConfigs: true,
  sizeTimeoutMs: 4000,
  maxEntries: 2000,
  ignore: ['.git', 'node_modules', '.cache', '__pycache__', '.DS_Store'],
};

function parseQuery(request: NextRequest): QueryOpts {
  const q = request.nextUrl.searchParams;
  const num = (v: string | null, d: number, min = 1, max = 100000) =>
    Math.min(Math.max(Number(v ?? d), min), max);

  const directory = (q.get('directory') || DEFAULTS.directory).trim();
  const maxDepth = num(q.get('maxDepth'), DEFAULTS.maxDepth, 0, 10);
  const page = num(q.get('page'), DEFAULTS.page, 1, 100000);
  const pageSize = num(q.get('pageSize'), DEFAULTS.pageSize, 1, 500);
  const followSymlinks = q.get('followSymlinks') === 'true' ? true : DEFAULTS.followSymlinks;
  const includeConfigs = q.get('includeConfigs') === 'false' ? false : DEFAULTS.includeConfigs;
  const sizeTimeoutMs = num(q.get('sizeTimeoutMs'), DEFAULTS.sizeTimeoutMs, 500, 20000);
  const maxEntries = num(q.get('maxEntries'), DEFAULTS.maxEntries, 100, 100000);
  const ignore = (q.get('ignore') || '').split(',').map(s => s.trim()).filter(Boolean);
  const onlyIfContains = q.get('onlyIfContains')?.trim() || undefined;

  return {
    directory,
    maxDepth,
    page,
    pageSize,
    followSymlinks,
    includeConfigs,
    sizeTimeoutMs,
    maxEntries,
    ignore: ignore.length ? ignore : DEFAULTS.ignore,
    onlyIfContains,
  };
}

function formatBytes(bytes: number): string {
  if (bytes <= 0) return '0 B';
  const k = 1024, dm = 1, sizes = ['B','KB','MB','GB','TB','PB'];
  const i = Math.floor(Math.log(bytes) / Math.log(k));
  return `${parseFloat((bytes / Math.pow(k, i)).toFixed(dm))} ${sizes[i]}`;
}

async function safeAccess(p: string): Promise<boolean> {
  try {
    await fs.access(p);
    return true;
  } catch { return false; }
}

function isIgnored(name: string, ignore: string[]): boolean {
  return ignore.some(seg => seg && name.includes(seg));
}

<<<<<<< HEAD
async function readConfigFile(
  dirPath: string,
  filename: string,
): Promise<TransformersConfig | null> {
=======
async function readConfigFile(dirPath: string, filename: string): Promise<ConfigData | null> {
>>>>>>> d3387cdb
  try {
    const p = path.join(dirPath, filename);
    const ok = await safeAccess(p);
    if (!ok) return null;
    const raw = await fs.readFile(p, 'utf-8');
    try {
<<<<<<< HEAD
      return JSON.parse(raw) as TransformersConfig;
=======
      const parsed = JSON.parse(raw) as unknown;
      if (parsed && typeof parsed === 'object') {
        return parsed as ConfigData;
      }
      return null;
>>>>>>> d3387cdb
    } catch {
      return null;
    }
  } catch { return null; }
}

async function calculateDirectorySizeWithBudget(
  dirPath: string,
  opts: { followSymlinks: boolean; timeoutMs: number; hardFileCap: number }
): Promise<{ bytes: number; files: number }> {
  const deadline = Date.now() + opts.timeoutMs;
  let total = 0;
  let files = 0;

  async function walk(p: string): Promise<void> {
    if (Date.now() > deadline) return; // time budget exceeded
    let entries: import('fs').Dirent[];
    try {
      entries = await fs.readdir(p, { withFileTypes: true });
    } catch { return; }

    for (const e of entries) {
      if (Date.now() > deadline) break;
      const full = path.join(p, e.name);
      try {
        if (e.isFile()) {
          const st = await fs.stat(full);
          total += st.size;
          files += 1;
          if (files >= opts.hardFileCap) return;
        } else if (e.isDirectory()) {
          await walk(full);
        } else if (e.isSymbolicLink() && opts.followSymlinks) {
          const real = await fs.realpath(full).catch(() => null);
          if (real) {
            const st = await fs.stat(real).catch(() => null);
            if (st?.isDirectory()) await walk(real);
            else if (st?.isFile()) {
              total += st.size;
              files += 1;
            }
          }
        }
      } catch { /* skip */ }
      if (files >= opts.hardFileCap) return;
    }
  }

  await walk(dirPath);
  return { bytes: total, files };
}

function paginate<T>(items: T[], page: number, pageSize: number) {
  const start = (page - 1) * pageSize;
  return items.slice(start, start + pageSize);
}

export async function GET(request: NextRequest) {
  const t0 = Date.now();
  const opts = parseQuery(request);

  try {
    const projectRoot = process.cwd();
    const fullPath = path.resolve(projectRoot, opts.directory);

    if (!(await safeAccess(fullPath))) {
      return NextResponse.json({
        models: [],
        directory: opts.directory,
        message: `Directory ${opts.directory} not found`,
        scan_time: new Date().toISOString(),
      }, { status: 200 });
    }

    const entries = await fs.readdir(fullPath, { withFileTypes: true });
    const dirs = entries.filter(e => e.isDirectory()).map(e => e.name);

    // Early filter + cap to avoid path explosion
    const filtered = dirs
      .filter(name => !isIgnored(name, opts.ignore))
      .filter(name => (opts.onlyIfContains ? name.includes(opts.onlyIfContains) : true))
      .slice(0, opts.maxEntries);

    const models: ModelDir[] = [];
    for (const name of filtered) {
      const dirPath = path.join(fullPath, name);
      try {
        const st = await fs.stat(dirPath);
        // best-effort size within budget
        const { bytes, files } = await calculateDirectorySizeWithBudget(dirPath, {
          followSymlinks: opts.followSymlinks,
          timeoutMs: opts.sizeTimeoutMs,
          hardFileCap: 50_000, // hard safety cap
        });

        const model: ModelDir = {
          dirname: name,
          path: path.join(opts.directory, name),
          size: bytes,
          size_human: formatBytes(bytes),
          modified: st.mtime.toISOString(),
          file_count: files,
          config: null,
          tokenizer_config: null,
        };

        if (opts.includeConfigs) {
          model.config = await readConfigFile(dirPath, 'config.json');
          model.tokenizer_config = await readConfigFile(dirPath, 'tokenizer_config.json');
        }

        models.push(model);
      } catch {
        // skip unreadable dirs
        continue;
      }
    }

    // Stable ordering: newest first
    models.sort((a, b) => b.modified.localeCompare(a.modified));

    const totalModels = models.length;
    const pageItems = paginate(models, opts.page, opts.pageSize);
    const totalSize = models.reduce((s, m) => s + m.size, 0);

    const payload = {
      directory: opts.directory,
      total_entries: entries.length,
      model_directories: dirs.length,
      models_count: totalModels,
      page: opts.page,
      page_size: opts.pageSize,
      total_pages: Math.max(1, Math.ceil(totalModels / opts.pageSize)),
      size_bytes_total_scanned: totalSize,
      size_total_human: formatBytes(totalSize),
      scan_duration_ms: Date.now() - t0,
      scan_time: new Date().toISOString(),
      models: pageItems,
    };

    // ETag for client caching (changes if list changes)
    const etag = crypto
      .createHash('sha1')
      .update(JSON.stringify({ dir: opts.directory, totalModels, totalSize, t: payload.scan_time }))
      .digest('hex');

    return NextResponse.json(payload, {
      status: 200,
      headers: {
        'ETag': etag,
        'Cache-Control': 'private, max-age=15',
      },
    });
  } catch (error: Error) {
    return NextResponse.json({
      models: [],
      directory: opts.directory,
      error: error?.message || 'Unknown error',
      scan_time: new Date().toISOString(),
    }, { status: 500 });
  }
}<|MERGE_RESOLUTION|>--- conflicted
+++ resolved
@@ -3,11 +3,7 @@
 import path from 'path';
 import crypto from 'crypto';
 
-<<<<<<< HEAD
-type TransformersConfig = Record<string, unknown>;
-=======
 type ConfigData = Record<string, unknown>;
->>>>>>> d3387cdb
 
 type ModelDir = {
   dirname: string;
@@ -16,13 +12,8 @@
   size_human: string;
   modified: string;             // ISO
   file_count: number;
-<<<<<<< HEAD
-  config?: TransformersConfig | null;
-  tokenizer_config?: TransformersConfig | null;
-=======
   config?: ConfigData | null;
   tokenizer_config?: ConfigData | null;
->>>>>>> d3387cdb
 };
 
 type QueryOpts = {
@@ -98,29 +89,18 @@
   return ignore.some(seg => seg && name.includes(seg));
 }
 
-<<<<<<< HEAD
-async function readConfigFile(
-  dirPath: string,
-  filename: string,
-): Promise<TransformersConfig | null> {
-=======
 async function readConfigFile(dirPath: string, filename: string): Promise<ConfigData | null> {
->>>>>>> d3387cdb
   try {
     const p = path.join(dirPath, filename);
     const ok = await safeAccess(p);
     if (!ok) return null;
     const raw = await fs.readFile(p, 'utf-8');
     try {
-<<<<<<< HEAD
-      return JSON.parse(raw) as TransformersConfig;
-=======
       const parsed = JSON.parse(raw) as unknown;
       if (parsed && typeof parsed === 'object') {
         return parsed as ConfigData;
       }
       return null;
->>>>>>> d3387cdb
     } catch {
       return null;
     }
