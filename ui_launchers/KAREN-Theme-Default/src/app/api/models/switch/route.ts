--- conflicted
+++ resolved
@@ -41,14 +41,9 @@
   let raw: unknown;
   try {
     raw = await req.json();
-<<<<<<< HEAD
-  } catch {
-    throw new Error('Malformed JSON body');
-=======
   } catch (error) {
     const reason = error instanceof Error ? error.message : 'Unknown error';
     throw new Error(`Malformed JSON body: ${reason}`);
->>>>>>> d3387cdb
   }
   if (!raw || typeof raw !== 'object') {
     throw new Error('Request body must be a JSON object');
