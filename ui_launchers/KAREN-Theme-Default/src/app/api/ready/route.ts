/**
 * Readiness Check API Endpoint
 *
 * Provides readiness status for the application, indicating whether
 * the application is ready to serve traffic and handle requests.
 */

import { NextRequest, NextResponse } from 'next/server';
import os from 'os';
import { performance } from 'perf_hooks';

import { EnvironmentConfigManager } from '@/lib/config/environment-config-manager';
import { safeWarn } from '@/lib/safe-console';

interface ReadinessCheckResult {
  status: 'ready' | 'not_ready';
  timestamp: string;
  checks: {
    application: ReadinessCheck;
    dependencies: ReadinessCheck;
    configuration: ReadinessCheck;
    resources: ReadinessCheck;
  };
  details: {
    startupTime: number;
    initializationComplete: boolean;
    criticalServicesReady: boolean;
    lastHealthyBackend: string | null;
  };
}

interface ReadinessCheck {
  status: 'ready' | 'not_ready';
  message: string;
  details?: Record<string, unknown>;
}

interface BackendHealthResult {
  url: string;
  status: 'healthy' | 'degraded' | 'unreachable';
  responseTime: number;
  statusCode?: number;
  message?: string;
  rawStatus?: string;
}

interface GlobalReadinessState {
  startupStartTime: number;
  initializationComplete: boolean;
  lastDependencyCheck?: number;
  lastSuccessfulDependencyCheck?: number;
  lastDependencyStatus?: 'ready' | 'not_ready';
  lastHealthyBackend?: string;
  envManager?: EnvironmentConfigManager;
  eventLoopBaseline?: ReturnType<typeof performance.eventLoopUtilization>;
}

const globalScope = globalThis as typeof globalThis & {
  __kariReadinessState?: GlobalReadinessState;
};

function getReadinessState(): GlobalReadinessState {
  if (!globalScope.__kariReadinessState) {
    globalScope.__kariReadinessState = {
      startupStartTime: Date.now(),
      initializationComplete: false,
      eventLoopBaseline:
        typeof performance.eventLoopUtilization === 'function'
          ? performance.eventLoopUtilization()
          : undefined,
    };
  }
  return globalScope.__kariReadinessState;
}

function getEnvironmentManager(): EnvironmentConfigManager {
  const state = getReadinessState();
  if (!state.envManager) {
    state.envManager = new EnvironmentConfigManager();
  }
  return state.envManager;
}

function normalizeUrl(url: string): string {
  return url.replace(/\/+$/, '');
}

async function checkBackendHealth(url: string, timeoutMs: number): Promise<BackendHealthResult> {
  const healthUrl = `${normalizeUrl(url)}/api/health`;
  const controller = new AbortController();
  const startTime = Date.now();
  const timeoutId = setTimeout(() => controller.abort(), timeoutMs);

  try {
    const response = await fetch(healthUrl, {
      method: 'GET',
      signal: controller.signal,
      headers: { Accept: 'application/json' },
      cache: 'no-store',
    });

    const responseTime = Date.now() - startTime;

    let parsed: unknown = null;
    try {
      parsed = await response.json();
    } catch (_parseError) {
      safeWarn('Readiness check received non-JSON response from backend health endpoint', {
        url: healthUrl,
        statusCode: response.status,
<<<<<<< HEAD
        parseError: parseError instanceof Error ? parseError.message : String(parseError),
=======
        error: parseError instanceof Error ? parseError.message : String(parseError),
>>>>>>> d3387cdb
      });
    }

    if (!response.ok) {
      return {
        url,
        status: 'degraded',
        responseTime,
        statusCode: response.status,
        message: `HTTP ${response.status}`,
        rawStatus: parsed?.status,
      };
    }

    const backendStatus = parsed?.status ?? 'unknown';
    const isHealthy = backendStatus === 'healthy' || backendStatus === 'ready';

    return {
      url,
      status: isHealthy ? 'healthy' : 'degraded',
      responseTime,
      statusCode: response.status,
      message: parsed?.summary || parsed?.message,
      rawStatus: backendStatus,
    };
  } catch (error) {
    const responseTime = Date.now() - startTime;

    safeWarn('Backend health check failed', {
      url: healthUrl,
      error: error instanceof Error ? error.message : String(error),
    });

    return {
      url,
      status: 'unreachable',
      responseTime,
      message: error instanceof Error ? error.message : 'Unknown error',
    };
  } finally {
    clearTimeout(timeoutId);
  }
}

function getCriticalEnvVars(): string[] {
  const baseVars = ['NODE_ENV', 'KAREN_BACKEND_URL'];
  const optionalVars = ['NEXT_PUBLIC_KAREN_BACKEND_URL', 'KAREN_FALLBACK_BACKEND_URLS'];
  return [...baseVars, ...optionalVars];
}

/**
 * Check if application is ready
 */
function checkApplication(): ReadinessCheck {
  const readinessState = getReadinessState();
  const uptimeSeconds = process.uptime();
  const initializationComplete = readinessState.initializationComplete;

  const details = {
    startupDurationMs: Date.now() - readinessState.startupStartTime,
    uptimeSeconds: Number(uptimeSeconds.toFixed(2)),
    initializationComplete,
    lastDependencyCheckAt: readinessState.lastDependencyCheck ?? null,
    lastSuccessfulDependencyCheckAt: readinessState.lastSuccessfulDependencyCheck ?? null,
    lastHealthyBackend: readinessState.lastHealthyBackend ?? null,
  };

  if (!initializationComplete) {
    return {
      status: 'not_ready',
      message: 'Application initialization in progress',
      details,
    };
  }

  return {
    status: 'ready',
    message: 'Application runtime stable',
    details,
  };
}

/**
 * Check if dependencies are ready
 */
async function checkDependencies(): Promise<ReadinessCheck> {
  const readinessState = getReadinessState();
  const envManager = getEnvironmentManager();
  const validation = envManager.validateConfiguration();

  if (!validation.isValid) {
    readinessState.initializationComplete = false;
    return {
      status: 'not_ready',
      message: 'Backend configuration invalid',
      details: {
        errors: validation.errors,
        warnings: validation.warnings,
        environment: validation.environment,
      },
    };
  }

  const backendConfig = envManager.getBackendConfig();
  const candidateUrls = envManager.getAllCandidateUrls().map(normalizeUrl).filter(Boolean);

  if (candidateUrls.length === 0) {
    readinessState.initializationComplete = false;
    return {
      status: 'not_ready',
      message: 'No backend endpoints configured',
      details: { backendConfig },
    };
  }

  const timeoutConfig = envManager.getTimeoutConfig();
  const timeoutMs = Math.max(timeoutConfig.healthCheck, 3000);

  const dependencyChecks = await Promise.all(
    candidateUrls.map((url) => checkBackendHealth(url, timeoutMs)),
  );

  const healthy = dependencyChecks.filter((r) => r.status === 'healthy');
  const degraded = dependencyChecks.filter((r) => r.status === 'degraded');
  const unreachable = dependencyChecks.filter((r) => r.status === 'unreachable');

  readinessState.lastDependencyCheck = Date.now();

  if (healthy.length > 0) {
    readinessState.initializationComplete = true;
    readinessState.lastSuccessfulDependencyCheck = readinessState.lastDependencyCheck;
    readinessState.lastDependencyStatus = 'ready';
    readinessState.lastHealthyBackend = healthy[0]?.url;
  } else {
    readinessState.initializationComplete = false;
    readinessState.lastDependencyStatus = 'not_ready';
  }

  const status: 'ready' | 'not_ready' = healthy.length > 0 ? 'ready' : 'not_ready';

  return {
    status,
    message: status === 'ready' ? 'Backend services reachable' : 'Unable to reach required backend services',
    details: {
      attemptedEndpoints: candidateUrls.length,
      healthyEndpoints: healthy.map((r) => ({
        url: r.url,
        responseTimeMs: r.responseTime,
        statusCode: r.statusCode,
        backendStatus: r.rawStatus,
      })),
      degradedEndpoints: degraded.map((r) => ({
        url: r.url,
        responseTimeMs: r.responseTime,
        statusCode: r.statusCode,
        backendStatus: r.rawStatus,
        message: r.message,
      })),
      unreachableEndpoints: unreachable.map((r) => ({
        url: r.url,
        responseTimeMs: r.responseTime,
        message: r.message,
      })),
      backendConfig,
      warnings: validation.warnings,
      environment: validation.environment,
    },
  };
}

/**
 * Check if configuration is ready
 */
function checkConfiguration(): ReadinessCheck {
  try {
    const envManager = getEnvironmentManager();
    const validation = envManager.validateConfiguration();
    const criticalEnvVars = getCriticalEnvVars();

    const missingEnvVars = criticalEnvVars.filter((envVar) => !process.env[envVar]);

    if (missingEnvVars.length > 0) {
      return {
        status: 'not_ready',
        message: 'Missing critical configuration',
        details: {
          missingEnvVars,
          totalRequired: criticalEnvVars.length,
          warnings: validation.warnings,
        },
      };
    }

    if (!validation.isValid) {
      return {
        status: 'not_ready',
        message: 'Configuration validation failed',
        details: {
          errors: validation.errors,
          warnings: validation.warnings,
          environment: validation.environment,
        },
      };
    }

    const nodeEnv = process.env.NODE_ENV || 'production';
    const validEnvironments = ['production', 'staging', 'qa', 'development'];

    if (!validEnvironments.includes(nodeEnv)) {
      return {
        status: 'not_ready',
        message: 'Invalid NODE_ENV configuration',
        details: {
          currentEnv: nodeEnv,
          validEnvironments,
        },
      };
    }

    return {
      status: 'ready',
      message: 'Configuration valid',
      details: {
        environment: nodeEnv,
        configuredVars: criticalEnvVars.length,
        warningsCleared: validation.warnings.length === 0,
      },
    };
  } catch (error) {
    return {
      status: 'not_ready',
      message: `Configuration check failed: ${error instanceof Error ? error.message : 'Unknown error'}`,
      details: { error: error instanceof Error ? error.message : 'Unknown error' },
    };
  }
}

/**
 * Check if resources are ready
 */
function checkResources(): ReadinessCheck {
  try {
    const memUsage = process.memoryUsage();
    const heapUsagePercent = (memUsage.heapUsed / memUsage.heapTotal) * 100;
    const totalMemory = os.totalmem();
    const freeMemory = os.freemem();
    const memoryPressure = ((totalMemory - freeMemory) / totalMemory) * 100;
    const [load1, load5, load15] = os.loadavg();
    const cpuCount = os.cpus()?.length ?? 1;
    const normalizedLoad5 = cpuCount > 0 ? load5 / cpuCount : load5;

    let eventLoopUtilization = 0;
    if (typeof performance.eventLoopUtilization === 'function') {
      const state = getReadinessState();
      const stats = performance.eventLoopUtilization(state.eventLoopBaseline);
      eventLoopUtilization = Number(stats.utilization?.toFixed(3) ?? 0);
      state.eventLoopBaseline = stats;
    }

    if (eventLoopUtilization > 0.95) {
      return {
        status: 'not_ready',
        message: 'Event loop utilization critically high',
        details: {
          eventLoopUtilization,
          loadAverage: { load1, load5, load15 },
        },
      };
    }

    if (heapUsagePercent > 95 || memoryPressure > 95 || normalizedLoad5 > 1.5) {
      return {
        status: 'not_ready',
        message: 'Insufficient system resources',
        details: {
          heapUsagePercent: `${heapUsagePercent.toFixed(2)}%`,
          heapUsed: `${(memUsage.heapUsed / 1024 / 1024).toFixed(2)}MB`,
          heapTotal: `${(memUsage.heapTotal / 1024 / 1024).toFixed(2)}MB`,
          memoryPressurePercent: `${memoryPressure.toFixed(2)}%`,
          cpuLoad: {
            load1: Number(load1.toFixed(2)),
            load5: Number(load5.toFixed(2)),
            load15: Number(load15.toFixed(2)),
            cpuCount,
            normalizedLoad5: Number(normalizedLoad5.toFixed(2)),
          },
          eventLoopUtilization,
        },
      };
    }

    const uptime = process.uptime();
    if (uptime < 2) {
      return {
        status: 'not_ready',
        message: 'Application just started',
        details: {
          uptime: `${uptime.toFixed(2)}s`,
          minimumUptime: '2s',
          eventLoopUtilization,
        },
      };
    }

    return {
      status: 'ready',
      message: 'Resources available',
      details: {
        heapUsagePercent: `${heapUsagePercent.toFixed(2)}%`,
        uptime: `${uptime.toFixed(2)}s`,
        memoryStatus: 'sufficient',
        memoryPressurePercent: `${memoryPressure.toFixed(2)}%`,
        cpuLoad: {
          load1: Number(load1.toFixed(2)),
          load5: Number(load5.toFixed(2)),
          load15: Number(load15.toFixed(2)),
          cpuCount,
          normalizedLoad5: Number(normalizedLoad5.toFixed(2)),
        },
        eventLoopUtilization,
      },
    };
  } catch (error) {
    return {
      status: 'not_ready',
      message: `Resource check failed: ${error instanceof Error ? error.message : 'Unknown error'}`,
      details: { error: error instanceof Error ? error.message : 'Unknown error' },
    };
  }
}

/**
 * Main readiness check handler
 */
export async function GET(_request: NextRequest): Promise<NextResponse> {
  try {
    const [applicationCheck, dependenciesCheck, configurationCheck, resourcesCheck] =
      await Promise.all([
        Promise.resolve(checkApplication()),
        checkDependencies(),
        Promise.resolve(checkConfiguration()),
        Promise.resolve(checkResources()),
      ]);

    const checks = {
      application: applicationCheck,
      dependencies: dependenciesCheck,
      configuration: configurationCheck,
      resources: resourcesCheck,
    };

    const notReadyChecks = Object.values(checks).filter((c) => c.status === 'not_ready');
    const overallStatus: 'ready' | 'not_ready' = notReadyChecks.length === 0 ? 'ready' : 'not_ready';

    const readinessState = getReadinessState();

    const readinessResult: ReadinessCheckResult = {
      status: overallStatus,
      timestamp: new Date().toISOString(),
      checks,
      details: {
        startupTime: Date.now() - readinessState.startupStartTime,
        initializationComplete: readinessState.initializationComplete,
        criticalServicesReady: dependenciesCheck.status === 'ready',
        lastHealthyBackend: readinessState.lastHealthyBackend ?? null,
      },
    };

    const httpStatus = overallStatus === 'ready' ? 200 : 503;

    return NextResponse.json(readinessResult, {
      status: httpStatus,
      headers: {
        'Cache-Control': 'no-cache, no-store, must-revalidate',
        Pragma: 'no-cache',
        Expires: '0',
      },
    });
  } catch (error) {
    safeWarn('Readiness endpoint failed', {
      error: error instanceof Error ? error.message : 'Unknown error',
    });

    const readinessState = getReadinessState();

    const errorResult: ReadinessCheckResult = {
      status: 'not_ready',
      timestamp: new Date().toISOString(),
      checks: {
        application: { status: 'not_ready', message: 'Readiness check failed' },
        dependencies: { status: 'not_ready', message: 'Unable to check dependencies' },
        configuration: { status: 'not_ready', message: 'Unable to check configuration' },
        resources: { status: 'not_ready', message: 'Unable to check resources' },
      },
      details: {
        startupTime: Date.now() - readinessState.startupStartTime,
        initializationComplete: readinessState.initializationComplete,
        criticalServicesReady: false,
        lastHealthyBackend: readinessState.lastHealthyBackend ?? null,
      },
    };

    return NextResponse.json(errorResult, {
      status: 503,
      headers: {
        'Cache-Control': 'no-cache, no-store, must-revalidate',
        Pragma: 'no-cache',
        Expires: '0',
      },
    });
  }
}<|MERGE_RESOLUTION|>--- conflicted
+++ resolved
@@ -108,11 +108,7 @@
       safeWarn('Readiness check received non-JSON response from backend health endpoint', {
         url: healthUrl,
         statusCode: response.status,
-<<<<<<< HEAD
-        parseError: parseError instanceof Error ? parseError.message : String(parseError),
-=======
         error: parseError instanceof Error ? parseError.message : String(parseError),
->>>>>>> d3387cdb
       });
     }
 
