--- conflicted
+++ resolved
@@ -2,10 +2,6 @@
 import { QualityMetricsCollector } from '@/lib/qa/quality-metrics-collector';
 
 const collector = new QualityMetricsCollector();
-<<<<<<< HEAD
-
-=======
->>>>>>> 60caa70c
 export async function GET(_request: NextRequest) {
   try {
     const metrics = await collector.collectAllMetrics();
