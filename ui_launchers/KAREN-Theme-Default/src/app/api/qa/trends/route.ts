--- conflicted
+++ resolved
@@ -7,12 +7,8 @@
     const days = parseInt(searchParams.get('days') || '30');
     const trends = await collector.generateTrends(days);
     return NextResponse.json(trends);
-<<<<<<< HEAD
-  } catch (_error) {
-=======
   } catch (error) {
     console.error('Failed to generate quality trends', error);
->>>>>>> ae6b0b3b
     return NextResponse.json(
       { error: 'Failed to generate quality trends' },
       { status: 500 }
