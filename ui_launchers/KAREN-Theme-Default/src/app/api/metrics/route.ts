// app/api/metrics/route.ts
/**
 * Prometheus Metrics API Endpoint
 *
 * Exposes text/plain; version=0.0.4 metrics for Prometheus.
 * - Strict HELP/TYPE ordering per metric name
 * - Zero-safe defaults for optional collectors
 * - Histogram compliance: cumulative buckets, _sum, _count
 * - Fast, single-pass string build
 * - No caching
 */

import { NextRequest, NextResponse } from 'next/server';
import { MetricsCollector } from '../../../lib/monitoring/metrics-collector';
import type {
  ApplicationMetrics,
  BusinessMetrics,
  SystemMetrics,
} from '../../../lib/monitoring/metrics-collector';
import { PerformanceTracker } from '../../../lib/monitoring/performance-tracker';
import type { PerformanceMetrics as TrackerMetrics } from '../../../lib/monitoring/performance-tracker';
import { ErrorMetricsCollector } from '../../../lib/monitoring/error-metrics-collector';
import type { ErrorMetrics } from '../../../lib/monitoring/error-metrics-collector';

// Initialize collectors once (process-lifetime singletons)
const metricsCollector = new MetricsCollector();
const performanceTracker = new PerformanceTracker();
const errorMetricsCollector = new ErrorMetricsCollector();

type Num = number | null | undefined;
const n = (v: Num, d = 0): number => (Number.isFinite(v as number) ? (v as number) : d);

/** Escapes label values per Prometheus text exposition rules */
function esc(value: string): string {
  return String(value)
    .replace(/\\/g, '\\\\')
    .replace(/\n/g, '\\n')
    .replace(/"/g, '\\"');
}

/** Ensure histogram buckets are cumulative (as Prometheus expects) */
function cumulativeize(buckets: Record<string, number> | undefined, sortedBounds: number[]) {
  const out: Record<string, number> = {};
  let running = 0;
  for (const b of sortedBounds) {
    const key = String(b);
    running += n(buckets?.[key], 0);
    out[key] = running;
  }
  // +Inf must equal total observations
  running += n(buckets?.['+Inf'], 0);
  out['+Inf'] = running;
  return out;
}

/** Emit a histogram block (buckets + sum + count) */
function emitHistogram(
  lines: string[],
  baseName: string,
  help: string,
  labelsBase: Record<string, string>,
  // input: { buckets: { bound->count } [may be non-cumulative], sum, count }
  data: { buckets?: Record<string, number>; sum?: number; count?: number } | undefined,
  sortedBounds: number[]
) {
  const metricName = baseName;
  lines.push(`# HELP ${metricName} ${help}`);
  lines.push(`# TYPE ${metricName} histogram`);

  const buckets = cumulativeize(data?.buckets ?? {}, sortedBounds);
  const labelStr = (extra: Record<string, string> = {}) => {
    const all = { ...labelsBase, ...extra };
    const inner = Object.entries(all)
      .map(([k, v]) => `${k}="${esc(v)}"`)
      .join(',');
    return `{${inner}}`;
  };

  for (const b of sortedBounds) {
    lines.push(`${metricName}_bucket${labelStr({ le: String(b) })} ${n(buckets[String(b)], 0)}`);
  }
  lines.push(`${metricName}_bucket${labelStr({ le: '+Inf' })} ${n(buckets['+Inf'], 0)}`);
  lines.push(`${metricName}_sum${labelStr()} ${n(data?.sum, 0)}`);
  lines.push(`${metricName}_count${labelStr()} ${n(data?.count, 0)}`);
}

export async function GET(_request: NextRequest): Promise<NextResponse> {
  const start = Date.now();

  try {
    // Collect in parallel
    const [
      applicationMetrics,
      performanceMetrics,
      errorMetrics,
      systemMetrics,
      businessMetrics,
    ] = (await Promise.all([
      metricsCollector.getApplicationMetrics(),
      performanceTracker.getPerformanceMetrics(),
      errorMetricsCollector.getErrorMetrics(),
      metricsCollector.getSystemMetrics(),
      metricsCollector.getBusinessMetrics(),
    ])) as [
      ApplicationMetrics,
      TrackerMetrics,
      ErrorMetrics,
      SystemMetrics,
      BusinessMetrics,
    ];

    const appHttpEntries = Object.entries(applicationMetrics?.httpRequests ?? {}) as Array<
      [string, ApplicationMetrics['httpRequests'][string]]
    >;
    const requestDurationEntries = Object.entries(applicationMetrics?.requestDurations ?? {}) as Array<
      [string, ApplicationMetrics['requestDurations'][string]]
    >;
    const pluginExecutionEntries = Object.entries(applicationMetrics?.pluginExecutions ?? {}) as Array<
      [string, ApplicationMetrics['pluginExecutions'][string]]
    >;
    const modelResponseTimeEntries = Object.entries(applicationMetrics?.modelResponseTimes ?? {}) as Array<
      [string, ApplicationMetrics['modelResponseTimes'][string]]
    >;

    const systemHealthEntries = Object.entries(systemMetrics?.healthChecks ?? {}) as Array<
      [string, SystemMetrics['healthChecks'][string]]
    >;
    const queryDurationEntries = Object.entries(systemMetrics?.database?.queryDurations ?? {}) as Array<
      [string, SystemMetrics['database']['queryDurations'][string]]
    >;

    const errorCountEntries = Object.entries(errorMetrics?.errorCounts ?? {}) as Array<
      [string, ErrorMetrics['errorCounts'][string]]
    >;
    const errorBoundaryEntries = Object.entries(errorMetrics?.errorBoundaries ?? {}) as Array<
      [string, ErrorMetrics['errorBoundaries'][string]]
    >;

    const failedLoginEntries = Object.entries(businessMetrics?.failedLogins ?? {}) as Array<
      [string, BusinessMetrics['failedLogins'][string]]
    >;

    const collectionTimeMs = Date.now() - start;
    metricsCollector.recordMetricsCollectionTime(collectionTimeMs);

    const lines: string[] = [];
    lines.push(`# Metrics collected at ${new Date().toISOString()}`, '');

    // ----------------------
    // APPLICATION METRICS
    // ----------------------
    // kari_http_requests_total (counter with path/method)
    lines.push('# HELP kari_http_requests_total Total number of HTTP requests');
    lines.push('# TYPE kari_http_requests_total counter');
    appHttpEntries.forEach(([path, data]) => {
      Object.entries(data.methods ?? {}).forEach(([method, count]) => {
        const numericCount = typeof count === 'number' ? count : Number(count ?? 0);
        lines.push(`kari_http_requests_total{path="${esc(path)}",method="${esc(method)}"} ${n(numericCount)}`);
      });
    });

    // kari_http_request_duration_seconds (histogram with path)
    const httpBounds = [0.1, 0.25, 0.5, 1, 2.5, 5, 10];
    requestDurationEntries.forEach(([path, durationMetrics]) => {
      emitHistogram(
        lines,
        'kari_http_request_duration_seconds',
        'HTTP request duration in seconds',
        { path: esc(path) },
        {
          buckets: durationMetrics?.buckets,
<<<<<<< HEAD
          sum: n(durationMetrics?.sum),
          count: n(durationMetrics?.count),
=======
          sum: durationMetrics?.sum,
          count: durationMetrics?.count,
>>>>>>> 65a17e0d
        },
        httpBounds,
      );
    });

    // kari_active_sessions_total (gauge)
    lines.push('# HELP kari_active_sessions_total Number of active user sessions');
    lines.push('# TYPE kari_active_sessions_total gauge');
    const activeSessions =
      typeof applicationMetrics?.activeSessions === 'number'
        ? applicationMetrics.activeSessions
        : Number(applicationMetrics?.activeSessions ?? 0);
    lines.push(`kari_active_sessions_total ${n(activeSessions)}`);

    // kari_websocket_connections_total (gauge)
    lines.push('# HELP kari_websocket_connections_total Number of active WebSocket connections');
    lines.push('# TYPE kari_websocket_connections_total gauge');
    const websocketConnections =
      typeof applicationMetrics?.websocketConnections === 'number'
        ? applicationMetrics.websocketConnections
        : Number(applicationMetrics?.websocketConnections ?? 0);
    lines.push(`kari_websocket_connections_total ${n(websocketConnections)}`);

    // Feature usage (counter by feature)
    lines.push('# HELP kari_feature_usage_total Total usage count for application features');
    lines.push('# TYPE kari_feature_usage_total counter');
    const featureUsage = applicationMetrics?.featureUsage ?? {};
    Object.entries(featureUsage).forEach(([feature, count]) => {
      lines.push(`kari_feature_usage_total{feature="${esc(feature)}"} ${n(count)}`);
    });

    // Plugin executions (counter by plugin/status)
    lines.push('# HELP kari_plugin_executions_total Total number of plugin executions');
    lines.push('# TYPE kari_plugin_executions_total counter');
    pluginExecutionEntries.forEach(([plugin, executionStats]) => {
      const successCount =
        typeof executionStats.success === 'number'
          ? executionStats.success
          : Number(executionStats.success ?? 0);
      const failureCount =
        typeof executionStats.failure === 'number'
          ? executionStats.failure
          : Number(executionStats.failure ?? 0);
      lines.push(`kari_plugin_executions_total{plugin="${esc(plugin)}",status="success"} ${n(successCount)}`);
      lines.push(`kari_plugin_executions_total{plugin="${esc(plugin)}",status="failure"} ${n(failureCount)}`);
    });

    // Model requests (counter by model)
    lines.push('# HELP kari_model_requests_total Total number of model requests');
    lines.push('# TYPE kari_model_requests_total counter');
    const modelRequests = applicationMetrics?.modelRequests ?? {};
    Object.entries(modelRequests).forEach(([model, count]) => {
      lines.push(`kari_model_requests_total{model="${esc(model)}"} ${n(count)}`);
    });

    // Model response time (histogram by model)
    const modelBounds = [0.1, 0.5, 1, 2, 5, 10, 30, 60];
    modelResponseTimeEntries.forEach(([model, responseMetrics]) => {
      emitHistogram(
        lines,
        'kari_model_response_time_seconds',
        'Model response time in seconds',
        { model: esc(model) },
        {
          buckets: responseMetrics?.buckets,
<<<<<<< HEAD
          sum: n(responseMetrics?.sum),
          count: n(responseMetrics?.count),
=======
          sum: responseMetrics?.sum,
          count: responseMetrics?.count,
>>>>>>> 65a17e0d
        },
        modelBounds,
      );
    });

    // ----------------------
    // PERFORMANCE METRICS
    // ----------------------
    lines.push('# HELP kari_memory_usage_bytes Memory usage in bytes');
    lines.push('# TYPE kari_memory_usage_bytes gauge');
    lines.push(`kari_memory_usage_bytes{type="rss"} ${n(performanceMetrics?.memory?.rss)}`);
    lines.push(`kari_memory_usage_bytes{type="heap_total"} ${n(performanceMetrics?.memory?.heapTotal)}`);
    lines.push(`kari_memory_usage_bytes{type="heap_used"} ${n(performanceMetrics?.memory?.heapUsed)}`);
    lines.push(`kari_memory_usage_bytes{type="external"} ${n(performanceMetrics?.memory?.external)}`);

    lines.push('# HELP kari_cpu_usage_percent CPU usage percentage');
    lines.push('# TYPE kari_cpu_usage_percent gauge');
    lines.push(`kari_cpu_usage_percent ${n(performanceMetrics?.cpu?.usage)}`);

    lines.push('# HELP kari_uptime_seconds Application uptime in seconds');
    lines.push('# TYPE kari_uptime_seconds gauge');
    lines.push(`kari_uptime_seconds ${process.uptime()}`);

    // ----------------------
    // ERROR METRICS
    // ----------------------
    lines.push('# HELP kari_errors_total Total number of errors');
    lines.push('# TYPE kari_errors_total counter');
    errorCountEntries.forEach(([type, count]) => {
      lines.push(`kari_errors_total{type="${esc(String(type))}"} ${n(count)}`);
    });

    lines.push('# HELP kari_error_boundary_triggered_total Total number of error boundary triggers');
    lines.push('# TYPE kari_error_boundary_triggered_total counter');
    errorBoundaryEntries.forEach(([component, count]) => {
      lines.push(`kari_error_boundary_triggered_total{component="${esc(String(component))}"} ${n(count)}`);
    });

    lines.push('# HELP kari_error_recovery_attempts_total Total number of error recovery attempts');
    lines.push('# TYPE kari_error_recovery_attempts_total counter');
    lines.push(`kari_error_recovery_attempts_total ${n(errorMetrics?.recoveryAttempts)}`);

    lines.push('# HELP kari_error_recovery_success_total Total number of successful error recoveries');
    lines.push('# TYPE kari_error_recovery_success_total counter');
    lines.push(`kari_error_recovery_success_total ${n(errorMetrics?.recoverySuccesses)}`);

    // ----------------------
    // SYSTEM METRICS
    // ----------------------
    lines.push('# HELP kari_health_check_status Health check status (1 = healthy, 0 = unhealthy)');
    lines.push('# TYPE kari_health_check_status gauge');
    systemHealthEntries.forEach(([check, status]) => {
      let val = 0;
      if (status === 'healthy') {
        val = 1;
      } else if (status === 'degraded') {
        val = 0.5;
      }
      lines.push(`kari_health_check_status{check_name="${esc(String(check))}"} ${val}`);
    });

    lines.push('# HELP kari_database_connections_total Number of database connections');
    lines.push('# TYPE kari_database_connections_total gauge');
    lines.push(`kari_database_connections_total{state="active"} ${n(systemMetrics?.database?.activeConnections)}`);
    lines.push(`kari_database_connections_total{state="idle"} ${n(systemMetrics?.database?.idleConnections)}`);

    lines.push('# HELP kari_database_connections_failed_total Total number of failed database connections');
    lines.push('# TYPE kari_database_connections_failed_total counter');
    lines.push(`kari_database_connections_failed_total ${n(systemMetrics?.database?.failedConnections)}`);

    lines.push('# HELP kari_redis_connections_total Number of Redis connections');
    lines.push('# TYPE kari_redis_connections_total gauge');
    lines.push(`kari_redis_connections_total ${n(systemMetrics?.redis?.connections)}`);

    lines.push('# HELP kari_redis_connections_failed_total Total number of failed Redis connections');
    lines.push('# TYPE kari_redis_connections_failed_total counter');
    lines.push(`kari_redis_connections_failed_total ${n(systemMetrics?.redis?.failedConnections)}`);

    // Database query duration (histogram by query label)
    const dbBounds = [0.001, 0.005, 0.01, 0.025, 0.05, 0.1, 0.25, 0.5, 1, 2.5, 5, 10];
    queryDurationEntries.forEach(([query, queryMetrics]) => {
      emitHistogram(
        lines,
        'kari_database_query_duration_seconds',
        'Database query duration in seconds',
        { query: esc(String(query)) },
        {
          buckets: queryMetrics?.buckets,
<<<<<<< HEAD
          sum: n(queryMetrics?.sum),
          count: n(queryMetrics?.count),
=======
          sum: queryMetrics?.sum,
          count: queryMetrics?.count,
>>>>>>> 65a17e0d
        },
        dbBounds,
      );
    });

    // ----------------------
    // BUSINESS METRICS
    // ----------------------
    lines.push('# HELP kari_user_sessions_total Total number of user sessions created');
    lines.push('# TYPE kari_user_sessions_total counter');
    lines.push(`kari_user_sessions_total ${n(businessMetrics?.userSessions)}`);

    lines.push('# HELP kari_user_conversions_total Total number of user conversions');
    lines.push('# TYPE kari_user_conversions_total counter');
    lines.push(`kari_user_conversions_total ${n(businessMetrics?.conversions)}`);

    lines.push('# HELP kari_user_bounces_total Total number of user bounces');
    lines.push('# TYPE kari_user_bounces_total counter');
    lines.push(`kari_user_bounces_total ${n(businessMetrics?.bounces)}`);

    lines.push('# HELP kari_api_rate_limit_exceeded_total Total number of API rate limit exceeded events');
    lines.push('# TYPE kari_api_rate_limit_exceeded_total counter');
    lines.push(`kari_api_rate_limit_exceeded_total ${n(businessMetrics?.rateLimitExceeded)}`);

    lines.push('# HELP kari_failed_login_attempts_total Total number of failed login attempts');
    lines.push('# TYPE kari_failed_login_attempts_total counter');
    failedLoginEntries.forEach(([sourceIp, count]) => {
      lines.push(`kari_failed_login_attempts_total{source_ip="${esc(String(sourceIp))}"} ${n(count)}`);
    });

    lines.push('# HELP kari_evil_mode_activations_total Total number of Evil Mode activations');
    lines.push('# TYPE kari_evil_mode_activations_total counter');
    lines.push(`kari_evil_mode_activations_total ${n(businessMetrics?.evilModeActivations)}`);

    // ----------------------
    // COLLECTION META
    // ----------------------
    lines.push('# HELP kari_metrics_collection_duration_seconds Time spent collecting metrics');
    lines.push('# TYPE kari_metrics_collection_duration_seconds gauge');
    lines.push(`kari_metrics_collection_duration_seconds ${collectionTimeMs / 1000}`);

    lines.push('# HELP kari_metrics_collection_timestamp_seconds Timestamp of metrics collection');
    lines.push('# TYPE kari_metrics_collection_timestamp_seconds gauge');
    lines.push(`kari_metrics_collection_timestamp_seconds ${Date.now() / 1000}`);

    // Final body
    const body = lines.join('\n') + '\n';
    return new NextResponse(body, {
      status: 200,
      headers: {
        'Content-Type': 'text/plain; version=0.0.4; charset=utf-8',
        'Cache-Control': 'no-cache, no-store, must-revalidate',
        Pragma: 'no-cache',
        Expires: '0',
      },
    });
  } catch (error) {
    console.error('Metrics collection failed', error);
    // Minimal but valid fallback payload for Prometheus
    const fallback =
      '# HELP kari_metrics_collection_errors_total Total number of metrics collection errors\n' +
      '# TYPE kari_metrics_collection_errors_total counter\n' +
      'kari_metrics_collection_errors_total 1\n' +
      '# HELP kari_metrics_collection_timestamp_seconds Timestamp of last metrics collection attempt\n' +
      '# TYPE kari_metrics_collection_timestamp_seconds gauge\n' +
      `kari_metrics_collection_timestamp_seconds ${Date.now() / 1000}\n`;
    return new NextResponse(fallback, {
      status: 500,
      headers: {
        'Content-Type': 'text/plain; version=0.0.4; charset=utf-8',
      },
    });
  }
}<|MERGE_RESOLUTION|>--- conflicted
+++ resolved
@@ -169,13 +169,8 @@
         { path: esc(path) },
         {
           buckets: durationMetrics?.buckets,
-<<<<<<< HEAD
-          sum: n(durationMetrics?.sum),
-          count: n(durationMetrics?.count),
-=======
           sum: durationMetrics?.sum,
           count: durationMetrics?.count,
->>>>>>> 65a17e0d
         },
         httpBounds,
       );
@@ -241,13 +236,8 @@
         { model: esc(model) },
         {
           buckets: responseMetrics?.buckets,
-<<<<<<< HEAD
-          sum: n(responseMetrics?.sum),
-          count: n(responseMetrics?.count),
-=======
           sum: responseMetrics?.sum,
           count: responseMetrics?.count,
->>>>>>> 65a17e0d
         },
         modelBounds,
       );
@@ -336,13 +326,8 @@
         { query: esc(String(query)) },
         {
           buckets: queryMetrics?.buckets,
-<<<<<<< HEAD
-          sum: n(queryMetrics?.sum),
-          count: n(queryMetrics?.count),
-=======
           sum: queryMetrics?.sum,
           count: queryMetrics?.count,
->>>>>>> 65a17e0d
         },
         dbBounds,
       );
