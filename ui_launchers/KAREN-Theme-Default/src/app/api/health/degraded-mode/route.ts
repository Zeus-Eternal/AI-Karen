--- conflicted
+++ resolved
@@ -151,12 +151,7 @@
       };
       // Always respond 200; encode degraded state in body
       return NextResponse.json(data, { status: 200 });
-<<<<<<< HEAD
-  } catch (error) {
-    console.error('Failed to evaluate degraded mode health state', error);
-=======
   } catch {
->>>>>>> d3387cdb
     // Normalize to 200 with degraded mode on unexpected errors
     return NextResponse.json(
       {
