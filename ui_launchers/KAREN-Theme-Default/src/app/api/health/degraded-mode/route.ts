import { NextRequest, NextResponse } from 'next/server';
import { getBackendCandidates, withBackendPath } from '@/app/api/_utils/backend';
const CANDIDATE_BACKENDS = getBackendCandidates();
const HEALTH_TIMEOUT_MS = 2000;
export async function GET(request: NextRequest) {
  try {
    // Try multiple backend base URLs to be resilient to Docker/host differences
    const bases = CANDIDATE_BACKENDS;
    let healthResponse: PromiseSettledResult<Response> | null = null;
    let providersResponse: PromiseSettledResult<Response> | null = null;
    const unauthorizedStatus = new Set([401, 403]);
    for (const base of bases) {
      const healthUrl = withBackendPath('/health', base);
      const providersUrl = withBackendPath('/api/providers', base);
      const controller = new AbortController();
      const timeout = setTimeout(() => controller.abort(), HEALTH_TIMEOUT_MS);
      try {
        // Fetch both health status and provider information in parallel
        [healthResponse, providersResponse] = await Promise.allSettled([
          fetch(healthUrl, {
            method: 'GET',
            headers: {
              'Accept': 'application/json',
              'Connection': 'keep-alive',
              ...(request.headers.get('authorization') && {
                'Authorization': request.headers.get('authorization')!
              }),
            },
            signal: controller.signal,
<<<<<<< HEAD
            // @ts-expect-error keepalive is supported by Node fetch but missing in the types
=======
            // @ts-expect-error Node/undici hints
>>>>>>> dc441445
            keepalive: true,
            cache: 'no-store',
          }),
          fetch(providersUrl, {
            method: 'GET',
            headers: {
              'Accept': 'application/json',
              'Connection': 'keep-alive',
              ...(request.headers.get('authorization') && {
                'Authorization': request.headers.get('authorization')!
              }),
            },
            signal: controller.signal,
<<<<<<< HEAD
            // @ts-expect-error keepalive is supported by Node fetch but missing in the types
=======
            // @ts-expect-error Node/undici hints
>>>>>>> dc441445
            keepalive: true,
            cache: 'no-store',
          })
        ]);
        clearTimeout(timeout);
        // If health responded at all (fulfilled), use this base
        if (healthResponse.status === 'fulfilled' || providersResponse.status === 'fulfilled') {
          break;
        }
      } catch {
        clearTimeout(timeout);
        // try next base
        continue;
      }
    }
      // Process health response
      let healthData: unknown = { status: 'unknown' };
      if (healthResponse && healthResponse.status === 'fulfilled') {
        const response = healthResponse.value;
        if (response.ok) {
          const contentType = response.headers.get('content-type') || '';
          if (contentType.includes('application/json')) {
            try {
              healthData = await response.json();
            } catch {
              healthData = { status: 'ok' };
            }
          } else {
            try {
              const text = await response.text();
              healthData = { status: text === 'ok' ? 'ok' : 'degraded' };
            } catch {
              healthData = { status: 'ok' };
            }
          }
        } else if (unauthorizedStatus.has(response.status)) {
          healthData = {
            status: 'healthy',
            ai_status: 'healthy',
            reason: 'Health check requires authentication',
            infrastructure_issues: ['health endpoint authentication']
          };
        }
      }
      // Process providers response
      let providersData: unknown = null;
      if (providersResponse && providersResponse.status === 'fulfilled') {
        if (providersResponse.value.ok) {
          try {
            providersData = await providersResponse.value.json();
          } catch {
            providersData = null;
          }
        } else if (unauthorizedStatus.has(providersResponse.value.status)) {
          providersData = { providers: [], total_providers: 0, auth_required: true };
        }
      }
      const statusValue = (healthData.status || healthData.state || '').toString().toLowerCase();
      const normalizedStatus = ['ok', 'healthy', 'up'].includes(statusValue) ? 'healthy' : 'degraded';
      const providers = providersData?.providers || [];
      const totalModels = providers.reduce((total: number, provider: unknown) =>
        total + (provider.total_models || provider.cached_models_count || 0), 0);
      const localFallbackReady = providers.some((provider: unknown) =>
        provider.provider_type === 'local' &&
        ['healthy', 'degraded', 'unknown'].includes((provider.health_status || '').toLowerCase())
      );
      const remoteProviderOutages = providers
        .filter((provider: unknown) =>
          provider.provider_type !== 'local' &&
          ['degraded', 'unhealthy', 'unknown'].includes((provider.health_status || '').toLowerCase())
        )
        .map((provider: unknown) => provider.name);
      const aiStatus = remoteProviderOutages.length > 0 && !localFallbackReady
        ? 'degraded'
        : (healthData.ai_status || normalizedStatus);
      const isActive = !(normalizedStatus === 'healthy' && aiStatus === 'healthy');
        const lastErrorMessage =
          lastErr instanceof Error
            ? lastErr.message
            : typeof lastErr === 'string'
              ? lastErr
              : undefined;
        const degradedReason = normalizedStatus === 'healthy'
          ? ''
          : lastErrorMessage
              ? `System experiencing issues: ${lastErrorMessage}`
              : 'System experiencing issues';

        const data = {
          degraded_mode: isActive,
          is_active: isActive,
          status: normalizedStatus,
          reason: degradedReason,
        infrastructure_issues: healthData.infrastructure_issues || [],
        core_helpers_available: {
          fallback_responses: true,
          local_fallback_ready: localFallbackReady,
          total_ai_capabilities: localFallbackReady || totalModels > 0
        },
        ai_status: aiStatus,
        failed_providers: remoteProviderOutages,
        providers,
        total_providers: providersData?.total_providers || providers.length,
<<<<<<< HEAD
          models_available: totalModels,
          timestamp: new Date().toISOString(),
          compatibility_payload: healthData.payload || null,
          ...(lastErrorMessage ? { last_error: lastErrorMessage } : {})
        };
        // Always respond 200; encode degraded state in body
        return NextResponse.json(data, { status: 200 });
    } catch (error) {
      console.error('Degraded-mode health check failed', error);
      // Normalize to 200 with degraded mode on unexpected errors
      return NextResponse.json(
=======
        models_available: totalModels,
        timestamp: new Date().toISOString(),
        compatibility_payload: healthData.payload || null
      };
      // Always respond 200; encode degraded state in body
      return NextResponse.json(data, { status: 200 });
  } catch (_error) {
    // Normalize to 200 with degraded mode on unexpected errors
    return NextResponse.json(
>>>>>>> dc441445
      { 
        is_active: true,
        reason: 'Health check failed',
        infrastructure_issues: ['Health check system'],
        core_helpers_available: {
          fallback_responses: true,
          total_ai_capabilities: false
        },
        ai_status: 'degraded',
        failed_providers: [],
        providers: [],
        total_providers: 0,
        models_available: 0,
        timestamp: new Date().toISOString()
      },
      { status: 200 }
    );
  }
}<|MERGE_RESOLUTION|>--- conflicted
+++ resolved
@@ -27,11 +27,7 @@
               }),
             },
             signal: controller.signal,
-<<<<<<< HEAD
-            // @ts-expect-error keepalive is supported by Node fetch but missing in the types
-=======
             // @ts-expect-error Node/undici hints
->>>>>>> dc441445
             keepalive: true,
             cache: 'no-store',
           }),
@@ -45,11 +41,7 @@
               }),
             },
             signal: controller.signal,
-<<<<<<< HEAD
-            // @ts-expect-error keepalive is supported by Node fetch but missing in the types
-=======
             // @ts-expect-error Node/undici hints
->>>>>>> dc441445
             keepalive: true,
             cache: 'no-store',
           })
@@ -153,19 +145,6 @@
         failed_providers: remoteProviderOutages,
         providers,
         total_providers: providersData?.total_providers || providers.length,
-<<<<<<< HEAD
-          models_available: totalModels,
-          timestamp: new Date().toISOString(),
-          compatibility_payload: healthData.payload || null,
-          ...(lastErrorMessage ? { last_error: lastErrorMessage } : {})
-        };
-        // Always respond 200; encode degraded state in body
-        return NextResponse.json(data, { status: 200 });
-    } catch (error) {
-      console.error('Degraded-mode health check failed', error);
-      // Normalize to 200 with degraded mode on unexpected errors
-      return NextResponse.json(
-=======
         models_available: totalModels,
         timestamp: new Date().toISOString(),
         compatibility_payload: healthData.payload || null
@@ -175,7 +154,6 @@
   } catch (_error) {
     // Normalize to 200 with degraded mode on unexpected errors
     return NextResponse.json(
->>>>>>> dc441445
       { 
         is_active: true,
         reason: 'Health check failed',
