--- conflicted
+++ resolved
@@ -497,10 +497,6 @@
           data = JSON.parse(text);
         }
       } catch (error) {
-<<<<<<< HEAD
-        console.error('Invalid JSON received from backend health endpoint', error);
-=======
->>>>>>> d3387cdb
         data = { error: 'Invalid JSON response from server' };
       }
     } else {
