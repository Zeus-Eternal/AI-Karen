--- conflicted
+++ resolved
@@ -462,24 +462,15 @@
 /**
  * Main health check handler - proxies to backend
  */
-<<<<<<< HEAD
-export async function GET(_request: NextRequest): Promise<NextResponse> {
-  const startTime = Date.now();
-=======
 export async function GET(request: NextRequest): Promise<NextResponse> {
   const startTime = Date.now();
 
->>>>>>> dc441445
   try {
     // Proxy the health check request to the backend
     const backendUrl = `${BACKEND_URL}/api/health`;
 
     const controller = new AbortController();
     const timeout = setTimeout(() => controller.abort(), 10000); // 10 second timeout
-<<<<<<< HEAD
-
-=======
->>>>>>> dc441445
     const response = await fetch(backendUrl, {
       method: 'GET',
       headers: {
@@ -492,14 +483,10 @@
 
     clearTimeout(timeout);
 
-<<<<<<< HEAD
-    let data;
-=======
     const totalResponseTime = Date.now() - startTime;
     updateRequestMetrics(totalResponseTime, response.ok);
     
     let data: BackendHealthData;
->>>>>>> dc441445
     const contentType = response.headers.get('content-type');
     if (contentType?.includes('application/json')) {
       try {
@@ -553,8 +540,6 @@
         errorMessage = error.message;
       }
     }
-<<<<<<< HEAD
-=======
     
     const totalResponseTime = Date.now() - startTime;
     updateRequestMetrics(totalResponseTime, false);
@@ -592,13 +577,10 @@
         environment: process.env.NODE_ENV || 'development',
       },
     };
->>>>>>> dc441445
 
     return NextResponse.json(
       await buildFallbackHealthResponse(errorMessage, error),
       {
-<<<<<<< HEAD
-=======
         ...fallback,
         error: errorMessage,
         details:
@@ -609,7 +591,6 @@
             : undefined,
       },
       {
->>>>>>> dc441445
         status,
         headers: {
           'Cache-Control': 'no-cache, no-store, must-revalidate',
