--- conflicted
+++ resolved
@@ -8,7 +8,6 @@
 import { NextRequest, NextResponse } from 'next/server';
 import * as os from 'os';
 
-<<<<<<< HEAD
 interface HealthCheckResult {
   status: 'healthy' | 'unhealthy' | 'degraded';
   timestamp: string;
@@ -404,9 +403,6 @@
   // Calculate average response time
   requestMetrics.averageResponseTime = responseTimes.reduce((a, b) => a + b, 0) / responseTimes.length;
 }
-=======
-type BackendHealthData = Record<string, unknown> | string;
->>>>>>> 531d6a2a
 
 // Backend URL configuration
 const BACKEND_URL = process.env.KAREN_BACKEND_URL || process.env.API_BASE_URL || 'http://localhost:8000';
