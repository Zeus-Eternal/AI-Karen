--- conflicted
+++ resolved
@@ -10,20 +10,13 @@
 
 export default function Setup2FAPage() {
   const { user } = useAuth();
-<<<<<<< HEAD
-  const [code, setCode] = useState('');
-=======
   const qrUrl = '';
   const [code, setCode] = useState('');
   const message = 'Two-factor authentication setup is currently not available.';
->>>>>>> 6333f722
 
   const handleConfirm = (e: React.FormEvent) => {
     e.preventDefault();
-<<<<<<< HEAD
-=======
     // The 2FA flow is intentionally disabled until the backend implementation is ready.
->>>>>>> 6333f722
   };
 
   if (!user) return null;
