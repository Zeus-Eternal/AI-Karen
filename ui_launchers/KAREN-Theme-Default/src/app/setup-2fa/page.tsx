"use client";

<<<<<<< HEAD
=======
import * as React from 'react';
>>>>>>> bf6baccc
import { useState } from 'react';
import { useAuth } from '@/hooks/use-auth';
import { Input } from '@/components/ui/input';
import { Button } from '@/components/ui/button';

export default function Setup2FAPage() {
  const { user } = useAuth();
<<<<<<< HEAD
  const [code, setCode] = useState('');
  const [message, setMessage] = useState('Two-factor authentication setup is currently not available.');
=======
  const qrUrl = '';
  const [code, setCode] = useState('');
  const message = 'Two-factor authentication setup is currently not available.';
>>>>>>> bf6baccc

  const handleConfirm = async (e: React.FormEvent) => {
    e.preventDefault();
    // The 2FA flow is intentionally disabled until the backend implementation is ready.
  };

  if (!user) return null;

  return (
    <div className="p-6 max-w-md mx-auto space-y-4">
      <h1 className="text-xl font-semibold">Two-Factor Authentication</h1>
      <form onSubmit={handleConfirm} className="space-y-2">
        <Input value={code} onChange={e => setCode(e.target.value)} placeholder="Enter code" />
        <Button type="submit">Confirm</Button>
      </form>
      {message && <p className="text-sm">{message}</p>}
    </div>
  );
}<|MERGE_RESOLUTION|>--- conflicted
+++ resolved
@@ -1,9 +1,6 @@
 "use client";
 
-<<<<<<< HEAD
-=======
 import * as React from 'react';
->>>>>>> bf6baccc
 import { useState } from 'react';
 import { useAuth } from '@/hooks/use-auth';
 import { Input } from '@/components/ui/input';
@@ -11,14 +8,9 @@
 
 export default function Setup2FAPage() {
   const { user } = useAuth();
-<<<<<<< HEAD
-  const [code, setCode] = useState('');
-  const [message, setMessage] = useState('Two-factor authentication setup is currently not available.');
-=======
   const qrUrl = '';
   const [code, setCode] = useState('');
   const message = 'Two-factor authentication setup is currently not available.';
->>>>>>> bf6baccc
 
   const handleConfirm = async (e: React.FormEvent) => {
     e.preventDefault();
