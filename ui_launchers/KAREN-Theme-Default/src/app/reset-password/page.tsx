"use client";

import * as React from 'react';
<<<<<<< HEAD
import { useState } from 'react';
=======
import { useState, Suspense } from 'react';
>>>>>>> 4aa501b3
import { useSearchParams } from 'next/navigation';
import { Card, CardContent, CardDescription, CardHeader, CardTitle } from '@/components/ui/card';
import { Button } from '@/components/ui/button';
import { Input } from '@/components/ui/input';
import { Label } from '@/components/ui/label';
import { Alert, AlertDescription } from '@/components/ui/alert';
import { Brain, Loader2, CheckCircle } from 'lucide-react';
import { ThemeToggle } from '@/components/ui/theme-toggle';

function ResetPasswordForm() {
  const searchParams = useSearchParams();
  const token = searchParams?.get('token');

  const [email, setEmail] = useState('');
  const [newPassword, setNewPassword] = useState('');
  const [confirmPassword, setConfirmPassword] = useState('');
  const [error, setError] = useState('Password reset is currently not available. Please contact an administrator.');
<<<<<<< HEAD
  const success = '';
  const isLoading = false;
=======
  const [success] = useState('');
  const [isLoading] = useState(false);
>>>>>>> 4aa501b3

  const handleRequestReset = async (e: React.FormEvent) => {
    e.preventDefault();
    setError('Password reset is currently not available. Please contact an administrator.');
  };

  const handleResetPassword = async (e: React.FormEvent) => {
    e.preventDefault();
    setError('Password reset is currently not available. Please contact an administrator.');
  };

  return (
    <div className="min-h-screen flex items-center justify-center bg-gradient-to-br from-slate-50 via-blue-50 to-indigo-100 dark:from-gray-950 dark:via-gray-900 dark:to-purple-950 p-4">
      {/* Theme Toggle */}
      <div className="absolute top-4 right-4">
        <ThemeToggle />
      </div>
      
      <Card className="w-full max-w-md shadow-2xl border-0 dark:bg-gray-900/50 backdrop-blur-sm">
        <CardHeader className="text-center space-y-6">
          <div className="flex justify-center">
            <div className="relative">
              <Brain className="h-16 w-16 text-primary drop-shadow-lg" />
              <div className="absolute inset-0 h-16 w-16 bg-primary/20 rounded-full blur-xl animate-pulse" />
            </div>
          </div>
            <div className="space-y-2">
              <CardTitle className="text-3xl font-bold bg-gradient-to-r from-primary to-purple-600 bg-clip-text text-transparent">
                Secure password reset
              </CardTitle>
              <CardDescription className="text-base text-muted-foreground">
                {token ? 'Enter your new password' : 'Enter your email to receive reset instructions'}
              </CardDescription>
            </div>
        </CardHeader>
        
        <CardContent className="space-y-6">
          {!token ? (
            // Request reset form
            <form onSubmit={handleRequestReset} className="space-y-5">
              <div className="space-y-2">
                <Label htmlFor="email">Email Address</Label>
                <Input
                  id="email"
                  type="email"
                  placeholder="Enter your email"
                  value={email}
                  onChange={(e) => setEmail(e.target.value)}
                  disabled={isLoading}
                  required
                />
              </div>

              {error && (
                <Alert variant="destructive">
                  <AlertDescription>{error}</AlertDescription>
                </Alert>
              )}

              {success && (
                <Alert>
                  <CheckCircle className="h-4 w-4" />
                  <AlertDescription>{success}</AlertDescription>
                </Alert>
              )}

              <Button
                type="submit"
                disabled={isLoading}
                className="w-full h-12 text-base font-semibold bg-gradient-to-r from-primary to-purple-600 hover:from-primary/90 hover:to-purple-600/90 shadow-lg hover:shadow-xl transition-all duration-200"
              >
                {isLoading ? (
                  <>
                    <Loader2 className="mr-2 h-5 w-5 animate-spin" />
                    Sending Instructions...
                  </>
                ) : (
                  'Send Reset Instructions'
                )}
              </Button>
            </form>
          ) : (
            // Reset password form
            <form onSubmit={handleResetPassword} className="space-y-5">
              <div className="space-y-2">
                <Label htmlFor="newPassword">New Password</Label>
                <Input
                  id="newPassword"
                  type="password"
                  placeholder="Enter new password"
                  value={newPassword}
                  onChange={(e) => setNewPassword(e.target.value)}
                  disabled={isLoading}
                  required
                />
              </div>

              <div className="space-y-2">
                <Label htmlFor="confirmPassword">Confirm New Password</Label>
                <Input
                  id="confirmPassword"
                  type="password"
                  placeholder="Confirm new password"
                  value={confirmPassword}
                  onChange={(e) => setConfirmPassword(e.target.value)}
                  disabled={isLoading}
                  required
                />
              </div>

              {error && (
                <Alert variant="destructive">
                  <AlertDescription>{error}</AlertDescription>
                </Alert>
              )}

              {success && (
                <Alert>
                  <CheckCircle className="h-4 w-4" />
                  <AlertDescription>{success}</AlertDescription>
                </Alert>
              )}

              <Button
                type="submit"
                disabled={isLoading}
                className="w-full h-12 text-base font-semibold bg-gradient-to-r from-primary to-purple-600 hover:from-primary/90 hover:to-purple-600/90 shadow-lg hover:shadow-xl transition-all duration-200"
              >
                {isLoading ? (
                  <>
                    <Loader2 className="mr-2 h-5 w-5 animate-spin" />
                    Resetting Password...
                  </>
                ) : (
                  'Reset Password'
                )}
              </Button>
            </form>
          )}

          {/* Navigation Links */}
          <div className="space-y-6">
            <div className="relative">
              <div className="absolute inset-0 flex items-center">
                <span className="w-full border-t border-muted" />
              </div>
              <div className="relative flex justify-center text-xs uppercase">
                <span className="bg-card px-2 text-muted-foreground">Remember your password?</span>
              </div>
            </div>
            
            <div className="text-center space-y-3">
              <p className="text-sm text-muted-foreground">
                <a 
                  href="/login" 
                  className="text-primary hover:text-primary/80 font-medium transition-colors duration-200 hover:underline"
                >
                </a>
              </p>
              <p className="text-sm text-muted-foreground">
                Don't have an account?{' '}
                <a 
                  href="/signup" 
                  className="text-primary hover:text-primary/80 font-medium transition-colors duration-200 hover:underline"
                >
                </a>
              </p>
            </div>
            
            <div className="text-center">
              <p className="text-xs text-muted-foreground/70">
              </p>
            </div>
          </div>
        </CardContent>
      </Card>
    </div>
  );
}

export default function ResetPasswordPage() {
  return (
    <Suspense fallback={<div>Loading...</div>}>
      <ResetPasswordForm />
    </Suspense>
  );
}<|MERGE_RESOLUTION|>--- conflicted
+++ resolved
@@ -1,11 +1,7 @@
 "use client";
 
 import * as React from 'react';
-<<<<<<< HEAD
-import { useState } from 'react';
-=======
 import { useState, Suspense } from 'react';
->>>>>>> 4aa501b3
 import { useSearchParams } from 'next/navigation';
 import { Card, CardContent, CardDescription, CardHeader, CardTitle } from '@/components/ui/card';
 import { Button } from '@/components/ui/button';
@@ -23,13 +19,8 @@
   const [newPassword, setNewPassword] = useState('');
   const [confirmPassword, setConfirmPassword] = useState('');
   const [error, setError] = useState('Password reset is currently not available. Please contact an administrator.');
-<<<<<<< HEAD
-  const success = '';
-  const isLoading = false;
-=======
   const [success] = useState('');
   const [isLoading] = useState(false);
->>>>>>> 4aa501b3
 
   const handleRequestReset = async (e: React.FormEvent) => {
     e.preventDefault();
