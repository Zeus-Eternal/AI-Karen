
"use client";
import React, { useState } from 'react';
import dynamic from 'next/dynamic';
import { Card, CardContent, CardDescription, CardHeader, CardTitle } from '@/components/ui/card';
import { Badge } from '@/components/ui/badge';
import { Tabs, TabsContent, TabsList, TabsTrigger } from '@/components/ui/tabs';

/**
 * Extension Integration Test Page
 *
 * Test page to verify extension integration is working
 */

import { useExtensionStatuses } from '@/lib/extensions/hooks';

// Dynamically import extension components to avoid SSR issues with WebSocket
const ExtensionMarketplace = dynamic(() => import('@/components/extensions').then(mod => ({ default: mod.ExtensionMarketplace })), { ssr: false });
const ExtensionManager = dynamic(() => import('@/components/extensions').then(mod => ({ default: mod.ExtensionManager })), { ssr: false });
const ExtensionConfigurationPanel = dynamic(() => import('@/components/extensions').then(mod => ({ default: mod.ExtensionConfigurationPanel })), { ssr: false });
const ExtensionDebugger = dynamic(() => import('@/components/extensions').then(mod => ({ default: mod.ExtensionDebugger })), { ssr: false });
const ExtensionPerformanceMonitor = dynamic(() => import('@/components/extensions').then(mod => ({ default: mod.ExtensionPerformanceMonitor })), { ssr: false });

export default function ExtensionTestPage() {
  const [activeTab, setActiveTab] = useState('statuses');
  const { statuses, loading: statusesLoading, error: statusesError } = useExtensionStatuses();
<<<<<<< HEAD
=======
  // Hook subscriptions ensure these extension APIs remain healthy during manual testing
  useExtensionRoutes();
  useExtensionNavigation();
  useExtensionHealth();
  useExtensionPerformance();
  useExtensionTaskMonitoring();

  const renderJson = (label: string, data: unknown) => (
    <Card>
      <CardHeader>
        <CardTitle>{label}</CardTitle>
      </CardHeader>
      <CardContent>
        <pre className="text-xs overflow-x-auto bg-muted/40 rounded-md p-3">
          {JSON.stringify(data, null, 2)}
        </pre>
      </CardContent>
    </Card>
  );
>>>>>>> d3387cdb

  return (
    <div className="container mx-auto px-4 py-6 space-y-6">
      <div>
        <h1 className="text-3xl font-bold text-gray-900">Extension Integration Test</h1>
        <p className="text-gray-600 mt-1">Testing extension integration functionality</p>
      </div>

      <Tabs value={activeTab} onValueChange={setActiveTab} className="space-y-4">
        <TabsList className="grid w-full grid-cols-6">
          <TabsTrigger value="statuses">Statuses</TabsTrigger>
          <TabsTrigger value="marketplace">Marketplace</TabsTrigger>
          <TabsTrigger value="manager">Manager</TabsTrigger>
          <TabsTrigger value="config">Configuration</TabsTrigger>
          <TabsTrigger value="debug">Debugging</TabsTrigger>
          <TabsTrigger value="monitor">Monitoring</TabsTrigger>
        </TabsList>

        <TabsContent value="statuses" className="space-y-4">
          <Card>
            <CardHeader>
              <CardTitle>Extension Statuses</CardTitle>
              <CardDescription>Current status of all extensions</CardDescription>
            </CardHeader>
            <CardContent>
              {statusesLoading && <p>Loading...</p>}
              {statusesError && <p className="text-red-600">Error: {statusesError}</p>}
              {statuses.length === 0 && !statusesLoading && <p>No extensions found</p>}
              
              <div className="space-y-3">
                {statuses.map((status) => (
                  <div key={status.id} className="flex items-center justify-between p-3 border rounded-lg">
                    <div>
                      <h3 className="font-semibold">{status.name}</h3>
                      <p className="text-sm text-gray-500">ID: {status.id}</p>
                    </div>
                    <div className="flex items-center gap-2">
                      <Badge variant={
                        status.status === 'active' ? 'default' :
                        status.status === 'error' ? 'destructive' : 'secondary'
                      }>
                        {status.status}
                      </Badge>
                      <div className="text-sm text-gray-500">
                        CPU: {status.resources.cpu.toFixed(1)}%
                      </div>
                    </div>
                  </div>
                ))}
              </div>
            </CardContent>
          </Card>
          {healthData && renderJson('Health Checks', healthData)}
        </TabsContent>

        <TabsContent value="marketplace">
          <ExtensionMarketplace
            onInstall={async (id) => console.log('Install:', id)}
            onUninstall={async (id) => console.log('Uninstall:', id)}
          />
        </TabsContent>

        <TabsContent value="manager">
          <ExtensionManager
            onInstallFromFile={async (file) => console.log('Install from file:', file.name)}
            onUninstall={async (id) => console.log('Uninstall:', id)}
            onEnable={async (id) => console.log('Enable:', id)}
            onDisable={async (id) => console.log('Disable:', id)}
            onConfigure={(id) => console.log('Configure:', id)}
            onViewLogs={(id) => console.log('View logs:', id)}
            onViewMetrics={(id) => console.log('View metrics:', id)}
          />
        </TabsContent>

        <TabsContent value="config">
          <ExtensionConfigurationPanel
            extensionId="test-extension"
            extensionName="Test Extension"
            onSave={async (settings) => console.log('Save settings:', settings)}
            onReset={async () => console.log('Reset settings')}
            onPermissionChange={async (perm, granted) => console.log('Permission change:', perm, granted)}
          />
        </TabsContent>

        <TabsContent value="debug">
          <div className="space-y-4">
            <ExtensionDebugger
              extensionId="test-extension"
              extensionName="Test Extension"
            />
            {renderJson('Registered Routes', routes)}
            {renderJson('Navigation', navItems)}
          </div>
        </TabsContent>

        <TabsContent value="monitor">
          <div className="space-y-4">
            <ExtensionPerformanceMonitor />
            {renderJson('Performance Data', performanceData)}
            {renderJson('Task Monitoring', taskData)}
          </div>
        </TabsContent>
      </Tabs>
    </div>
  );
}<|MERGE_RESOLUTION|>--- conflicted
+++ resolved
@@ -24,8 +24,6 @@
 export default function ExtensionTestPage() {
   const [activeTab, setActiveTab] = useState('statuses');
   const { statuses, loading: statusesLoading, error: statusesError } = useExtensionStatuses();
-<<<<<<< HEAD
-=======
   // Hook subscriptions ensure these extension APIs remain healthy during manual testing
   useExtensionRoutes();
   useExtensionNavigation();
@@ -45,7 +43,6 @@
       </CardContent>
     </Card>
   );
->>>>>>> d3387cdb
 
   return (
     <div className="container mx-auto px-4 py-6 space-y-6">
