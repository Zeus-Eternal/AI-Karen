'use client'

export default function GlobalError({
  error: _error,
  reset,
}: {
  error: Error & { digest?: string }
  reset: () => void
}) {
<<<<<<< HEAD
  console.error('Global error boundary triggered', error)
=======
  console.error('Global application error boundary triggered', error);
>>>>>>> d3387cdb
  return (
    <html>
      <body>
        <div className="min-h-screen flex items-center justify-center bg-gray-50">
          <div className="max-w-md w-full bg-white shadow-lg rounded-lg p-6">
            <div className="flex items-center justify-center w-12 h-12 mx-auto bg-red-100 rounded-full">
              <svg
                className="w-6 h-6 text-red-600"
                fill="none"
                stroke="currentColor"
                viewBox="0 0 24 24"
              >
                <path
                  strokeLinecap="round"
                  strokeLinejoin="round"
                  strokeWidth={2}
                  d="M12 9v2m0 4h.01m-6.938 4h13.856c1.54 0 2.502-1.667 1.732-2.5L13.732 4c-.77-.833-1.964-.833-2.732 0L3.732 16.5c-.77.833.192 2.5 1.732 2.5z"
                />
              </svg>
            </div>
            <div className="mt-4 text-center">
              <h1 className="text-lg font-medium text-gray-900">Application Error</h1>
              <p className="mt-2 text-sm text-gray-600">
                A critical error occurred. Please try refreshing the page.
              </p>
              <button
                onClick={reset}
                className="mt-4 inline-flex items-center px-4 py-2 border border-transparent text-sm font-medium rounded-md shadow-sm text-white bg-blue-600 hover:bg-blue-700 focus:outline-none focus:ring-2 focus:ring-offset-2 focus:ring-blue-500"
              >
                Try again
              </button>
            </div>
          </div>
        </div>
      </body>
    </html>
  )
}<|MERGE_RESOLUTION|>--- conflicted
+++ resolved
@@ -7,11 +7,7 @@
   error: Error & { digest?: string }
   reset: () => void
 }) {
-<<<<<<< HEAD
-  console.error('Global error boundary triggered', error)
-=======
   console.error('Global application error boundary triggered', error);
->>>>>>> d3387cdb
   return (
     <html>
       <body>
