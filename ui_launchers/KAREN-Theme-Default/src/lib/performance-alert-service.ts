'use client';
/**
 * Performance Alert Service for Karen (production-grade)
 * - SSR safe (guards window/document)
 * - Rate limiting per alert type (maxAlertsPerMinute)
 * - Coalescing: suppress duplicate alerts in a short window
 * - Per-type enable switches and thresholds
 * - Toast variants + durations tuned by severity
 * - Lightweight logs (no big payloads)
 */

import type { PerformanceAlert } from './performance-monitor';
import { toast } from '../hooks/use-toast';

const isBrowser = typeof window !== 'undefined' && typeof document !== 'undefined';

export interface PerformanceAlertConfig {
  showSlowRequestAlerts: boolean;
  showErrorRateAlerts: boolean;
  showDegradationAlerts: boolean;
  slowRequestThreshold: number; // ms
  maxAlertsPerMinute: number;   // per type
  dedupeWindowMs: number;       // coalesce same alert type/message
  suppressEndpoints?: string[]; // optional endpoint patterns to ignore
}

export type AlertType = PerformanceAlert['type'];

class PerformanceAlertService {
  private config: PerformanceAlertConfig = {
    showSlowRequestAlerts: true,
    showErrorRateAlerts: true,
    showDegradationAlerts: true,
    slowRequestThreshold: 5000,
    maxAlertsPerMinute: 3,
    dedupeWindowMs: 8000,
    suppressEndpoints: [],
  };

  // For rate-limit windows
  private alertHistory: Array<{ timestamp: number; type: AlertType }> = [];
  // For coalescing duplicates: key = `${type}::${message}`
  private recentAlerts = new Map<string, number>();

  handleAlert(alert: PerformanceAlert): void {
    if (!isBrowser) return; // no-op on server

    if (!this.shouldShowAlert(alert)) return;
    if (!this.isWithinRateLimit(alert)) return;
    if (this.isSuppressedByEndpoint(alert)) return;
    if (this.isDuplicate(alert)) return;

    this.record(alert);
    this.showToast(alert);
    this.logAlert(alert);
  }

  // -------------------- Toasts --------------------

  private showToast(alert: PerformanceAlert): void {
    const { title, description, variant, duration } = this.getToastConfig(alert);
    try {
      toast({ title, description, variant, duration });
    } catch {
      // If the toast system isn't mounted yet, fail silently
    }
  }

  private getToastConfig(alert: PerformanceAlert): {
    title: string;
    description: string;
    variant: 'default' | 'destructive';
    duration: number;
  } {
    switch (alert.type) {
      case 'slow_request': {
        // Severity dial: soft nudge unless extremely slow
        const isHigh = alert.severity === 'high';
        return {
          title: isHigh ? '⏱️ Very Slow Response' : '⏱️ Karen is thinking…',
          description: isHigh
            ? 'That request is taking much longer than expected. We’re on it.'
            : 'This one is a bit slower than usual—hang tight!',
          variant: isHigh ? 'default' : 'default',
          duration: isHigh ? 6000 : 4000,
        };
      }
      case 'high_error_rate': {
        const isHigh = alert.severity === 'high';
        return {
          title: '🔧 Connection Issues',
          description: isHigh
            ? 'High error rate detected. Some features may be degraded.'
            : 'Seeing elevated errors. Retrying in the background.',
          variant: isHigh ? 'destructive' : 'default',
          duration: isHigh ? 7000 : 5000,
        };
      }
      case 'performance_degradation':
        return {
          title: '🐌 Performance Notice',
          description: 'Recent requests are slower than the usual baseline.',
          variant: 'default',
          duration: 5000,
        };
      default:
        return {
          title: '📊 Performance Notice',
          description: alert.message,
          variant: alert.severity === 'high' ? 'destructive' : 'default',
          duration: 4000,
        };
    }
  }

  // -------------------- Gates & Limits --------------------

  private shouldShowAlert(alert: PerformanceAlert): boolean {
    switch (alert.type) {
      case 'slow_request':
        return this.config.showSlowRequestAlerts;
      case 'high_error_rate':
        return this.config.showErrorRateAlerts;
      case 'performance_degradation':
        return this.config.showDegradationAlerts;
      default:
        return true;
    }
  }

  private isWithinRateLimit(alert: PerformanceAlert): boolean {
    const now = Date.now();
    const oneMinuteAgo = now - 60_000;

    // Trim history window
    this.alertHistory = this.alertHistory.filter(a => a.timestamp > oneMinuteAgo);

    const countForType = this.alertHistory.filter(a => a.type === alert.type).length;
    return countForType < this.config.maxAlertsPerMinute;
  }

  private isDuplicate(alert: PerformanceAlert): boolean {
    const key = `${alert.type}::${alert.message}`;
    const last = this.recentAlerts.get(key) ?? 0;
    const now = Date.now();
    if (now - last < this.config.dedupeWindowMs) {
      return true;
    }
    this.recentAlerts.set(key, now);
    // opportunistic cleanup
    this.recentAlerts.forEach((ts, k) => {
<<<<<<< HEAD
      if (now - ts > this.config.dedupeWindowMs * 4) {
        this.recentAlerts.delete(k);
      }
=======
      if (now - ts > this.config.dedupeWindowMs * 4) this.recentAlerts.delete(k);
>>>>>>> 108f639c
    });
    return false;
  }

  private isSuppressedByEndpoint(alert: PerformanceAlert): boolean {
    const endpoint: string | undefined = (alert as any)?.metrics?.endpoint;
    if (!endpoint || !this.config.suppressEndpoints?.length) return false;
    return this.config.suppressEndpoints.some(pattern => {
      // simple substring match or wildcard "*"
      if (pattern === '*') return true;
      return endpoint.includes(pattern);
    });
  }

  private record(alert: PerformanceAlert): void {
    this.alertHistory.push({ timestamp: Date.now(), type: alert.type });
  }

  // -------------------- Logs & Stats --------------------

  private logAlert(alert: PerformanceAlert): void {
    const level = alert.severity === 'high' ? 'warn' : 'info';
    const emoji = this.getAlertEmoji(alert.type);
    const endpoint = (alert as any)?.metrics?.endpoint ?? 'any';
    const duration = (alert as any)?.metrics?.duration ?? 'any';

    // Keep logs clean; no large objects
    console[level](`${emoji} Karen Performance: ${alert.message}`, {
      type: alert.type,
      severity: alert.severity,
      endpoint,
      duration,
      timestamp: alert.timestamp,
    });
  }

  private getAlertEmoji(type: AlertType): string {
    switch (type) {
      case 'slow_request':
        return '⏱️';
      case 'high_error_rate':
        return '🔧';
      case 'performance_degradation':
        return '🐌';
      default:
        return '📊';
    }
  }

  // -------------------- Config & Admin --------------------

  updateConfig(newConfig: Partial<PerformanceAlertConfig>): void {
    this.config = { ...this.config, ...newConfig };
  }

  getConfig(): PerformanceAlertConfig {
    return { ...this.config };
  }

  clearHistory(): void {
    this.alertHistory = [];
    this.recentAlerts.clear();
  }

  getStats(): {
    totalAlerts: number;
    alertsByType: Record<string, number>;
    recentAlerts: number;
  } {
    const now = Date.now();
    const oneMinuteAgo = now - 60_000;
    const recent = this.alertHistory.filter(a => a.timestamp > oneMinuteAgo);
    const byType = this.alertHistory.reduce<Record<string, number>>((acc, a) => {
      acc[a.type] = (acc[a.type] ?? 0) + 1;
      return acc;
    }, {});
    return {
      totalAlerts: this.alertHistory.length,
      alertsByType: byType,
      recentAlerts: recent.length,
    };
  }
}

// Singleton instance
export const performanceAlertService = new PerformanceAlertService();
export { PerformanceAlertService };<|MERGE_RESOLUTION|>--- conflicted
+++ resolved
@@ -149,13 +149,7 @@
     this.recentAlerts.set(key, now);
     // opportunistic cleanup
     this.recentAlerts.forEach((ts, k) => {
-<<<<<<< HEAD
-      if (now - ts > this.config.dedupeWindowMs * 4) {
-        this.recentAlerts.delete(k);
-      }
-=======
       if (now - ts > this.config.dedupeWindowMs * 4) this.recentAlerts.delete(k);
->>>>>>> 108f639c
     });
     return false;
   }
