/**
 * Email Service Implementation
 * 
 * Core email service for sending emails, managing templates, and handling
 * different email providers (SMTP, SendGrid, SES, etc.).
 */
import nodemailer, { Transporter } from 'nodemailer';
import {
  EmailMessage,
  EmailServiceConfig,
  SendEmailResponse,
  EmailTemplate,
  EmailTemplateVariables,
  EmailNotificationType,
  EmailServiceHealth,
} from './types';
import { TemplateEngine, EmailTemplateManager } from './template-engine';
import { getEmailServiceConfig, testEmailService, getSystemName } from './config';
/**
 * Email Service Provider Interface
 */
export interface EmailProvider {
  send(message: EmailMessage): Promise<SendEmailResponse>;
  testConnection(): Promise<boolean>;
}
/**
 * SMTP Email Provider
 */
class SMTPProvider implements EmailProvider {
  private transporter: Transporter;

  constructor(private config: EmailServiceConfig) {
    if (!config.smtp_host) {
      throw new Error('SMTP host is required for SMTP provider');
    }
    const port = config.smtp_port ?? 587;
    this.transporter = nodemailer.createTransport({
      host: config.smtp_host,
      port,
      secure: config.smtp_secure ?? port === 465,
      auth: config.smtp_user && config.smtp_password
        ? { user: config.smtp_user, pass: config.smtp_password }
        : undefined,
    });
  }

  async send(message: EmailMessage): Promise<SendEmailResponse> {
    if (this.config.test_mode) {
      return {
        success: true,
        message_id: `smtp_test_${Date.now()}_${Math.random().toString(36).slice(2, 11)}`,
      };
    }

    try {
      const mail = await this.transporter.sendMail({
        to: message.to,
        subject: message.subject,
        html: message.html_content,
        text: message.text_content,
        from: this.config.from_name
          ? `${this.config.from_name} <${this.config.from_email}>`
          : this.config.from_email,
        replyTo: message.reply_to || this.config.reply_to_email,
      });

      return {
        success: true,
        message_id: mail.messageId,
      };
    } catch (error) {
      return {
        success: false,
        error: error instanceof Error ? error.message : 'Unknown SMTP error',
      };
    }
  }

  async testConnection(): Promise<boolean> {
    if (this.config.test_mode) {
      return true;
    }

    try {
      await this.transporter.verify();
      return true;
    } catch {
      return false;
    }
  }
}
/**
 * SendGrid Email Provider
 */
class SendGridProvider implements EmailProvider {
  constructor(private config: EmailServiceConfig) {}
<<<<<<< HEAD
  async send(_message: EmailMessage): Promise<SendEmailResponse> {
=======
  async send(message: EmailMessage): Promise<SendEmailResponse> {
    const fallbackId = `sg_${Date.now()}_${Math.random().toString(36).substr(2, 9)}`;
    const messageId = message.id || fallbackId;
>>>>>>> 3bb366b9
    if (this.config.test_mode) {
      return {
        success: true,
        message_id: messageId,
      };
    }
    // In a real implementation, this would use @sendgrid/mail
    return {
      success: true,
      message_id: messageId,
    };
  }
  async testConnection(): Promise<boolean> {
    return this.config.enabled && !!this.config.api_key;
  }
}
/**
 * Main Email Service
 */
export class EmailService {
  private provider: EmailProvider | null = null;
  private config: EmailServiceConfig | null = null;
  /**
   * Initialize email service
   */
  async initialize(): Promise<void> {
    this.config = await getEmailServiceConfig();
    this.provider = this.createProvider(this.config);
  }
  /**
   * Create email provider based on configuration
   */
  private createProvider(config: EmailServiceConfig): EmailProvider {
    switch (config.provider) {
      case 'smtp':
        return new SMTPProvider(config);
      case 'sendgrid':
        return new SendGridProvider(config);
      case 'ses':
      case 'mailgun':
      case 'postmark':
        // For now, fall back to SMTP for other providers
        return new SMTPProvider(config);
      default:
        throw new Error(`Unsupported email provider: ${config.provider}`);
    }
  }
  /**
   * Send email using template
   */
  async sendTemplateEmail(
    to: string,
    template: EmailTemplate,
    variables: EmailTemplateVariables,
    options: {
      priority?: EmailMessage['priority'];
      scheduledAt?: Date;
      replyTo?: string;
    } = {}
  ): Promise<SendEmailResponse> {
    if (!this.provider || !this.config) {
      throw new Error('Email service not initialized');
    }
    if (!this.config.enabled) {
      return {
        success: false,
        error: 'Email service is disabled',
      };
    }
    // Render template
    const subject = TemplateEngine.render(template.subject, variables);
    const htmlContent = TemplateEngine.render(template.html_content, variables);
    const textContent = TemplateEngine.render(template.text_content, variables);
    // Create email message
    const message: EmailMessage = {
      id: `msg_${Date.now()}_${Math.random().toString(36).substr(2, 9)}`,
      to,
      from: this.config.from_email,
      subject,
      html_content: htmlContent,
      text_content: textContent,
      template_id: template.id,
      template_variables: variables,
      priority: options.priority || 'normal',
      reply_to: options.replyTo || this.config.reply_to_email,
      status: 'queued',
      scheduled_at: options.scheduledAt,
      retry_count: 0,
      max_retries: 3,
      created_at: new Date(),
      updated_at: new Date(),
    };
    // Send email
    try {
      const result = await this.provider.send(message);
      // Update message status
      message.status = result.success ? 'sent' : 'failed';
      message.sent_at = result.success ? new Date() : undefined;
      message.failed_at = result.success ? undefined : new Date();
      message.error_message = result.error;
      message.updated_at = new Date();
      // In a real implementation, save message to database here
      return result;
    } catch (error) {
      message.status = 'failed';
      message.failed_at = new Date();
      message.error_message = error instanceof Error ? error.message : 'Unknown error';
      message.updated_at = new Date();
      return {
        success: false,
        error: message.error_message,
      };
    }
  }
  /**
   * Send simple email without template
   */
  async sendEmail(
    to: string,
    subject: string,
    htmlContent: string,
    textContent?: string,
    options: {
      priority?: EmailMessage['priority'];
      scheduledAt?: Date;
      replyTo?: string;
    } = {}
  ): Promise<SendEmailResponse> {
    if (!this.provider || !this.config) {
      throw new Error('Email service not initialized');
    }
    if (!this.config.enabled) {
      return {
        success: false,
        error: 'Email service is disabled',
      };
    }
    const message: EmailMessage = {
      id: `msg_${Date.now()}_${Math.random().toString(36).substr(2, 9)}`,
      to,
      from: this.config.from_email,
      subject,
      html_content: htmlContent,
      text_content: textContent || this.htmlToText(htmlContent),
      reply_to: options.replyTo || this.config.reply_to_email,
      priority: options.priority || 'normal',
      status: 'queued',
      scheduled_at: options.scheduledAt,
      retry_count: 0,
      max_retries: 3,
      created_at: new Date(),
      updated_at: new Date(),
    };
    try {
      const result = await this.provider.send(message);
      message.status = result.success ? 'sent' : 'failed';
      message.sent_at = result.success ? new Date() : undefined;
      message.failed_at = result.success ? undefined : new Date();
      message.error_message = result.error;
      message.updated_at = new Date();
      return result;
    } catch (error) {
      message.status = 'failed';
      message.failed_at = new Date();
      message.error_message = error instanceof Error ? error.message : 'Unknown error';
      message.updated_at = new Date();
      return {
        success: false,
        error: message.error_message,
      };
    }
  }
  /**
   * Send admin invitation email
   */
  async sendAdminInvitation(
    email: string,
    fullName: string,
    invitedByName: string,
    invitationLink: string,
    expiryDate: Date,
    customMessage?: string
  ): Promise<SendEmailResponse> {
    // Get admin invitation template
    const templates = await EmailTemplateManager.createDefaultTemplates('system');
    const template = templates.find(t => t.template_type === 'admin_invitation');
    if (!template) {
      return {
        success: false,
        error: 'Admin invitation template not found',
      };
    }
    const variables = {
      full_name: fullName,
      system_name: getSystemName(),
      invited_by_name: invitedByName,
      invitation_link: invitationLink,
      expiry_date: expiryDate.toLocaleDateString(),
      custom_message: customMessage || '',
    };
    return this.sendTemplateEmail(email, template, variables, { priority: 'high' });
  }
  /**
   * Send user welcome email
   */
  async sendUserWelcome(
    email: string,
    fullName: string,
    role: string,
    createdByName: string,
    setupLink: string
  ): Promise<SendEmailResponse> {
    const templates = await EmailTemplateManager.createDefaultTemplates('system');
    const template = templates.find(t => t.template_type === 'user_welcome');
    if (!template) {
      return {
        success: false,
        error: 'User welcome template not found',
      };
    }
    const variables = {
      full_name: fullName,
      system_name: 'AI Karen Admin System',
      email,
      role,
      created_by_name: createdByName,
      created_date: new Date().toLocaleDateString(),
      setup_link: setupLink,
    };
    return this.sendTemplateEmail(email, template, variables, { priority: 'normal' });
  }
  /**
   * Send security alert email
   */
  async sendSecurityAlert(
    email: string,
    alertType: string,
    alertDescription: string,
    ipAddress: string,
    actionRequired?: string
  ): Promise<SendEmailResponse> {
    const templates = await EmailTemplateManager.createDefaultTemplates('system');
    const template = templates.find(t => t.template_type === 'security_alert');
    if (!template) {
      return {
        success: false,
        error: 'Security alert template not found',
      };
    }
    const variables = {
      alert_type: alertType,
      alert_time: new Date().toLocaleString(),
      user_email: email,
      ip_address: ipAddress,
      alert_description: alertDescription,
      action_required: actionRequired || '',
      system_name: 'AI Karen Admin System',
    };
    return this.sendTemplateEmail(email, template, variables, { priority: 'urgent' });
  }
  /**
   * Test email service connection
   */
  async testConnection(): Promise<EmailServiceHealth> {
    if (!this.config) {
      await this.initialize();
    }
    return testEmailService(this.config!);
  }
  /**
   * Convert HTML to plain text (basic implementation)
   */
  private htmlToText(html: string): string {
    return html
      .replace(/<[^>]*>/g, '') // Remove HTML tags
      .replace(/&nbsp;/g, ' ') // Replace non-breaking spaces
      .replace(/&amp;/g, '&') // Replace HTML entities
      .replace(/&lt;/g, '<')
      .replace(/&gt;/g, '>')
      .replace(/&quot;/g, '"')
      .replace(/&#39;/g, "'")
      .replace(/\s+/g, ' ') // Normalize whitespace
      .trim();
  }
  /**
   * Get service configuration
   */
  getConfig(): EmailServiceConfig | null {
    return this.config;
  }
  /**
   * Update service configuration
   */
  async updateConfig(newConfig: Partial<EmailServiceConfig>): Promise<void> {
    if (this.config) {
      this.config = { ...this.config, ...newConfig };
      this.provider = this.createProvider(this.config);
    }
  }
}
/**
 * Notification Service for admin actions
 */
export class NotificationService {
  constructor(private emailService: EmailService) {}
  /**
   * Send notification for admin action
   */
  async sendAdminActionNotification(
    type: EmailNotificationType,
    recipientEmail: string,
    data: Record<string, unknown>
  ): Promise<SendEmailResponse> {
    switch (type) {
      case 'admin_invitation':
        return this.emailService.sendAdminInvitation(
          recipientEmail,
          data.fullName as string,
          data.invitedByName as string,
          data.invitationLink as string,
          data.expiryDate as Date,
          data.customMessage as string | undefined
        );
      case 'user_welcome':
        return this.emailService.sendUserWelcome(
          recipientEmail,
          data.fullName as string,
          data.role as string,
          data.createdByName as string,
          data.setupLink as string
        );
      case 'security_alert':
        return this.emailService.sendSecurityAlert(
          recipientEmail,
          data.alertType as string,
          data.alertDescription as string,
          data.ipAddress as string,
          data.actionRequired as string | undefined
        );
      default:
        return {
          success: false,
          error: `Unsupported notification type: ${type}`,
        };
    }
  }
  /**
   * Send bulk notifications
   */
  async sendBulkNotifications(
    type: EmailNotificationType,
    recipients: Array<{ email: string; data: Record<string, unknown> }>
  ): Promise<{ success: number; failed: number; errors: string[] }> {
    const results = {
      success: 0,
      failed: 0,
      errors: [] as string[],
    };
    for (const recipient of recipients) {
      try {
        const result = await this.sendAdminActionNotification(type, recipient.email, recipient.data);
        if (result.success) {
          results.success++;
        } else {
          results.failed++;
          results.errors.push(`${recipient.email}: ${result.error}`);
        }
      } catch (error) {
        results.failed++;
        results.errors.push(`${recipient.email}: ${error instanceof Error ? error.message : 'Unknown error'}`);
      }
    }
    return results;
  }
}
// Singleton instances
export const emailService = new EmailService();
export const notificationService = new NotificationService(emailService);<|MERGE_RESOLUTION|>--- conflicted
+++ resolved
@@ -94,13 +94,9 @@
  */
 class SendGridProvider implements EmailProvider {
   constructor(private config: EmailServiceConfig) {}
-<<<<<<< HEAD
-  async send(_message: EmailMessage): Promise<SendEmailResponse> {
-=======
   async send(message: EmailMessage): Promise<SendEmailResponse> {
     const fallbackId = `sg_${Date.now()}_${Math.random().toString(36).substr(2, 9)}`;
     const messageId = message.id || fallbackId;
->>>>>>> 3bb366b9
     if (this.config.test_mode) {
       return {
         success: true,
