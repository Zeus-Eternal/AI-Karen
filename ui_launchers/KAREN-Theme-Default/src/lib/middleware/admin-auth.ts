--- conflicted
+++ resolved
@@ -186,17 +186,10 @@
     }
     
     return realIP || remoteAddr || 'unknown';
-<<<<<<< HEAD
-    } catch (_error) {
-      return 'unknown';
-    }
-  }
-=======
     } catch {
       return 'unknown';
     }
 }
->>>>>>> e4966c23
 
 /**
  * Create admin authentication context
