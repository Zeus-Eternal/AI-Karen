/**
 * Extension Error Recovery Integration Example (production-ready)
 *
 * Wires the comprehensive recovery manager into your frontend:
 * - HTTP / network / auth recovery via backend orchestrator
 * - Specialized handling for /api/extensions
 * - Safe fallbacks, structured retries, SSR guards, idempotency
 */

import { logger } from "./logger";
import { errorHandler } from "./error-handler";
// Remove unused import to avoid bundle bloat
// import { getExtensionAuthErrorHandler } from "./auth/extension-auth-error-handler";
import { handleExtensionError } from "./extension-error-integration";
import "./extension-403-fix"; // keep the hotfix loaded early

type FetchArgs = Parameters<typeof fetch>;

// ---------- Types ----------
export type RecoveryAction =
  | { retry: true; delay: number }
  | { fallback_data: unknown }
  | { requires_login: true }
  | { retry: false };

export type HandleKarenBackendErrorFn = (
  status: number,
  url: string,
  operation?: string,
  context?: Record<string, unknown>
) => Promise<RecoveryAction>;

export interface RecoveryResult {
  success: boolean;
  strategy: string;
  message: string;
  fallback_data?: unknown;
  retry_after?: number; // seconds
  requires_user_action: boolean;
  escalated: boolean;
}

export interface ErrorRecoveryRequest {
  type: "http" | "network" | "service" | "auth";
  status_code?: number;
  endpoint: string;
  operation: string;
  message: string;
  context?: Record<string, unknown>;
  service_name?: string;
}

// ---------- Utils ----------
function isBrowser(): boolean {
  return typeof window !== "undefined" && typeof document !== "undefined";
}

type NavigatorWithConnection = Navigator & {
  connection?: {
    effectiveType?: string;
  };
};

type RecoveryWindow = Window & {
  __RECOVERY_FETCH_WRAP__?: boolean;
  handleKarenBackendError?: HandleKarenBackendErrorFn;
};

// ---------- Enhanced Error Handler ----------
export class EnhancedErrorHandler {
  private static instance: EnhancedErrorHandler;
  private recoveryEndpoint = "/api/extension-error-recovery";

  static getInstance(): EnhancedErrorHandler {
    if (!EnhancedErrorHandler.instance) {
      EnhancedErrorHandler.instance = new EnhancedErrorHandler();
    }
    return EnhancedErrorHandler.instance;
  }

  /**
   * Handle HTTP errors with automatic recovery
   */
  async handleHttpError(
    status: number,
    url: string,
    operation: string = "api_call",
    context: Record<string, unknown> = {}
  ): Promise<RecoveryAction> {
    try {
      logger.info(`Attempting error recovery for HTTP ${status} at ${url}`);

      // Specialized routing for Extensions API
      if (url.includes("/api/extensions")) {
        return this.handleExtensionApiError(status, url, operation, context);
      }

      const recoveryRequest: ErrorRecoveryRequest = {
        type: "http",
        status_code: status,
        endpoint: url,
        operation,
        message: `HTTP ${status} error`,
        context: {
          ...context,
          timestamp: new Date().toISOString(),
          user_agent: isBrowser() ? navigator.userAgent : "server",
        },
      };

      const response = await fetch(`${this.recoveryEndpoint}/handle-error`, {
        method: "POST",
        headers: { "Content-Type": "application/json" },
        body: JSON.stringify({ error_data: recoveryRequest }),
      });

      if (!response.ok) {
        logger.warn(`Error recovery service unavailable: ${response.status}`);
        return this.handleFallback(status, url, operation);
      }

      const result = (await response.json()) as { recovery_result: RecoveryResult };
      const recoveryResult = result.recovery_result;

      logger.info(
        `Error recovery result: ${recoveryResult.success ? "SUCCESS" : "FAILED"} - ${recoveryResult.message}`
      );

      if (recoveryResult.success) {
        if (recoveryResult.fallback_data) {
          logger.info("Using fallback data from error recovery");
          return { fallback_data: recoveryResult.fallback_data };
        }
        logger.info("Error recovery successful, can retry original request");
        return { retry: true, delay: recoveryResult.retry_after || 0 };
      }

      // Recovery failed — pick best available action
      if (recoveryResult.requires_user_action) {
        errorHandler.showWarning("Action Required", recoveryResult.message);
        return { retry: false };
      }
      if (recoveryResult.fallback_data) {
        logger.info("Using fallback data despite recovery failure");
        return { fallback_data: recoveryResult.fallback_data };
      }
      if (recoveryResult.retry_after) {
        logger.info(`Will retry after ${recoveryResult.retry_after} seconds`);
        return { retry: true, delay: recoveryResult.retry_after };
      }

      return this.handleFallback(status, url, operation);
    } catch (error) {
      logger.error("Error recovery system failed:", error);
      return this.handleFallback(status, url, operation);
    }
  }

  /**
   * Handle extension API errors with specialized recovery
   */
  async handleExtensionApiError(
    status: number,
    url: string,
    operation: string,
    _context: Record<string, unknown> = {}
  ): Promise<RecoveryAction> {
    const extensionErrorResult = handleExtensionError(status, url, operation);
    logger.info(`Extension API error handled: ${extensionErrorResult.message}`);

    if (extensionErrorResult.fallback_data) {
      return { fallback_data: extensionErrorResult.fallback_data };
    }
    if (extensionErrorResult.retry) {
      return { retry: true, delay: extensionErrorResult.delay || 0 };
    }
    if (extensionErrorResult.requires_login) {
      return { requires_login: true };
    }
    return { retry: false };
  }

  /**
   * Handle authentication errors specifically
   */
  async handleAuthError(
    endpoint: string,
    operation: string = "authentication",
    context: Record<string, unknown> = {}
  ): Promise<{ retry: true; delay: number } | { requires_login: true }> {
    try {
      logger.info(`Attempting auth error recovery for ${endpoint}`);

      const response = await fetch(`${this.recoveryEndpoint}/handle-auth-error`, {
        method: "POST",
        headers: { "Content-Type": "application/json" },
        body: JSON.stringify({
          error_data: {
            endpoint,
            operation,
            context: {
              ...context,
              timestamp: new Date().toISOString(),
            },
          },
        }),
      });

      if (!response.ok) {
        logger.warn(`Auth error recovery service unavailable: ${response.status}`);
        return { requires_login: true };
      }

      const result = (await response.json()) as { recovery_result: RecoveryResult };
      const recoveryResult = result.recovery_result;

      if (recoveryResult.success) {
        logger.info("Auth error recovery successful");
        return { retry: true, delay: recoveryResult.retry_after || 0 };
      }
      if (recoveryResult.requires_user_action) {
        logger.info("Auth error requires user action");
        return { requires_login: true };
      }
      return { requires_login: true };
    } catch (error) {
      logger.error("Auth error recovery failed:", error);
      return { requires_login: true };
    }
  }

  /**
   * Handle network errors with retry logic
   */
  async handleNetworkError(
    endpoint: string,
    errorMessage: string,
    operation: string = "network_request",
    context: Record<string, unknown> = {}
  ): Promise<RecoveryAction> {
    try {
      logger.info(`Attempting network error recovery for ${endpoint}`);

      const response = await fetch(`${this.recoveryEndpoint}/handle-network-error`, {
        method: "POST",
        headers: { "Content-Type": "application/json" },
        body: JSON.stringify({
          error_data: {
            endpoint,
            operation,
            message: errorMessage,
            context: {
              ...context,
              timestamp: new Date().toISOString(),
              connection_type: isBrowser()
                ? (navigator as NavigatorWithConnection).connection?.effectiveType ?? "unknown"
                : "server",
            },
          },
        }),
      });

      if (!response.ok) {
        logger.warn(`Network error recovery service unavailable: ${response.status}`);
        return { retry: true, delay: 5 };
      }

      const result = (await response.json()) as { recovery_result: RecoveryResult };
      const recoveryResult = result.recovery_result;

      if (recoveryResult.retry_after) {
        logger.info(`Network recovery suggests retry after ${recoveryResult.retry_after} seconds`);
        return { retry: true, delay: recoveryResult.retry_after };
      }
      if (recoveryResult.fallback_data) {
        logger.info("Using fallback data for network error");
        return { fallback_data: recoveryResult.fallback_data };
      }
      return { retry: false };
    } catch (error) {
      logger.error("Network error recovery failed:", error);
      return { retry: true, delay: 5 };
    }
  }

  /**
   * Get error recovery system status
   */
  async getRecoveryStatus(): Promise<{ available: boolean; message?: string } & Record<string, unknown>> {
    try {
      const response = await fetch(`${this.recoveryEndpoint}/status`);
      if (!response.ok) {
        return { available: false, message: "Error recovery service unavailable" };
      }
      const payload = await response.json();
      return { available: true, ...payload };
    } catch (error) {
      logger.error("Failed to get recovery status:", error);
      return { available: false, message: "Error recovery service unavailable" };
    }
  }

  /**
   * Fallback error handling when recovery system is unavailable
   */
  private handleFallback(
    status: number,
    url: string,
    _operation: string
  ):
    | { requires_login: true }
    | { retry: true; delay: number }
    | { retry: false } {
    logger.warn(`Using fallback error handling for ${status} at ${url}`);

    if (status === 401 || status === 403) {
      return { requires_login: true };
    }
    if (status >= 500) {
      return { retry: true, delay: 10 };
    }
    if (status === 429) {
      return { retry: true, delay: 60 };
    }
    errorHandler.showWarning(
      "Request Failed",
      `The request failed with status ${status}. Please try again.`
    );
    return { retry: false };
  }
}

// Export singleton instance
export const enhancedErrorHandler = EnhancedErrorHandler.getInstance();

// ---------- Enhanced Fetch Wrapper ----------
export async function fetchWithRecovery(
  url: string,
  options: RequestInit = {},
  operation: string = "api_call",
  maxRetries: number = 3
): Promise<Response> {
  let lastError: Error | null = null;

  for (let attempt = 0; attempt <= maxRetries; attempt++) {
    try {
      const response = await fetch(url, options);

      if (!response.ok) {
        const rr = await enhancedErrorHandler.handleHttpError(response.status, url, operation, {
          attempt,
          maxRetries,
        });

        if ("retry" in rr && rr.retry && attempt < maxRetries) {
          if (rr.delay > 0) {
            logger.info(`Retrying request after ${rr.delay} seconds`);
            await new Promise((res) => setTimeout(res, rr.delay * 1000));
          }
          continue;
        } else if ("fallback_data" in rr) {
          return new Response(JSON.stringify(rr.fallback_data), {
            status: 200,
            headers: { "Content-Type": "application/json" },
          });
        } else if ("requires_login" in rr && rr.requires_login) {
          throw new Error("Authentication required");
        } else {
          throw new Error(`HTTP ${response.status}: ${response.statusText}`);
        }
      }

      return response;
    } catch (error: unknown) {
      lastError = error as Error;

      if (attempt < maxRetries) {
        const errorMessage = lastError instanceof Error
          ? lastError.message
          : lastError
            ? String(lastError)
            : 'Unknown error';

        const rr = await enhancedErrorHandler.handleNetworkError(
          url,
          errorMessage,
          operation,
          { attempt, maxRetries }
        );

        if ("retry" in rr && rr.retry) {
          if (rr.delay > 0) {
            logger.info(`Retrying request after ${rr.delay} seconds due to network error`);
            await new Promise((res) => setTimeout(res, rr.delay * 1000));
          }
          continue;
        } else if ("fallback_data" in rr) {
          return new Response(JSON.stringify(rr.fallback_data), {
            status: 200,
            headers: { "Content-Type": "application/json" },
          });
        }
      }
    }
  }

  // All retries exhausted
  throw lastError || new Error("Request failed after all retries");
}

// ---------- Integrations ----------
export function integrateWithExistingErrorHandling(): void {
  if (!isBrowser()) return;

  // Idempotent guard
  const __key = "__RECOVERY_FETCH_WRAP__";
<<<<<<< HEAD
  const win = window as RecoveryWindow;
  const flagStore = win as unknown as Record<string, unknown>;
  if (flagStore[__key]) return;
=======
  const win = window as unknown as RecoveryWindow & Record<string, unknown>;
  if (win[__key]) return;
>>>>>>> f9230779

  const originalFetch = window.fetch.bind(window);

  window.fetch = async (...args: FetchArgs) => {
    const [input, init] = args;
    const url = typeof input === "string"
      ? input
      : input instanceof URL
        ? input.toString()
        : (input as Request).url;

    try {
      // Use enhanced pipeline for all API calls
      if (url.includes("/api/")) {
        return await fetchWithRecovery(url, init, "api_call");
      }
      // Non-API → pass through
      return await originalFetch(input, init);
    } catch (error) {
      logger.error("Enhanced fetch failed:", error);
      throw error;
    }
  };

  flagStore[__key] = true;
  logger.info("Integrated enhanced fetch with recovery pipeline");
}

export function integrateWithKarenBackend(): void {
  if (!isBrowser()) return;

<<<<<<< HEAD
  const win = window as RecoveryWindow;
=======
  const win = window as unknown as RecoveryWindow & Record<string, unknown>;
>>>>>>> f9230779
  win.handleKarenBackendError = async (
    status: number,
    url: string,
    operation: string = "api_call",
    context: Record<string, unknown> = {}
  ) => {
    return await enhancedErrorHandler.handleHttpError(status, url, operation, context);
  };

  logger.info("KarenBackend error integration enabled");
}

// ---------- Auto-init ----------
if (isBrowser()) {
  // Always enable KarenBackend bridge for extension errors
  integrateWithKarenBackend();

  // Probe recovery status, then opt-in to global fetch wrapping if available
  enhancedErrorHandler
    .getRecoveryStatus()
    .then((status) => {
      if (status.available !== false) {
        logger.info("Error recovery system available; integrating with fetch");
        integrateWithExistingErrorHandling();
      } else {
        logger.warn("Error recovery system not available; using fallback handling");
      }
    })
    .catch((error) => {
      logger.warn("Could not check error recovery system status:", error);
    });
}<|MERGE_RESOLUTION|>--- conflicted
+++ resolved
@@ -414,14 +414,8 @@
 
   // Idempotent guard
   const __key = "__RECOVERY_FETCH_WRAP__";
-<<<<<<< HEAD
-  const win = window as RecoveryWindow;
-  const flagStore = win as unknown as Record<string, unknown>;
-  if (flagStore[__key]) return;
-=======
   const win = window as unknown as RecoveryWindow & Record<string, unknown>;
   if (win[__key]) return;
->>>>>>> f9230779
 
   const originalFetch = window.fetch.bind(window);
 
@@ -453,11 +447,7 @@
 export function integrateWithKarenBackend(): void {
   if (!isBrowser()) return;
 
-<<<<<<< HEAD
-  const win = window as RecoveryWindow;
-=======
   const win = window as unknown as RecoveryWindow & Record<string, unknown>;
->>>>>>> f9230779
   win.handleKarenBackendError = async (
     status: number,
     url: string,
