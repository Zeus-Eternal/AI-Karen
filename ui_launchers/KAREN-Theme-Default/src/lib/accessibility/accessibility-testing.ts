--- conflicted
+++ resolved
@@ -118,22 +118,13 @@
 export class AccessibilityTestSuiteImpl implements AccessibilityTestSuite {
   private container: Document | Element;
   private options: RunOptions;
-<<<<<<< HEAD
-  private readonly root: Document | Element;
-=======
   private root: Document | Element;
->>>>>>> 634048d6
 
   constructor(
     container: Document | Element = document,
     options: RunOptions = {}
   ) {
-<<<<<<< HEAD
-    this.container = container;
-    this.root = this.resolveContainer(container);
-=======
     this.container = this.resolveContainer(container);
->>>>>>> 634048d6
     this.options = {
       runOnly: {
         type: "tag",
@@ -144,69 +135,6 @@
   }
 
   private resolveContainer(container: ElementContext): Document | Element {
-<<<<<<< HEAD
-    if (typeof document === "undefined") {
-      throw new Error("Accessibility tests require a DOM environment");
-    }
-
-    const resolved = this.resolveContextValue(container);
-    return resolved ?? document;
-  }
-
-  private resolveContextValue(context: ElementContext | undefined): Document | Element | null {
-    if (!context) {
-      return null;
-    }
-
-    if (context instanceof Element || context instanceof Document) {
-      return context;
-    }
-
-    if (typeof context === "string") {
-      return document.querySelector(context);
-    }
-
-    if (Array.isArray(context)) {
-      for (const item of context) {
-        const resolved = this.resolveContextValue(item);
-        if (resolved) {
-          return resolved;
-        }
-      }
-      return null;
-    }
-
-    if ("length" in context && typeof (context as { length: number }).length === "number") {
-      const list = context as { length: number; [index: number]: Element };
-      if (list.length > 0) {
-        const first = list[0];
-        if (first instanceof Element) {
-          return first;
-        }
-      }
-    }
-
-    if (typeof context === "object" && context !== null) {
-      const candidate = (context as { include?: ElementContext }).include;
-      if (candidate) {
-        return this.resolveContextValue(candidate);
-      }
-    }
-
-    return null;
-  }
-
-  private getRoot(): Document | Element {
-    return this.root;
-  }
-
-  private getOwnerDocument(): Document {
-    const root = this.getRoot();
-    if (root instanceof Document) {
-      return root;
-    }
-    return root.ownerDocument ?? document;
-=======
     if (typeof container === "string") {
       return document.querySelector(container) ?? document;
     }
@@ -224,7 +152,6 @@
     }
 
     return document;
->>>>>>> 634048d6
   }
 
   private getErrorMessage(error: unknown): string {
@@ -292,11 +219,7 @@
       '[role="tab"]',
     ];
 
-<<<<<<< HEAD
-    const focusableElements = this.getRoot().querySelectorAll(
-=======
     const focusableElements = this.container.querySelectorAll<HTMLElement>(
->>>>>>> 634048d6
       focusableSelectors.join(", ")
     );
     const unreachableElements: string[] = [];
@@ -318,11 +241,7 @@
       }
     });
 
-<<<<<<< HEAD
-    const focusTraps = this.getRoot().querySelectorAll(
-=======
     const focusTraps = this.container.querySelectorAll<HTMLElement>(
->>>>>>> 634048d6
       '[data-focus-trap="true"]'
     );
     focusTraps.forEach((trap) => {
@@ -342,11 +261,7 @@
       }
     });
 
-<<<<<<< HEAD
-    const skipLinks = this.getRoot().querySelectorAll(
-=======
     const skipLinks = this.container.querySelectorAll<HTMLAnchorElement>(
->>>>>>> 634048d6
       '.skip-links a, [href^="#"]'
     );
     skipLinks.forEach((link) => {
@@ -355,11 +270,7 @@
       }
       const href = link.getAttribute("href");
       if (href && href.startsWith("#")) {
-<<<<<<< HEAD
-        const target = this.getRoot().querySelector(href);
-=======
         const target = this.root.querySelector(href);
->>>>>>> 634048d6
         if (!target) {
           skipLinkIssues.push(`Skip link target not found: ${href}`);
         }
@@ -401,13 +312,7 @@
       };
     }
 
-<<<<<<< HEAD
-    const elements = Array.from(
-      this.getRoot().querySelectorAll<HTMLElement>("*")
-    );
-=======
     const elements = Array.from(this.root.querySelectorAll("*"));
->>>>>>> 634048d6
     const failedElements: ColorContrastReport["failedElements"] = [];
     let totalRatio = 0;
     let sampled = 0;
@@ -471,11 +376,7 @@
     ];
 
     const focusTrapCandidates = Array.from(
-<<<<<<< HEAD
-      this.getRoot().querySelectorAll(
-=======
       this.container.querySelectorAll<HTMLElement>(
->>>>>>> 634048d6
         '[data-focus-trap], [aria-modal="true"], [role="dialog"]'
       )
     );
@@ -494,11 +395,7 @@
     });
 
     const restoreTargets = Array.from(
-<<<<<<< HEAD
-      this.getRoot().querySelectorAll(
-=======
       this.container.querySelectorAll<HTMLElement>(
->>>>>>> 634048d6
         "[data-focus-restore], [data-focus-restoration]"
       )
     );
@@ -511,15 +408,10 @@
     }));
 
     const focusableElements = Array.from(
-<<<<<<< HEAD
-      this.getRoot().querySelectorAll(focusableSelectors.join(", "))
-    ) as HTMLElement[];
-=======
       this.container.querySelectorAll<HTMLElement>(
         focusableSelectors.join(", ")
       )
     );
->>>>>>> 634048d6
 
     const focusIndicators = focusableElements.slice(0, 25).map((element) => {
       if (typeof window === "undefined") {
@@ -653,18 +545,12 @@
     const brokenReferences = new Set<string>();
 
     const allElements = Array.from(
-<<<<<<< HEAD
-      this.getRoot().querySelectorAll("*")
-    ) as HTMLElement[];
-    const scopeDocument = this.getOwnerDocument();
-=======
       this.container.querySelectorAll<HTMLElement>("*")
     );
     const scopeDocument =
       this.container instanceof Document
         ? this.container
         : this.container.ownerDocument ?? document;
->>>>>>> 634048d6
 
     allElements.forEach((element) => {
       const attrNames = element.getAttributeNames();
@@ -733,11 +619,7 @@
     const violations: AccessibilityViolation[] = results.violations.map(
       (violation: Result): AccessibilityViolation => ({
         id: violation.id,
-<<<<<<< HEAD
-        impact: (violation.impact ?? "serious") as AccessibilityViolation["impact"],
-=======
         impact: (violation.impact ?? "minor") as AccessibilityViolation["impact"],
->>>>>>> 634048d6
         description: violation.description,
         help: violation.help,
         helpUrl: violation.helpUrl,
