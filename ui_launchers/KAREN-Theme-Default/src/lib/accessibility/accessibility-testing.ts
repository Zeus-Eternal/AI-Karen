--- conflicted
+++ resolved
@@ -116,24 +116,15 @@
 // ============================================================================
 
 export class AccessibilityTestSuiteImpl implements AccessibilityTestSuite {
-<<<<<<< HEAD
-  private readonly container: Document | Element;
-  private readonly options: RunOptions;
-=======
   private container: Document | Element;
   private options: RunOptions;
   private root: Document | Element;
->>>>>>> 76ddcf16
 
   constructor(
     container: Document | Element = document,
     options: RunOptions = {}
   ) {
-<<<<<<< HEAD
-    this.container = this.normalizeContainer(container);
-=======
     this.container = this.resolveContainer(container);
->>>>>>> 76ddcf16
     this.options = {
       runOnly: {
         type: "tag",
@@ -143,61 +134,26 @@
     };
   }
 
-<<<<<<< HEAD
-  private normalizeContainer(container: ElementContext): Document | Element {
-    if (typeof container === "string") {
-      const resolved = document.querySelector(container);
-      return resolved ?? document;
-    }
-
-    if (container instanceof Document || container instanceof Element) {
-=======
   private resolveContainer(container: ElementContext): Document | Element {
     if (typeof container === "string") {
       return document.querySelector(container) ?? document;
     }
 
     if (container instanceof Element || container instanceof Document) {
->>>>>>> 76ddcf16
       return container;
     }
 
     if (Array.isArray(container)) {
-<<<<<<< HEAD
-      const [first] = container;
-      if (first instanceof Element || first instanceof Document) {
-        return first;
-      }
-    }
-
-    if (typeof NodeList !== "undefined" && container instanceof NodeList) {
-      const first = container[0];
-      if (first instanceof Element) {
-        return first;
-      }
-=======
       return container[0] ?? document;
     }
 
     if (container instanceof NodeList) {
       return container[0] ?? document;
->>>>>>> 76ddcf16
     }
 
     return document;
   }
 
-<<<<<<< HEAD
-  private getDocument(): Document {
-    if (this.container instanceof Document) {
-      return this.container;
-    }
-
-    return this.container.ownerDocument ?? document;
-  }
-
-=======
->>>>>>> 76ddcf16
   private getErrorMessage(error: unknown): string {
     if (error instanceof Error) {
       return error.message;
@@ -263,15 +219,8 @@
       '[role="tab"]',
     ];
 
-<<<<<<< HEAD
-    const focusableElements = Array.from(
-      this.container.querySelectorAll<HTMLElement>(
-        focusableSelectors.join(", ")
-      )
-=======
     const focusableElements = this.container.querySelectorAll<HTMLElement>(
       focusableSelectors.join(", ")
->>>>>>> 76ddcf16
     );
     const unreachableElements: string[] = [];
     const focusOrderIssues: string[] = [];
@@ -292,13 +241,6 @@
       }
     });
 
-<<<<<<< HEAD
-    const focusTraps = Array.from(
-      this.container.querySelectorAll<HTMLElement>('[data-focus-trap="true"]')
-    );
-    focusTraps.forEach((trapElement) => {
-      const focusableInTrap = trapElement.querySelectorAll(
-=======
     const focusTraps = this.container.querySelectorAll<HTMLElement>(
       '[data-focus-trap="true"]'
     );
@@ -307,7 +249,6 @@
         return;
       }
       const focusableInTrap = trap.querySelectorAll(
->>>>>>> 76ddcf16
         focusableSelectors.join(", ")
       );
 
@@ -320,15 +261,8 @@
       }
     });
 
-<<<<<<< HEAD
-    const skipLinks = Array.from(
-      this.container.querySelectorAll<HTMLAnchorElement>(
-        '.skip-links a, [href^="#"]'
-      )
-=======
     const skipLinks = this.container.querySelectorAll<HTMLAnchorElement>(
       '.skip-links a, [href^="#"]'
->>>>>>> 76ddcf16
     );
     skipLinks.forEach((link) => {
       if (!(link instanceof HTMLElement)) {
@@ -613,14 +547,10 @@
     const allElements = Array.from(
       this.container.querySelectorAll<HTMLElement>("*")
     );
-<<<<<<< HEAD
-    const scopeDocument = this.getDocument();
-=======
     const scopeDocument =
       this.container instanceof Document
         ? this.container
         : this.container.ownerDocument ?? document;
->>>>>>> 76ddcf16
 
     allElements.forEach((element) => {
       const attrNames = element.getAttributeNames();
