import axe, {
  type AxeResults,
  type NodeResult,
  type Result,
  type RunOptions,
} from "axe-core";

// ============================================================================
// TYPES AND INTERFACES
// ============================================================================

export interface AccessibilityTestSuite {
  basic: () => Promise<AccessibilityReport>;
  comprehensive: () => Promise<AccessibilityReport>;
  keyboard: () => Promise<KeyboardAccessibilityReport>;
  screenReader: () => Promise<ScreenReaderReport>;
  colorContrast: () => Promise<ColorContrastReport>;
  focusManagement: () => Promise<FocusManagementReport>;
  aria: () => Promise<AriaReport>;
}

export interface AccessibilityReport {
  passed: boolean;
  score: number;
  violations: AccessibilityViolation[];
  warnings: AccessibilityWarning[];
  summary: {
    critical: number;
    serious: number;
    moderate: number;
    minor: number;
  };
  recommendations: string[];
  testDuration: number;
}

export interface AccessibilityViolation {
  id: string;
  impact: "critical" | "serious" | "moderate" | "minor";
  description: string;
  help: string;
  helpUrl: string;
  elements: Array<{
    target: string;
    html: string;
    failureSummary: string;
  }>;
}

export interface AccessibilityWarning {
  id: string;
  description: string;
  elements: string[];
  recommendation: string;
}

export interface KeyboardAccessibilityReport {
  passed: boolean;
  focusableElements: number;
  unreachableElements: string[];
  focusOrderIssues: string[];
  trapIssues: string[];
  skipLinkIssues: string[];
}

export interface ScreenReaderReport {
  passed: boolean;
  missingLabels: string[];
  ariaIssues: string[];
  landmarkIssues: string[];
  headingStructureIssues: string[];
  liveRegionIssues: string[];
}

export interface ColorContrastReport {
  passed: boolean;
  failedElements: Array<{
    element: string;
    foreground: string;
    background: string;
    ratio: number;
    required: number;
    level: "AA" | "AAA";
  }>;
  averageRatio: number;
}

export interface FocusManagementReport {
  passed: boolean;
  focusTraps: Array<{
    element: string;
    working: boolean;
    issues: string[];
  }>;
  focusRestoration: Array<{
    element: string;
    working: boolean;
  }>;
  focusIndicators: Array<{
    element: string;
    visible: boolean;
    contrast: number;
  }>;
}

export interface AriaReport {
  passed: boolean;
  invalidAttributes: string[];
  missingAttributes: string[];
  incorrectRoles: string[];
  brokenReferences: string[];
}

// ============================================================================
// ACCESSIBILITY TEST SUITE
// ============================================================================

export class AccessibilityTestSuiteImpl implements AccessibilityTestSuite {
  private container: Document | Element;
  private options: RunOptions;
  private root: Document | Element;

  constructor(
    container: Document | Element = document,
    options: RunOptions = {}
  ) {
<<<<<<< HEAD
    this.container = container;
    this.root = this.resolveContainer(container);
=======
    this.container = this.resolveContainer(container);
>>>>>>> cd4047c6
    this.options = {
      runOnly: {
        type: "tag",
        values: ["wcag2a", "wcag2aa", "wcag21aa"],
      },
      ...options,
    };
  }

<<<<<<< HEAD
  private resolveContainer(context: ElementContext): Document | Element {
    if (typeof document === "undefined") {
      throw new Error("Accessibility tests require a DOM environment");
    }

    if (typeof context === "string") {
      const element = document.querySelector(context);
      return element ?? document;
    }

    if (Array.isArray(context)) {
      for (const entry of context) {
        const resolved = this.resolveContainer(entry);
        if (resolved) {
          return resolved;
        }
      }
      return document;
    }

    if (context instanceof Element || context instanceof Document) {
      return context;
    }

    if (context && typeof context === "object") {
      const contextObject = context as { context?: ElementContext; include?: ElementContext };
      if (contextObject.context) {
        return this.resolveContainer(contextObject.context);
      }
      if (contextObject.include) {
        return this.resolveContainer(contextObject.include);
      }
=======
  private resolveContainer(container: ElementContext): Document | Element {
    if (typeof container === "string") {
      return document.querySelector(container) ?? document;
    }

    if (container instanceof Element || container instanceof Document) {
      return container;
    }

    if (Array.isArray(container)) {
      return container[0] ?? document;
    }

    if (container instanceof NodeList) {
      return container[0] ?? document;
>>>>>>> cd4047c6
    }

    return document;
  }

<<<<<<< HEAD
  private getOwnerDocument(): Document {
    if (this.root instanceof Document) {
      return this.root;
    }
    return this.root.ownerDocument ?? document;
  }

=======
>>>>>>> cd4047c6
  private getErrorMessage(error: unknown): string {
    if (error instanceof Error) {
      return error.message;
    }

    if (typeof error === "string") {
      return error;
    }

    try {
      return JSON.stringify(error);
    } catch {
      return String(error);
    }
  }

  async basic(): Promise<AccessibilityReport> {
    const startTime = performance.now();
    try {
      const results = await axe.run(this.container as ElementContext, {
        ...this.options,
        runOnly: { type: "tag", values: ["wcag2a", "wcag2aa"] },
      });

      return this.processAxeResults(results, performance.now() - startTime);
    } catch (error: unknown) {
      throw new Error(
        `Basic accessibility test failed: ${this.getErrorMessage(error)}`
      );
    }
  }

  async comprehensive(): Promise<AccessibilityReport> {
    const startTime = performance.now();
    try {
      const results = await axe.run(this.container as ElementContext, {
        ...this.options,
        runOnly: {
          type: "tag",
          values: ["wcag2a", "wcag2aa", "wcag21aa", "best-practice"],
        },
      });

      return this.processAxeResults(results, performance.now() - startTime);
    } catch (error: unknown) {
      throw new Error(
        `Comprehensive accessibility test failed: ${this.getErrorMessage(error)}`
      );
    }
  }

  async keyboard(): Promise<KeyboardAccessibilityReport> {
    const focusableSelectors = [
      "a[href]",
      "button:not([disabled])",
      "input:not([disabled])",
      "select:not([disabled])",
      "textarea:not([disabled])",
      '[tabindex]:not([tabindex="-1"])',
      '[role="button"]',
      '[role="link"]',
      '[role="menuitem"]',
      '[role="tab"]',
    ];

<<<<<<< HEAD
    const focusableElements = this.root.querySelectorAll<HTMLElement>(
=======
    const focusableElements = this.container.querySelectorAll<HTMLElement>(
>>>>>>> cd4047c6
      focusableSelectors.join(", ")
    );
    const unreachableElements: string[] = [];
    const focusOrderIssues: string[] = [];
    const trapIssues: string[] = [];
    const skipLinkIssues: string[] = [];

    focusableElements.forEach((element) => {
      if (element.tabIndex < 0 && !element.hasAttribute("disabled")) {
        unreachableElements.push(this.getElementSelector(element));
      }

      if (element.tabIndex > 0) {
        focusOrderIssues.push(
          `Element has positive tabindex: ${this.getElementSelector(
            element
          )}`
        );
      }
    });

<<<<<<< HEAD
    const focusTraps = this.root.querySelectorAll(
=======
    const focusTraps = this.container.querySelectorAll<HTMLElement>(
>>>>>>> cd4047c6
      '[data-focus-trap="true"]'
    );
    focusTraps.forEach((trap) => {
      if (!(trap instanceof HTMLElement)) {
        return;
      }
      const focusableInTrap = trap.querySelectorAll(
        focusableSelectors.join(", ")
      );

      if (focusableInTrap.length === 0) {
        trapIssues.push(
          `Focus trap has no focusable elements: ${this.getElementSelector(
            trap
          )}`
        );
      }
    });

<<<<<<< HEAD
    const skipLinks = this.root.querySelectorAll(
=======
    const skipLinks = this.container.querySelectorAll<HTMLAnchorElement>(
>>>>>>> cd4047c6
      '.skip-links a, [href^="#"]'
    );
    skipLinks.forEach((link) => {
      if (!(link instanceof HTMLElement)) {
        return;
      }
      const href = link.getAttribute("href");
      if (href && href.startsWith("#")) {
        const target = this.root.querySelector(href);
        if (!target) {
          skipLinkIssues.push(`Skip link target not found: ${href}`);
        }
      }
    });

    return {
      passed:
        unreachableElements.length === 0 &&
        focusOrderIssues.length === 0 &&
        trapIssues.length === 0 &&
        skipLinkIssues.length === 0,
      focusableElements: focusableElements.length,
      unreachableElements,
      focusOrderIssues,
      trapIssues,
      skipLinkIssues,
    };
  }

  async screenReader(): Promise<ScreenReaderReport> {
    // Implement the screenReader testing logic
    return {
      passed: true,
      missingLabels: [],
      ariaIssues: [],
      landmarkIssues: [],
      headingStructureIssues: [],
      liveRegionIssues: [],
    };
  }

  async colorContrast(): Promise<ColorContrastReport> {
    if (typeof window === "undefined") {
      return {
        passed: true,
        failedElements: [],
        averageRatio: 4.5,
      };
    }

    const elements = Array.from(this.root.querySelectorAll("*"));
    const failedElements: ColorContrastReport["failedElements"] = [];
    let totalRatio = 0;
    let sampled = 0;

    elements.slice(0, 200).forEach((element) => {
      if (!(element instanceof HTMLElement)) {
        return;
      }
      const styles = window.getComputedStyle(element);
      const foreground = styles.color || "#000000";
      const background = styles.backgroundColor || "#ffffff";
      const ratio = this.calculateContrastRatio(foreground, background);

      totalRatio += ratio;
      sampled += 1;

      const required =
        styles.fontWeight === "bold" || parseFloat(styles.fontSize) >= 18
          ? 3
          : 4.5;
      if (ratio < required) {
        failedElements.push({
          element: this.getElementSelector(element),
          foreground,
          background,
          ratio,
          required,
          level: required >= 4.5 ? "AA" : "AAA",
        });
      }
    });

    const averageRatio = sampled > 0 ? totalRatio / sampled : 4.5;

    return {
      passed: failedElements.length === 0,
      failedElements,
      averageRatio,
    };
  }

  async focusManagement(): Promise<FocusManagementReport> {
    if (typeof document === "undefined") {
      return {
        passed: true,
        focusTraps: [],
        focusRestoration: [],
        focusIndicators: [],
      };
    }

    const focusableSelectors = [
      "a[href]",
      "button:not([disabled])",
      "textarea:not([disabled])",
      "input:not([disabled])",
      "select:not([disabled])",
      '[tabindex]:not([tabindex="-1"])',
      '[role="button"]',
      '[role="link"]',
    ];

    const focusTrapCandidates = Array.from(
<<<<<<< HEAD
      this.root.querySelectorAll(
        '[data-focus-trap], [aria-modal="true"], [role="dialog"]'
      )
    ).filter((element): element is HTMLElement => element instanceof HTMLElement);
=======
      this.container.querySelectorAll<HTMLElement>(
        '[data-focus-trap], [aria-modal="true"], [role="dialog"]'
      )
    );
>>>>>>> cd4047c6

    const focusTraps = focusTrapCandidates.map((element) => {
      const innerFocusable = element.querySelectorAll(
        focusableSelectors.join(", ")
      );
      const working = innerFocusable.length > 0;
      const issues = working ? [] : ["No focusable elements inside focus trap"];
      return {
        element: this.getElementSelector(element),
        working,
        issues,
      };
    });

    const restoreTargets = Array.from(
<<<<<<< HEAD
      this.root.querySelectorAll(
=======
      this.container.querySelectorAll<HTMLElement>(
>>>>>>> cd4047c6
        "[data-focus-restore], [data-focus-restoration]"
      )
    );

    const focusRestoration = restoreTargets.map((element) => ({
      element: this.getElementSelector(element),
      working:
        element.hasAttribute("data-focus-restore") ||
        element.hasAttribute("data-focus-restoration"),
    }));

    const focusableElements = Array.from(
<<<<<<< HEAD
      this.root.querySelectorAll(focusableSelectors.join(", "))
    ) as HTMLElement[];
=======
      this.container.querySelectorAll<HTMLElement>(
        focusableSelectors.join(", ")
      )
    );
>>>>>>> cd4047c6

    const focusIndicators = focusableElements.slice(0, 25).map((element) => {
      if (typeof window === "undefined") {
        return {
          element: this.getElementSelector(element),
          visible: false,
          contrast: 0,
        };
      }
      const styles = window.getComputedStyle(element);
      const outlineVisible =
        styles.outlineStyle !== "none" && styles.outlineWidth !== "0px";
      const borderVisible =
        styles.borderStyle !== "none" && styles.borderWidth !== "0px";
      const visible = outlineVisible || borderVisible;
      const contrast = visible
        ? this.calculateContrastRatio(
            styles.outlineColor || styles.borderColor || "#000000",
            styles.backgroundColor || "#ffffff"
          )
        : 0;
      return {
        element: this.getElementSelector(element),
        visible,
        contrast,
      };
    });

    const passed =
      focusTraps.every((trap) => trap.working && trap.issues.length === 0) &&
      focusIndicators.some((indicator) => indicator.visible);

    return {
      passed,
      focusTraps,
      focusRestoration,
      focusIndicators,
    };
  }

  async aria(): Promise<AriaReport> {
    if (typeof document === "undefined") {
      return {
        passed: true,
        invalidAttributes: [],
        missingAttributes: [],
        incorrectRoles: [],
        brokenReferences: [],
      };
    }
    const allowedAriaAttributes = new Set([
      "aria-activedescendant",
      "aria-atomic",
      "aria-autocomplete",
      "aria-busy",
      "aria-checked",
      "aria-colcount",
      "aria-colindex",
      "aria-colspan",
      "aria-controls",
      "aria-current",
      "aria-describedby",
      "aria-details",
      "aria-disabled",
      "aria-expanded",
      "aria-flowto",
      "aria-haspopup",
      "aria-hidden",
      "aria-invalid",
      "aria-keyshortcuts",
      "aria-label",
      "aria-labelledby",
      "aria-level",
      "aria-live",
      "aria-modal",
      "aria-multiline",
      "aria-multiselectable",
      "aria-orientation",
      "aria-owns",
      "aria-placeholder",
      "aria-posinset",
      "aria-pressed",
      "aria-readonly",
      "aria-relevant",
      "aria-required",
      "aria-roledescription",
      "aria-rowcount",
      "aria-rowindex",
      "aria-rowspan",
      "aria-selected",
      "aria-setsize",
      "aria-sort",
      "aria-valuemax",
      "aria-valuemin",
      "aria-valuenow",
      "aria-valuetext",
    ]);

    const validRoles = new Set([
      "button",
      "checkbox",
      "dialog",
      "heading",
      "link",
      "list",
      "listitem",
      "menu",
      "menubar",
      "menuitem",
      "navigation",
      "none",
      "presentation",
      "progressbar",
      "radio",
      "radiogroup",
      "region",
      "slider",
      "status",
      "switch",
      "tab",
      "tablist",
      "tabpanel",
      "textbox",
      "tooltip",
      "img",
    ]);

    const invalidAttributes = new Set<string>();
    const missingAttributes = new Set<string>();
    const incorrectRoles = new Set<string>();
    const brokenReferences = new Set<string>();

<<<<<<< HEAD
    const allElements = Array.from(this.root.querySelectorAll("*")).filter(
      (element): element is HTMLElement => element instanceof HTMLElement
    );
    const scopeDocument = this.getOwnerDocument();
=======
    const allElements = Array.from(
      this.container.querySelectorAll<HTMLElement>("*")
    );
    const scopeDocument =
      this.container instanceof Document
        ? this.container
        : this.container.ownerDocument ?? document;
>>>>>>> cd4047c6

    allElements.forEach((element) => {
      const attrNames = element.getAttributeNames();
      attrNames.forEach((attr) => {
        if (attr.startsWith("aria-") && !allowedAriaAttributes.has(attr)) {
          invalidAttributes.add(`${this.getElementSelector(element)}: ${attr}`);
        }

        if (
          /(describedby|labelledby|controls|owns|activedescendant)$/.test(attr)
        ) {
          const value = element.getAttribute(attr);
          if (value) {
            value.split(/\s+/).forEach((id) => {
              if (!scopeDocument.getElementById(id)) {
                brokenReferences.add(
                  `${this.getElementSelector(
                    element
                  )} references missing #${id}`
                );
              }
            });
          }
        }
      });

      const role = element.getAttribute("role");
      if (role && !validRoles.has(role.toLowerCase())) {
        incorrectRoles.add(`${this.getElementSelector(element)}: ${role}`);
      }

      if (role === "img") {
        const hasLabel =
          element.hasAttribute("aria-label") ||
          element.hasAttribute("aria-labelledby") ||
          element.hasAttribute("alt");
        if (!hasLabel) {
          missingAttributes.add(
            `${this.getElementSelector(
              element
            )} missing aria-label/labelledby/alt`
          );
        }
      }
    });

    const passed =
      invalidAttributes.size === 0 &&
      missingAttributes.size === 0 &&
      incorrectRoles.size === 0 &&
      brokenReferences.size === 0;

    return {
      passed,
      invalidAttributes: Array.from(invalidAttributes),
      missingAttributes: Array.from(missingAttributes),
      incorrectRoles: Array.from(incorrectRoles),
      brokenReferences: Array.from(brokenReferences),
    };
  }

  private processAxeResults(
    results: AxeResults,
    duration: number
  ): AccessibilityReport {
    const violations: AccessibilityViolation[] = results.violations.map(
<<<<<<< HEAD
      (violation: Result) => {
        const impact = (violation.impact ?? "serious") as AccessibilityViolation["impact"];

        return {
          id: violation.id,
          impact,
          description: violation.description,
          help: violation.help,
          helpUrl: violation.helpUrl,
          elements: violation.nodes.map((node: NodeResult) => ({
            target: node.target.join(" "),
            html: node.html,
            failureSummary: node.failureSummary || "",
          })),
        };
      }
=======
      (violation: Result): AccessibilityViolation => ({
        id: violation.id,
        impact: (violation.impact ?? "minor") as AccessibilityViolation["impact"],
        description: violation.description,
        help: violation.help,
        helpUrl: violation.helpUrl,
        elements: violation.nodes.map((node: NodeResult) => ({
          target: node.target.join(" "),
          html: node.html,
          failureSummary: node.failureSummary || "",
        })),
      })
>>>>>>> cd4047c6
    );

    const summary = {
      critical: violations.filter((v) => v.impact === "critical").length,
      serious: violations.filter((v) => v.impact === "serious").length,
      moderate: violations.filter((v) => v.impact === "moderate").length,
      minor: violations.filter((v) => v.impact === "minor").length,
    };

    const score = Math.max(
      0,
      100 -
        (summary.critical * 25 +
          summary.serious * 10 +
          summary.moderate * 5 +
          summary.minor * 1)
    );

    const recommendations = this.generateRecommendations(violations);

    return {
      passed: violations.length === 0,
      score,
      violations,
      warnings: [],
      summary,
      recommendations,
      testDuration: duration,
    };
  }

  private generateRecommendations(
    violations: AccessibilityViolation[]
  ): string[] {
    const recommendations: string[] = [];
    violations.forEach((violation) => {
      switch (violation.id) {
        case "color-contrast":
          recommendations.push(
            "Increase color contrast to meet WCAG AA standards (4.5:1 for normal text, 3:1 for large text)"
          );
          break;
        case "keyboard":
          recommendations.push(
            "Ensure all interactive elements are keyboard accessible"
          );
          break;
        case "aria-valid-attr":
          recommendations.push("Fix invalid ARIA attributes");
          break;
        case "label":
          recommendations.push("Add proper labels to form controls");
          break;
        default:
          recommendations.push(`Address ${violation.id}: ${violation.help}`);
      }
    });

    return [...new Set(recommendations)];
  }

  private getElementSelector(element: HTMLElement): string {
    if (element.id) return `#${element.id}`;
    if (element.className)
      return `${element.tagName.toLowerCase()}.${
        element.className.split(" ")[0]
      }`;
    return element.tagName.toLowerCase();
  }

  private parseColor(color: string): { r: number; g: number; b: number } {
    if (!color) {
      return { r: 0, g: 0, b: 0 };
    }

    if (color.startsWith("#")) {
      const hex = color.replace("#", "");
      const normalized =
        hex.length === 3
          ? hex
              .split("")
              .map((c) => c + c)
              .join("")
          : hex.padEnd(6, "0");
      const value = parseInt(normalized, 16);
      return {
        r: (value >> 16) & 255,
        g: (value >> 8) & 255,
        b: value & 255,
      };
    }

    const match = color.match(/rgba?\((\d+),\s*(\d+),\s*(\d+)/i);
    if (match) {
      return {
        r: parseInt(match[1], 10),
        g: parseInt(match[2], 10),
        b: parseInt(match[3], 10),
      };
    }

    return { r: 0, g: 0, b: 0 };
  }

  private relativeLuminance({
    r,
    g,
    b,
  }: {
    r: number;
    g: number;
    b: number;
  }): number {
    const srgb = [r, g, b].map((value) => {
      const channel = value / 255;
      return channel <= 0.03928
        ? channel / 12.92
        : Math.pow((channel + 0.055) / 1.055, 2.4);
    });

    return 0.2126 * srgb[0] + 0.7152 * srgb[1] + 0.0722 * srgb[2];
  }

  private calculateContrastRatio(
    foreground: string,
    background: string
  ): number {
    const fg = this.parseColor(foreground);
    const bg = this.parseColor(background);
    const l1 = this.relativeLuminance(fg);
    const l2 = this.relativeLuminance(bg);
    const brighter = Math.max(l1, l2);
    const darker = Math.min(l1, l2);
    return Number(((brighter + 0.05) / (darker + 0.05)).toFixed(2));
  }
}

// ============================================================================
// TESTING UTILITIES
// ============================================================================

export function createAccessibilityTestSuite(
  container?: Element | Document
): AccessibilityTestSuite {
  return new AccessibilityTestSuiteImpl(container);
}

export async function runQuickAccessibilityCheck(
  element?: Element | Document
): Promise<boolean> {
  const suite = createAccessibilityTestSuite(element);
  const result = await suite.basic();
  return result.passed;
}

export async function generateAccessibilityReport(
  element?: Element | Document
): Promise<string> {
  const suite = createAccessibilityTestSuite(element);
  const [basic, keyboard, screenReader, colorContrast] = await Promise.all([
    suite.basic(),
    suite.keyboard(),
    suite.screenReader(),
    suite.colorContrast(),
  ]);

  let report = "Accessibility Test Report\n";
  report += "========================\n\n";

  report += `Overall Score: ${basic.score}/100\n`;
  report += `Basic Test: ${basic.passed ? "PASS" : "FAIL"}\n`;
  report += `Keyboard Test: ${keyboard.passed ? "PASS" : "FAIL"}\n`;
  report += `Screen Reader Test: ${screenReader.passed ? "PASS" : "FAIL"}\n`;
  report += `Color Contrast Test: ${
    colorContrast.passed ? "PASS" : "FAIL"
  }\n\n`;

  if (basic.violations.length > 0) {
    report += "Violations:\n";
    basic.violations.forEach((violation, index) => {
      report += `${index + 1}. ${violation.description} (${
        violation.impact
      })\n`;
      report += `   Elements: ${violation.elements.length}\n`;
      report += `   Help: ${violation.help}\n\n`;
    });
  }

  if (basic.recommendations.length > 0) {
    report += "Recommendations:\n";
    basic.recommendations.forEach((rec, index) => {
      report += `${index + 1}. ${rec}\n`;
    });
  }

  return report;
}

export default AccessibilityTestSuiteImpl;<|MERGE_RESOLUTION|>--- conflicted
+++ resolved
@@ -124,12 +124,7 @@
     container: Document | Element = document,
     options: RunOptions = {}
   ) {
-<<<<<<< HEAD
-    this.container = container;
-    this.root = this.resolveContainer(container);
-=======
     this.container = this.resolveContainer(container);
->>>>>>> cd4047c6
     this.options = {
       runOnly: {
         type: "tag",
@@ -139,40 +134,6 @@
     };
   }
 
-<<<<<<< HEAD
-  private resolveContainer(context: ElementContext): Document | Element {
-    if (typeof document === "undefined") {
-      throw new Error("Accessibility tests require a DOM environment");
-    }
-
-    if (typeof context === "string") {
-      const element = document.querySelector(context);
-      return element ?? document;
-    }
-
-    if (Array.isArray(context)) {
-      for (const entry of context) {
-        const resolved = this.resolveContainer(entry);
-        if (resolved) {
-          return resolved;
-        }
-      }
-      return document;
-    }
-
-    if (context instanceof Element || context instanceof Document) {
-      return context;
-    }
-
-    if (context && typeof context === "object") {
-      const contextObject = context as { context?: ElementContext; include?: ElementContext };
-      if (contextObject.context) {
-        return this.resolveContainer(contextObject.context);
-      }
-      if (contextObject.include) {
-        return this.resolveContainer(contextObject.include);
-      }
-=======
   private resolveContainer(container: ElementContext): Document | Element {
     if (typeof container === "string") {
       return document.querySelector(container) ?? document;
@@ -188,22 +149,11 @@
 
     if (container instanceof NodeList) {
       return container[0] ?? document;
->>>>>>> cd4047c6
     }
 
     return document;
   }
 
-<<<<<<< HEAD
-  private getOwnerDocument(): Document {
-    if (this.root instanceof Document) {
-      return this.root;
-    }
-    return this.root.ownerDocument ?? document;
-  }
-
-=======
->>>>>>> cd4047c6
   private getErrorMessage(error: unknown): string {
     if (error instanceof Error) {
       return error.message;
@@ -269,11 +219,7 @@
       '[role="tab"]',
     ];
 
-<<<<<<< HEAD
-    const focusableElements = this.root.querySelectorAll<HTMLElement>(
-=======
     const focusableElements = this.container.querySelectorAll<HTMLElement>(
->>>>>>> cd4047c6
       focusableSelectors.join(", ")
     );
     const unreachableElements: string[] = [];
@@ -295,11 +241,7 @@
       }
     });
 
-<<<<<<< HEAD
-    const focusTraps = this.root.querySelectorAll(
-=======
     const focusTraps = this.container.querySelectorAll<HTMLElement>(
->>>>>>> cd4047c6
       '[data-focus-trap="true"]'
     );
     focusTraps.forEach((trap) => {
@@ -319,11 +261,7 @@
       }
     });
 
-<<<<<<< HEAD
-    const skipLinks = this.root.querySelectorAll(
-=======
     const skipLinks = this.container.querySelectorAll<HTMLAnchorElement>(
->>>>>>> cd4047c6
       '.skip-links a, [href^="#"]'
     );
     skipLinks.forEach((link) => {
@@ -438,17 +376,10 @@
     ];
 
     const focusTrapCandidates = Array.from(
-<<<<<<< HEAD
-      this.root.querySelectorAll(
-        '[data-focus-trap], [aria-modal="true"], [role="dialog"]'
-      )
-    ).filter((element): element is HTMLElement => element instanceof HTMLElement);
-=======
       this.container.querySelectorAll<HTMLElement>(
         '[data-focus-trap], [aria-modal="true"], [role="dialog"]'
       )
     );
->>>>>>> cd4047c6
 
     const focusTraps = focusTrapCandidates.map((element) => {
       const innerFocusable = element.querySelectorAll(
@@ -464,11 +395,7 @@
     });
 
     const restoreTargets = Array.from(
-<<<<<<< HEAD
-      this.root.querySelectorAll(
-=======
       this.container.querySelectorAll<HTMLElement>(
->>>>>>> cd4047c6
         "[data-focus-restore], [data-focus-restoration]"
       )
     );
@@ -481,15 +408,10 @@
     }));
 
     const focusableElements = Array.from(
-<<<<<<< HEAD
-      this.root.querySelectorAll(focusableSelectors.join(", "))
-    ) as HTMLElement[];
-=======
       this.container.querySelectorAll<HTMLElement>(
         focusableSelectors.join(", ")
       )
     );
->>>>>>> cd4047c6
 
     const focusIndicators = focusableElements.slice(0, 25).map((element) => {
       if (typeof window === "undefined") {
@@ -622,12 +544,6 @@
     const incorrectRoles = new Set<string>();
     const brokenReferences = new Set<string>();
 
-<<<<<<< HEAD
-    const allElements = Array.from(this.root.querySelectorAll("*")).filter(
-      (element): element is HTMLElement => element instanceof HTMLElement
-    );
-    const scopeDocument = this.getOwnerDocument();
-=======
     const allElements = Array.from(
       this.container.querySelectorAll<HTMLElement>("*")
     );
@@ -635,7 +551,6 @@
       this.container instanceof Document
         ? this.container
         : this.container.ownerDocument ?? document;
->>>>>>> cd4047c6
 
     allElements.forEach((element) => {
       const attrNames = element.getAttributeNames();
@@ -702,24 +617,6 @@
     duration: number
   ): AccessibilityReport {
     const violations: AccessibilityViolation[] = results.violations.map(
-<<<<<<< HEAD
-      (violation: Result) => {
-        const impact = (violation.impact ?? "serious") as AccessibilityViolation["impact"];
-
-        return {
-          id: violation.id,
-          impact,
-          description: violation.description,
-          help: violation.help,
-          helpUrl: violation.helpUrl,
-          elements: violation.nodes.map((node: NodeResult) => ({
-            target: node.target.join(" "),
-            html: node.html,
-            failureSummary: node.failureSummary || "",
-          })),
-        };
-      }
-=======
       (violation: Result): AccessibilityViolation => ({
         id: violation.id,
         impact: (violation.impact ?? "minor") as AccessibilityViolation["impact"],
@@ -732,7 +629,6 @@
           failureSummary: node.failureSummary || "",
         })),
       })
->>>>>>> cd4047c6
     );
 
     const summary = {
