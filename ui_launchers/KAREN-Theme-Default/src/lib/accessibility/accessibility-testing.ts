import axe, {
  type AxeResults,
  type NodeResult,
  type Result,
  type RunOptions,
} from "axe-core";

// ============================================================================
// TYPES AND INTERFACES
// ============================================================================

export interface AccessibilityTestSuite {
  basic: () => Promise<AccessibilityReport>;
  comprehensive: () => Promise<AccessibilityReport>;
  keyboard: () => Promise<KeyboardAccessibilityReport>;
  screenReader: () => Promise<ScreenReaderReport>;
  colorContrast: () => Promise<ColorContrastReport>;
  focusManagement: () => Promise<FocusManagementReport>;
  aria: () => Promise<AriaReport>;
}

export interface AccessibilityReport {
  passed: boolean;
  score: number;
  violations: AccessibilityViolation[];
  warnings: AccessibilityWarning[];
  summary: {
    critical: number;
    serious: number;
    moderate: number;
    minor: number;
  };
  recommendations: string[];
  testDuration: number;
}

export interface AccessibilityViolation {
  id: string;
  impact: "critical" | "serious" | "moderate" | "minor";
  description: string;
  help: string;
  helpUrl: string;
  elements: Array<{
    target: string;
    html: string;
    failureSummary: string;
  }>;
}

export interface AccessibilityWarning {
  id: string;
  description: string;
  elements: string[];
  recommendation: string;
}

export interface KeyboardAccessibilityReport {
  passed: boolean;
  focusableElements: number;
  unreachableElements: string[];
  focusOrderIssues: string[];
  trapIssues: string[];
  skipLinkIssues: string[];
}

export interface ScreenReaderReport {
  passed: boolean;
  missingLabels: string[];
  ariaIssues: string[];
  landmarkIssues: string[];
  headingStructureIssues: string[];
  liveRegionIssues: string[];
}

export interface ColorContrastReport {
  passed: boolean;
  failedElements: Array<{
    element: string;
    foreground: string;
    background: string;
    ratio: number;
    required: number;
    level: "AA" | "AAA";
  }>;
  averageRatio: number;
}

export interface FocusManagementReport {
  passed: boolean;
  focusTraps: Array<{
    element: string;
    working: boolean;
    issues: string[];
  }>;
  focusRestoration: Array<{
    element: string;
    working: boolean;
  }>;
  focusIndicators: Array<{
    element: string;
    visible: boolean;
    contrast: number;
  }>;
}

export interface AriaReport {
  passed: boolean;
  invalidAttributes: string[];
  missingAttributes: string[];
  incorrectRoles: string[];
  brokenReferences: string[];
}

// ============================================================================
// ACCESSIBILITY TEST SUITE
// ============================================================================

export class AccessibilityTestSuiteImpl implements AccessibilityTestSuite {
<<<<<<< HEAD
  private container: Document | HTMLElement;
=======
  private container: Document | Element;
>>>>>>> a3cf55d7
  private options: RunOptions;

  constructor(
    container: Document | Element = document,
    options: RunOptions = {}
  ) {
    this.container = this.resolveContainer(container);
    this.options = {
      runOnly: {
        type: "tag",
        values: ["wcag2a", "wcag2aa", "wcag21aa"],
      },
      ...options,
    };
  }

<<<<<<< HEAD
  private resolveContainer(context: ElementContext): Document | HTMLElement {
    if (typeof window === "undefined") {
      if (typeof document !== "undefined") {
        return document;
      }

      return ({} as Document);
    }

    if (typeof context === "string") {
      const element = document.querySelector<HTMLElement>(context);
      return element ?? document;
    }

    if (Array.isArray(context)) {
      const element = context.find((item): item is HTMLElement | Document =>
        item instanceof HTMLElement || item instanceof Document
      );
      return element ?? document;
    }

    if (context instanceof HTMLElement || context instanceof Document) {
      return context;
    }

    if ((context as Document)?.querySelectorAll) {
      return context as Document | HTMLElement;
=======
  private resolveContainer(container: ElementContext): Document | Element {
    if (typeof container === "string") {
      return document.querySelector(container) ?? document;
    }

    if (container instanceof Element || container instanceof Document) {
      return container;
    }

    if (Array.isArray(container)) {
      return container[0] ?? document;
    }

    if (container instanceof NodeList) {
      return container[0] ?? document;
>>>>>>> a3cf55d7
    }

    return document;
  }

  private getErrorMessage(error: unknown): string {
    if (error instanceof Error) {
      return error.message;
    }

    if (typeof error === "string") {
      return error;
    }

    try {
      return JSON.stringify(error);
    } catch {
      return String(error);
    }
  }

  async basic(): Promise<AccessibilityReport> {
    const startTime = performance.now();
    try {
      const results = await axe.run(this.container as ElementContext, {
        ...this.options,
        runOnly: { type: "tag", values: ["wcag2a", "wcag2aa"] },
      });

      return this.processAxeResults(results, performance.now() - startTime);
    } catch (error: unknown) {
      throw new Error(
        `Basic accessibility test failed: ${this.getErrorMessage(error)}`
      );
    }
  }

  async comprehensive(): Promise<AccessibilityReport> {
    const startTime = performance.now();
    try {
      const results = await axe.run(this.container as ElementContext, {
        ...this.options,
        runOnly: {
          type: "tag",
          values: ["wcag2a", "wcag2aa", "wcag21aa", "best-practice"],
        },
      });

      return this.processAxeResults(results, performance.now() - startTime);
    } catch (error: unknown) {
      throw new Error(
        `Comprehensive accessibility test failed: ${this.getErrorMessage(error)}`
      );
    }
  }

  async keyboard(): Promise<KeyboardAccessibilityReport> {
    const focusableSelectors = [
      "a[href]",
      "button:not([disabled])",
      "input:not([disabled])",
      "select:not([disabled])",
      "textarea:not([disabled])",
      '[tabindex]:not([tabindex="-1"])',
      '[role="button"]',
      '[role="link"]',
      '[role="menuitem"]',
      '[role="tab"]',
    ];

    const focusableElements = this.container.querySelectorAll<HTMLElement>(
      focusableSelectors.join(", ")
    );
    const unreachableElements: string[] = [];
    const focusOrderIssues: string[] = [];
    const trapIssues: string[] = [];
    const skipLinkIssues: string[] = [];

    focusableElements.forEach((element) => {
      const htmlElement = element as HTMLElement;

      if (htmlElement.tabIndex < 0 && !htmlElement.hasAttribute("disabled")) {
        unreachableElements.push(this.getElementSelector(htmlElement));
      }

      if (htmlElement.tabIndex > 0) {
        focusOrderIssues.push(
          `Element has positive tabindex: ${this.getElementSelector(
            htmlElement
          )}`
        );
      }
    });

    const focusTraps = this.container.querySelectorAll<HTMLElement>(
      '[data-focus-trap="true"]'
    );
    focusTraps.forEach((trap) => {
      const trapElement = trap as HTMLElement;
      const focusableInTrap = trapElement.querySelectorAll(
        focusableSelectors.join(", ")
      );

      if (focusableInTrap.length === 0) {
        trapIssues.push(
          `Focus trap has no focusable elements: ${this.getElementSelector(
            trapElement
          )}`
        );
      }
    });

    const skipLinks = this.container.querySelectorAll<HTMLAnchorElement>(
      '.skip-links a, [href^="#"]'
    );
    skipLinks.forEach((link) => {
      const href = link.getAttribute("href");
      if (href && href.startsWith("#")) {
        const target = this.container.querySelector(href);
        if (!target) {
          skipLinkIssues.push(`Skip link target not found: ${href}`);
        }
      }
    });

    return {
      passed:
        unreachableElements.length === 0 &&
        focusOrderIssues.length === 0 &&
        trapIssues.length === 0 &&
        skipLinkIssues.length === 0,
      focusableElements: focusableElements.length,
      unreachableElements,
      focusOrderIssues,
      trapIssues,
      skipLinkIssues,
    };
  }

  async screenReader(): Promise<ScreenReaderReport> {
    // Implement the screenReader testing logic
    return {
      passed: true,
      missingLabels: [],
      ariaIssues: [],
      landmarkIssues: [],
      headingStructureIssues: [],
      liveRegionIssues: [],
    };
  }

  async colorContrast(): Promise<ColorContrastReport> {
    if (typeof window === "undefined") {
      return {
        passed: true,
        failedElements: [],
        averageRatio: 4.5,
      };
    }

    const elements = Array.from(
      this.container.querySelectorAll<HTMLElement>("*")
    );
    const failedElements: ColorContrastReport["failedElements"] = [];
    let totalRatio = 0;
    let sampled = 0;

    elements.slice(0, 200).forEach((element) => {
      const styles = window.getComputedStyle(element);
      const foreground = styles.color || "#000000";
      const background = styles.backgroundColor || "#ffffff";
      const ratio = this.calculateContrastRatio(foreground, background);

      totalRatio += ratio;
      sampled += 1;

      const required =
        styles.fontWeight === "bold" || parseFloat(styles.fontSize) >= 18
          ? 3
          : 4.5;
      if (ratio < required) {
        failedElements.push({
          element: this.getElementSelector(element),
          foreground,
          background,
          ratio,
          required,
          level: required >= 4.5 ? "AA" : "AAA",
        });
      }
    });

    const averageRatio = sampled > 0 ? totalRatio / sampled : 4.5;

    return {
      passed: failedElements.length === 0,
      failedElements,
      averageRatio,
    };
  }

  async focusManagement(): Promise<FocusManagementReport> {
    if (typeof document === "undefined") {
      return {
        passed: true,
        focusTraps: [],
        focusRestoration: [],
        focusIndicators: [],
      };
    }

    const focusableSelectors = [
      "a[href]",
      "button:not([disabled])",
      "textarea:not([disabled])",
      "input:not([disabled])",
      "select:not([disabled])",
      '[tabindex]:not([tabindex="-1"])',
      '[role="button"]',
      '[role="link"]',
    ];

    const focusTrapCandidates = Array.from(
      this.container.querySelectorAll<HTMLElement>(
        '[data-focus-trap], [aria-modal="true"], [role="dialog"]'
      )
    );

    const focusTraps = focusTrapCandidates.map((element) => {
      const innerFocusable = element.querySelectorAll(
        focusableSelectors.join(", ")
      );
      const working = innerFocusable.length > 0;
      const issues = working ? [] : ["No focusable elements inside focus trap"];
      return {
        element: this.getElementSelector(element),
        working,
        issues,
      };
    });

    const restoreTargets = Array.from(
      this.container.querySelectorAll<HTMLElement>(
        "[data-focus-restore], [data-focus-restoration]"
      )
    );

    const focusRestoration = restoreTargets.map((element) => ({
      element: this.getElementSelector(element),
      working:
        element.hasAttribute("data-focus-restore") ||
        element.hasAttribute("data-focus-restoration"),
    }));

    const focusableElements = Array.from(
      this.container.querySelectorAll<HTMLElement>(
        focusableSelectors.join(", ")
      )
    );

    const focusIndicators = focusableElements.slice(0, 25).map((element) => {
      if (typeof window === "undefined") {
        return {
          element: this.getElementSelector(element),
          visible: false,
          contrast: 0,
        };
      }
      const styles = window.getComputedStyle(element);
      const outlineVisible =
        styles.outlineStyle !== "none" && styles.outlineWidth !== "0px";
      const borderVisible =
        styles.borderStyle !== "none" && styles.borderWidth !== "0px";
      const visible = outlineVisible || borderVisible;
      const contrast = visible
        ? this.calculateContrastRatio(
            styles.outlineColor || styles.borderColor || "#000000",
            styles.backgroundColor || "#ffffff"
          )
        : 0;
      return {
        element: this.getElementSelector(element),
        visible,
        contrast,
      };
    });

    const passed =
      focusTraps.every((trap) => trap.working && trap.issues.length === 0) &&
      focusIndicators.some((indicator) => indicator.visible);

    return {
      passed,
      focusTraps,
      focusRestoration,
      focusIndicators,
    };
  }

  async aria(): Promise<AriaReport> {
    if (typeof document === "undefined") {
      return {
        passed: true,
        invalidAttributes: [],
        missingAttributes: [],
        incorrectRoles: [],
        brokenReferences: [],
      };
    }
    const allowedAriaAttributes = new Set([
      "aria-activedescendant",
      "aria-atomic",
      "aria-autocomplete",
      "aria-busy",
      "aria-checked",
      "aria-colcount",
      "aria-colindex",
      "aria-colspan",
      "aria-controls",
      "aria-current",
      "aria-describedby",
      "aria-details",
      "aria-disabled",
      "aria-expanded",
      "aria-flowto",
      "aria-haspopup",
      "aria-hidden",
      "aria-invalid",
      "aria-keyshortcuts",
      "aria-label",
      "aria-labelledby",
      "aria-level",
      "aria-live",
      "aria-modal",
      "aria-multiline",
      "aria-multiselectable",
      "aria-orientation",
      "aria-owns",
      "aria-placeholder",
      "aria-posinset",
      "aria-pressed",
      "aria-readonly",
      "aria-relevant",
      "aria-required",
      "aria-roledescription",
      "aria-rowcount",
      "aria-rowindex",
      "aria-rowspan",
      "aria-selected",
      "aria-setsize",
      "aria-sort",
      "aria-valuemax",
      "aria-valuemin",
      "aria-valuenow",
      "aria-valuetext",
    ]);

    const validRoles = new Set([
      "button",
      "checkbox",
      "dialog",
      "heading",
      "link",
      "list",
      "listitem",
      "menu",
      "menubar",
      "menuitem",
      "navigation",
      "none",
      "presentation",
      "progressbar",
      "radio",
      "radiogroup",
      "region",
      "slider",
      "status",
      "switch",
      "tab",
      "tablist",
      "tabpanel",
      "textbox",
      "tooltip",
      "img",
    ]);

    const invalidAttributes = new Set<string>();
    const missingAttributes = new Set<string>();
    const incorrectRoles = new Set<string>();
    const brokenReferences = new Set<string>();

    const allElements = Array.from(
      this.container.querySelectorAll<HTMLElement>("*")
    );
    const scopeDocument =
      this.container instanceof Document
        ? this.container
        : this.container.ownerDocument ?? document;

    allElements.forEach((element) => {
      const attrNames = element.getAttributeNames();
      attrNames.forEach((attr) => {
        if (attr.startsWith("aria-") && !allowedAriaAttributes.has(attr)) {
          invalidAttributes.add(`${this.getElementSelector(element)}: ${attr}`);
        }

        if (
          /(describedby|labelledby|controls|owns|activedescendant)$/.test(attr)
        ) {
          const value = element.getAttribute(attr);
          if (value) {
            value.split(/\s+/).forEach((id) => {
              if (!scopeDocument.getElementById(id)) {
                brokenReferences.add(
                  `${this.getElementSelector(
                    element
                  )} references missing #${id}`
                );
              }
            });
          }
        }
      });

      const role = element.getAttribute("role");
      if (role && !validRoles.has(role.toLowerCase())) {
        incorrectRoles.add(`${this.getElementSelector(element)}: ${role}`);
      }

      if (role === "img") {
        const hasLabel =
          element.hasAttribute("aria-label") ||
          element.hasAttribute("aria-labelledby") ||
          element.hasAttribute("alt");
        if (!hasLabel) {
          missingAttributes.add(
            `${this.getElementSelector(
              element
            )} missing aria-label/labelledby/alt`
          );
        }
      }
    });

    const passed =
      invalidAttributes.size === 0 &&
      missingAttributes.size === 0 &&
      incorrectRoles.size === 0 &&
      brokenReferences.size === 0;

    return {
      passed,
      invalidAttributes: Array.from(invalidAttributes),
      missingAttributes: Array.from(missingAttributes),
      incorrectRoles: Array.from(incorrectRoles),
      brokenReferences: Array.from(brokenReferences),
    };
  }

  private processAxeResults(
    results: AxeResults,
    duration: number
  ): AccessibilityReport {
    const violations: AccessibilityViolation[] = results.violations.map(
      (violation: Result): AccessibilityViolation => ({
        id: violation.id,
<<<<<<< HEAD
        impact: (violation.impact ?? "serious") as AccessibilityViolation["impact"],
=======
        impact: (violation.impact ?? "minor") as AccessibilityViolation["impact"],
>>>>>>> a3cf55d7
        description: violation.description,
        help: violation.help,
        helpUrl: violation.helpUrl,
        elements: violation.nodes.map((node: NodeResult) => ({
          target: node.target.join(" "),
          html: node.html,
          failureSummary: node.failureSummary || "",
        })),
      })
    );

    const summary = {
      critical: violations.filter((v) => v.impact === "critical").length,
      serious: violations.filter((v) => v.impact === "serious").length,
      moderate: violations.filter((v) => v.impact === "moderate").length,
      minor: violations.filter((v) => v.impact === "minor").length,
    };

    const score = Math.max(
      0,
      100 -
        (summary.critical * 25 +
          summary.serious * 10 +
          summary.moderate * 5 +
          summary.minor * 1)
    );

    const recommendations = this.generateRecommendations(violations);

    return {
      passed: violations.length === 0,
      score,
      violations,
      warnings: [],
      summary,
      recommendations,
      testDuration: duration,
    };
  }

  private generateRecommendations(
    violations: AccessibilityViolation[]
  ): string[] {
    const recommendations: string[] = [];
    violations.forEach((violation) => {
      switch (violation.id) {
        case "color-contrast":
          recommendations.push(
            "Increase color contrast to meet WCAG AA standards (4.5:1 for normal text, 3:1 for large text)"
          );
          break;
        case "keyboard":
          recommendations.push(
            "Ensure all interactive elements are keyboard accessible"
          );
          break;
        case "aria-valid-attr":
          recommendations.push("Fix invalid ARIA attributes");
          break;
        case "label":
          recommendations.push("Add proper labels to form controls");
          break;
        default:
          recommendations.push(`Address ${violation.id}: ${violation.help}`);
      }
    });

    return [...new Set(recommendations)];
  }

  private getElementSelector(element: HTMLElement): string {
    if (element.id) return `#${element.id}`;
    if (element.className)
      return `${element.tagName.toLowerCase()}.${
        element.className.split(" ")[0]
      }`;
    return element.tagName.toLowerCase();
  }

  private parseColor(color: string): { r: number; g: number; b: number } {
    if (!color) {
      return { r: 0, g: 0, b: 0 };
    }

    if (color.startsWith("#")) {
      const hex = color.replace("#", "");
      const normalized =
        hex.length === 3
          ? hex
              .split("")
              .map((c) => c + c)
              .join("")
          : hex.padEnd(6, "0");
      const value = parseInt(normalized, 16);
      return {
        r: (value >> 16) & 255,
        g: (value >> 8) & 255,
        b: value & 255,
      };
    }

    const match = color.match(/rgba?\((\d+),\s*(\d+),\s*(\d+)/i);
    if (match) {
      return {
        r: parseInt(match[1], 10),
        g: parseInt(match[2], 10),
        b: parseInt(match[3], 10),
      };
    }

    return { r: 0, g: 0, b: 0 };
  }

  private relativeLuminance({
    r,
    g,
    b,
  }: {
    r: number;
    g: number;
    b: number;
  }): number {
    const srgb = [r, g, b].map((value) => {
      const channel = value / 255;
      return channel <= 0.03928
        ? channel / 12.92
        : Math.pow((channel + 0.055) / 1.055, 2.4);
    });

    return 0.2126 * srgb[0] + 0.7152 * srgb[1] + 0.0722 * srgb[2];
  }

  private calculateContrastRatio(
    foreground: string,
    background: string
  ): number {
    const fg = this.parseColor(foreground);
    const bg = this.parseColor(background);
    const l1 = this.relativeLuminance(fg);
    const l2 = this.relativeLuminance(bg);
    const brighter = Math.max(l1, l2);
    const darker = Math.min(l1, l2);
    return Number(((brighter + 0.05) / (darker + 0.05)).toFixed(2));
  }
}

// ============================================================================
// TESTING UTILITIES
// ============================================================================

export function createAccessibilityTestSuite(
  container?: Element | Document
): AccessibilityTestSuite {
  return new AccessibilityTestSuiteImpl(container);
}

export async function runQuickAccessibilityCheck(
  element?: Element | Document
): Promise<boolean> {
  const suite = createAccessibilityTestSuite(element);
  const result = await suite.basic();
  return result.passed;
}

export async function generateAccessibilityReport(
  element?: Element | Document
): Promise<string> {
  const suite = createAccessibilityTestSuite(element);
  const [basic, keyboard, screenReader, colorContrast] = await Promise.all([
    suite.basic(),
    suite.keyboard(),
    suite.screenReader(),
    suite.colorContrast(),
  ]);

  let report = "Accessibility Test Report\n";
  report += "========================\n\n";

  report += `Overall Score: ${basic.score}/100\n`;
  report += `Basic Test: ${basic.passed ? "PASS" : "FAIL"}\n`;
  report += `Keyboard Test: ${keyboard.passed ? "PASS" : "FAIL"}\n`;
  report += `Screen Reader Test: ${screenReader.passed ? "PASS" : "FAIL"}\n`;
  report += `Color Contrast Test: ${
    colorContrast.passed ? "PASS" : "FAIL"
  }\n\n`;

  if (basic.violations.length > 0) {
    report += "Violations:\n";
    basic.violations.forEach((violation, index) => {
      report += `${index + 1}. ${violation.description} (${
        violation.impact
      })\n`;
      report += `   Elements: ${violation.elements.length}\n`;
      report += `   Help: ${violation.help}\n\n`;
    });
  }

  if (basic.recommendations.length > 0) {
    report += "Recommendations:\n";
    basic.recommendations.forEach((rec, index) => {
      report += `${index + 1}. ${rec}\n`;
    });
  }

  return report;
}

export default AccessibilityTestSuiteImpl;<|MERGE_RESOLUTION|>--- conflicted
+++ resolved
@@ -116,11 +116,7 @@
 // ============================================================================
 
 export class AccessibilityTestSuiteImpl implements AccessibilityTestSuite {
-<<<<<<< HEAD
-  private container: Document | HTMLElement;
-=======
   private container: Document | Element;
->>>>>>> a3cf55d7
   private options: RunOptions;
 
   constructor(
@@ -137,35 +133,6 @@
     };
   }
 
-<<<<<<< HEAD
-  private resolveContainer(context: ElementContext): Document | HTMLElement {
-    if (typeof window === "undefined") {
-      if (typeof document !== "undefined") {
-        return document;
-      }
-
-      return ({} as Document);
-    }
-
-    if (typeof context === "string") {
-      const element = document.querySelector<HTMLElement>(context);
-      return element ?? document;
-    }
-
-    if (Array.isArray(context)) {
-      const element = context.find((item): item is HTMLElement | Document =>
-        item instanceof HTMLElement || item instanceof Document
-      );
-      return element ?? document;
-    }
-
-    if (context instanceof HTMLElement || context instanceof Document) {
-      return context;
-    }
-
-    if ((context as Document)?.querySelectorAll) {
-      return context as Document | HTMLElement;
-=======
   private resolveContainer(container: ElementContext): Document | Element {
     if (typeof container === "string") {
       return document.querySelector(container) ?? document;
@@ -181,7 +148,6 @@
 
     if (container instanceof NodeList) {
       return container[0] ?? document;
->>>>>>> a3cf55d7
     }
 
     return document;
@@ -648,11 +614,7 @@
     const violations: AccessibilityViolation[] = results.violations.map(
       (violation: Result): AccessibilityViolation => ({
         id: violation.id,
-<<<<<<< HEAD
-        impact: (violation.impact ?? "serious") as AccessibilityViolation["impact"],
-=======
         impact: (violation.impact ?? "minor") as AccessibilityViolation["impact"],
->>>>>>> a3cf55d7
         description: violation.description,
         help: violation.help,
         helpUrl: violation.helpUrl,
