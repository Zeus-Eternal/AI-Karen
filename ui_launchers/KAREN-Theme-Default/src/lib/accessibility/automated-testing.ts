--- conflicted
+++ resolved
@@ -194,11 +194,7 @@
   ): Promise<AccessibilityTestResult> {
     try {
       // Configure axe-core
-<<<<<<< HEAD
-      const runOptions: ExtendedRunOptions = {
-=======
       const runOptions: AxeRunOptions = {
->>>>>>> f9230779
         runOnly: {
           type: 'tag',
           values: config.tags || ['wcag2a', 'wcag2aa']
@@ -266,11 +262,7 @@
       });
 
       // Run axe analysis in the page context
-<<<<<<< HEAD
-      const runOptions: ExtendedRunOptions = {
-=======
       const runOptions: AxeRunOptions = {
->>>>>>> f9230779
         runOnly: {
           type: 'tag',
           values: config.tags || ['wcag2a', 'wcag2aa']
@@ -280,14 +272,8 @@
         ...(config.exclude && { exclude: config.exclude })
       };
 
-<<<<<<< HEAD
-      const axeResults = await page.evaluate<AxeResults, ExtendedRunOptions>(async (options: ExtendedRunOptions) => {
-        const axeWindow = window as Partial<AxeWindow>;
-        const axeInstance = axeWindow.axe;
-=======
       const axeResults = await page.evaluate<AxeResults, AxeRunOptions>(async (options: AxeRunOptions) => {
         const axeInstance = (window as unknown as AxeWindow).axe;
->>>>>>> f9230779
         if (!axeInstance) {
           throw new Error('axe-core is not available in the page context');
         }
