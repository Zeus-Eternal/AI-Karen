// ui_launchers/KAREN-Theme-Default/src/lib/accessibility/automated-testing.ts
import * as axe from 'axe-core';
import { AxeResults, ElementContext, RunOptions, RuleObject } from 'axe-core';
import { Page } from '@playwright/test';

type AxeWindow = Window & { axe: typeof axe };
type AxeRunOptions = NonNullable<Parameters<typeof axe.run>[1]>;

type ExtendedRunOptions = RunOptions & {
  include?: string[];
  exclude?: string[];
};

type ExtendedRunOptions = RunOptions & {
  include?: string[];
  exclude?: string[];
};

type ExtendedRunOptions = RunOptions & {
  include?: ElementContext;
  exclude?: ElementContext;
};

// Configuration for different testing scenarios
export interface AccessibilityTestConfig {
  rules?: RuleObject;
  tags?: string[];
  exclude?: string[];
  include?: string[];
  timeout?: number;
  reporter?: 'json' | 'html' | 'junit' | 'sarif';
  outputPath?: string;
  thresholds?: {
    critical?: number;
    serious?: number;
    moderate?: number;
    minor?: number;
  };
}

// Test result interfaces
export interface AccessibilityTestResult {
  url: string;
  timestamp: string;
  testConfig: AccessibilityTestConfig;
  axeResults: AxeResults;
  summary: {
    violations: number;
    passes: number;
    incomplete: number;
    inapplicable: number;
  };
  violationsByImpact: {
    critical: number;
    serious: number;
    moderate: number;
    minor: number;
  };
  complianceScore: number;
  passed: boolean;
}

export interface AccessibilityRegressionResult {
  current: AccessibilityTestResult;
  baseline?: AccessibilityTestResult;
  regressions: Array<{
    ruleId: string;
    description: string;
    impact: string;
    newViolations: number;
    previousViolations: number;
  }>;
  improvements: Array<{
    ruleId: string;
    description: string;
    impact: string;
    fixedViolations: number;
  }>;
  hasRegressions: boolean;
}

// Predefined test configurations
export const AccessibilityTestConfigs = {
  // Basic WCAG 2.0 A compliance
  wcag2a: {
    tags: ['wcag2a'],
    timeout: 30000,
    thresholds: {
      critical: 0,
      serious: 0,
      moderate: 5,
      minor: 10
    }
  } as AccessibilityTestConfig,
  
  // WCAG 2.1 AA compliance (recommended)
  wcag2aa: {
    tags: ['wcag2a', 'wcag2aa'],
    timeout: 45000,
    thresholds: {
      critical: 0,
      serious: 0,
      moderate: 3,
      minor: 8
    }
  } as AccessibilityTestConfig,
  
  // WCAG 2.1 AAA compliance (strict)
  wcag2aaa: {
    tags: ['wcag2a', 'wcag2aa', 'wcag2aaa'],
    timeout: 60000,
    thresholds: {
      critical: 0,
      serious: 0,
      moderate: 0,
      minor: 3
    }
  } as AccessibilityTestConfig,
  
  // Best practices and experimental rules
  comprehensive: {
    tags: ['wcag2a', 'wcag2aa', 'wcag21aa', 'best-practice'],
    timeout: 60000,
    thresholds: {
      critical: 0,
      serious: 2,
      moderate: 5,
      minor: 10
    }
  } as AccessibilityTestConfig,

  // Form-specific testing
  forms: {
    tags: ['wcag2a', 'wcag2aa'],
    rules: {
      'label': { enabled: true },
      'label-title-only': { enabled: true },
      'form-field-multiple-labels': { enabled: true },
      'select-name': { enabled: true },
      'input-button-name': { enabled: true },
      'input-image-alt': { enabled: true }
    },
    timeout: 30000
  } as AccessibilityTestConfig,

  // Navigation and interaction testing
  navigation: {
    tags: ['wcag2a', 'wcag2aa'],
    rules: {
      'focus-order-semantics': { enabled: true },
      'tabindex': { enabled: true },
      'keyboard': { enabled: true },
      'skip-link': { enabled: true },
      'landmark-one-main': { enabled: true },
      'landmark-complementary-is-top-level': { enabled: true }
    },
    timeout: 30000
  } as AccessibilityTestConfig,

  // Color and visual testing
  visual: {
    tags: ['wcag2a', 'wcag2aa'],
    rules: {
      'color-contrast': { enabled: true },
      'color-contrast-enhanced': { enabled: true },
      'link-in-text-block': { enabled: true },
      'focus-order-semantics': { enabled: true }
    },
    timeout: 30000
  } as AccessibilityTestConfig
};

/**
 * Automated Accessibility Tester Class
 */
export class AutomatedAccessibilityTester {
  private baselineResults: Map<string, AccessibilityTestResult> = new Map();
  private testHistory: AccessibilityTestResult[] = [];

  constructor(private defaultConfig: AccessibilityTestConfig = AccessibilityTestConfigs.wcag2aa) {}

  private getErrorMessage(error: unknown): string {
    if (error instanceof Error) {
      return error.message;
    }

    if (typeof error === 'string') {
      return error;
    }

    try {
      return JSON.stringify(error);
    } catch {
      return String(error);
    }
  }

  /**
   * Run accessibility test on a DOM element or document
   */
  async testElement(
    element: Element | Document,
    config: AccessibilityTestConfig = this.defaultConfig
  ): Promise<AccessibilityTestResult> {
    try {
      // Configure axe-core
<<<<<<< HEAD
      const runOptions: ExtendedRunOptions = {
=======
      const runOptions: AxeRunOptions = {
>>>>>>> 76ddcf16
        runOnly: {
          type: 'tag',
          values: config.tags || ['wcag2a', 'wcag2aa']
        },
        rules: config.rules || {}
      };

      if (config.include) {
        runOptions.include = config.include;
      }

      if (config.exclude) {
        runOptions.exclude = config.exclude;
      }
      
      // Run axe-core analysis
      const axeResults = await axe.run(element, runOptions);
      
      // Calculate metrics
      const violationsByImpact = {
        critical: axeResults.violations.filter(v => v.impact === 'critical').length,
        serious: axeResults.violations.filter(v => v.impact === 'serious').length,
        moderate: axeResults.violations.filter(v => v.impact === 'moderate').length,
        minor: axeResults.violations.filter(v => v.impact === 'minor').length
      };
      
      const complianceScore = this.calculateComplianceScore(axeResults);
      const passed = this.evaluateThresholds(violationsByImpact, config.thresholds);
      
      const result: AccessibilityTestResult = {
        url: window.location.href,
        timestamp: new Date().toISOString(),
        testConfig: config,
        axeResults,
        summary: {
          violations: axeResults.violations.length,
          passes: axeResults.passes.length,
          incomplete: axeResults.incomplete.length,
          inapplicable: axeResults.inapplicable.length
        },
        violationsByImpact,
        complianceScore,
        passed
      };
      
      // Store in history
      this.testHistory.push(result);
      return result;
    } catch (error: unknown) {
      throw new Error(`Accessibility test failed: ${this.getErrorMessage(error)}`);
    }
  }

  /**
   * Run accessibility test using Playwright page
   */
  async testPage(
    page: Page,
    config: AccessibilityTestConfig = this.defaultConfig
  ): Promise<AccessibilityTestResult> {
    try {
      // Inject axe-core into the page
      await page.addScriptTag({
        url: 'https://unpkg.com/axe-core@4.10.2/axe.min.js'
      });

      // Run axe analysis in the page context
<<<<<<< HEAD
      const runOptions: ExtendedRunOptions = {
=======
      const runOptions: AxeRunOptions = {
>>>>>>> 76ddcf16
        runOnly: {
          type: 'tag',
          values: config.tags || ['wcag2a', 'wcag2aa']
        },
        rules: config.rules || {},
        ...(config.include && { include: config.include }),
        ...(config.exclude && { exclude: config.exclude })
      };

<<<<<<< HEAD
      const axeResults = await page.evaluate<AxeResults, ExtendedRunOptions>(async (options: ExtendedRunOptions) => {
=======
      const axeResults = await page.evaluate<AxeResults, AxeRunOptions>(async (options: AxeRunOptions) => {
>>>>>>> 76ddcf16
        const axeInstance = (window as unknown as AxeWindow).axe;
        if (!axeInstance) {
          throw new Error('axe-core is not available in the page context');
        }
        return axeInstance.run(document, options);
      }, runOptions);

      // Calculate metrics
      const violationsByImpact = {
        critical: axeResults.violations.filter((violation) => violation.impact === 'critical').length,
        serious: axeResults.violations.filter((violation) => violation.impact === 'serious').length,
        moderate: axeResults.violations.filter((violation) => violation.impact === 'moderate').length,
        minor: axeResults.violations.filter((violation) => violation.impact === 'minor').length
      };
      
      const complianceScore = this.calculateComplianceScore(axeResults);
      const passed = this.evaluateThresholds(violationsByImpact, config.thresholds);
      
      const result: AccessibilityTestResult = {
        url: page.url(),
        timestamp: new Date().toISOString(),
        testConfig: config,
        axeResults,
        summary: {
          violations: axeResults.violations.length,
          passes: axeResults.passes.length,
          incomplete: axeResults.incomplete.length,
          inapplicable: axeResults.inapplicable.length
        },
        violationsByImpact,
        complianceScore,
        passed
      };
      
      // Store in history
      this.testHistory.push(result);
      return result;
    } catch (error: unknown) {
      throw new Error(`Page accessibility test failed: ${this.getErrorMessage(error)}`);
    }
  }
  
  /**
   * Set baseline results for regression testing
   */
  setBaseline(url: string, result: AccessibilityTestResult): void {
    this.baselineResults.set(url, result);
  }

  /**
   * Load baseline results from storage
   */
  async loadBaseline(baselinePath: string): Promise<void> {
    try {
      // In a real implementation, this would load from file system or database
      const baselineData = await fetch(baselinePath).then(response => response.json());
      if (Array.isArray(baselineData)) {
        baselineData.forEach((result: AccessibilityTestResult) => {
          this.baselineResults.set(result.url, result);
        });
      }
      } catch (error: unknown) {
        throw new Error(`Failed to load baseline: ${this.getErrorMessage(error)}`);
      }
    }

  /**
   * Save baseline results to storage
   */
  async saveBaseline(baselinePath: string): Promise<void> {
    try {
      const baselineData = Array.from(this.baselineResults.values());
      // In a real implementation, this would save to file system or database
      const blob = new Blob([JSON.stringify(baselineData, null, 2)], { type: 'application/json' });
      const url = URL.createObjectURL(blob);
      const a = document.createElement('a');
      a.href = url;
      a.download = baselinePath;
      document.body.appendChild(a);
      a.click();
      document.body.removeChild(a);
      URL.revokeObjectURL(url);
    } catch (error: unknown) {
      throw new Error(`Could not save baseline: ${this.getErrorMessage(error)}`);
    }
  }

  /**
   * Compare current results with baseline for regression detection
   */
  detectRegressions(
    current: AccessibilityTestResult,
    baseline?: AccessibilityTestResult
  ): AccessibilityRegressionResult {
    const baselineResult = baseline || this.baselineResults.get(current.url);
    if (!baselineResult) {
      return {
        current,
        baseline: undefined,
        regressions: [],
        improvements: [],
        hasRegressions: false
      };
    }

    const regressions: AccessibilityRegressionResult['regressions'] = [];
    const improvements: AccessibilityRegressionResult['improvements'] = [];

    const currentViolations = new Map(
      current.axeResults.violations.map(v => [v.id, v.nodes.length])
    );

    const baselineViolations = new Map(
      baselineResult.axeResults.violations.map(v => [v.id, v.nodes.length])
    );

    for (const [ruleId, currentCount] of Array.from(currentViolations.entries())) {
      const baselineCount = baselineViolations.get(ruleId) || 0;
      if (currentCount > baselineCount) {
        const violation = current.axeResults.violations.find(v => v.id === ruleId);
        if (violation) {
          regressions.push({
            ruleId,
            description: violation.description,
            impact: violation.impact || 'unknown',
            newViolations: currentCount - baselineCount,
            previousViolations: baselineCount
          });
        }
      }
    }

    for (const [ruleId, baselineCount] of Array.from(baselineViolations.entries())) {
      const currentCount = currentViolations.get(ruleId) || 0;
      if (currentCount < baselineCount) {
        const violation = baselineResult.axeResults.violations.find(v => v.id === ruleId);
        if (violation) {
          improvements.push({
            ruleId,
            description: violation.description,
            impact: violation.impact || 'unknown',
            fixedViolations: baselineCount - currentCount
          });
        }
      }
    }

    return {
      current,
      baseline: baselineResult,
      regressions,
      improvements,
      hasRegressions: regressions.length > 0
    };
  }

  /**
   * Generate comprehensive test report
   */
  generateReport(
    results: AccessibilityTestResult[],
    format: 'json' | 'html' | 'junit' | 'sarif' = 'json'
  ): string {
    switch (format) {
      case 'json':
        return this.generateJSONReport(results);
      case 'html':
        return this.generateHTMLReport(results);
      case 'junit':
        return this.generateJUnitReport(results);
      case 'sarif':
        return this.generateSARIFReport(results);
      default:
        return this.generateJSONReport(results);
    }
  }

  /**
   * Calculate compliance score based on violations
   */
  private calculateComplianceScore(axeResults: AxeResults): number {
    const totalChecks = axeResults.violations.length + axeResults.passes.length;
    if (totalChecks === 0) return 100;

    const weightedViolations = axeResults.violations.reduce((sum, violation) => {
      const weight = this.getImpactWeight(violation.impact || 'unknown');
      return sum + (violation.nodes.length * weight);
    }, 0);

    const maxPossibleScore = totalChecks * 4;
    const score = Math.max(0, 100 - (weightedViolations / maxPossibleScore) * 100);
    return Math.round(score * 100) / 100;
  }

  /**
   * Get numeric weight for violation impact
   */
  private getImpactWeight(impact?: string): number {
    switch (impact) {
      case 'critical': return 4;
      case 'serious': return 3;
      case 'moderate': return 2;
      case 'minor': return 1;
      default: return 1;
    }
  }

  /**
   * Evaluate if results pass defined thresholds
   */
  private evaluateThresholds(
    violations: { critical: number; serious: number; moderate: number; minor: number },
    thresholds?: AccessibilityTestConfig['thresholds']
  ): boolean {
    if (!thresholds) return true;
    return (
      (thresholds.critical === undefined || violations.critical <= thresholds.critical) &&
      (thresholds.serious === undefined || violations.serious <= thresholds.serious) &&
      (thresholds.moderate === undefined || violations.moderate <= thresholds.moderate) &&
      (thresholds.minor === undefined || violations.minor <= thresholds.minor)
    );
  }

  /**
   * Generate JSON report
   */
  private generateJSONReport(results: AccessibilityTestResult[]): string {
    const report = {
      generatedAt: new Date().toISOString(),
      summary: {
        totalTests: results.length,
        passed: results.filter(r => r.passed).length,
        failed: results.filter(r => !r.passed).length,
        averageComplianceScore: results.reduce((sum, r) => sum + r.complianceScore, 0) / results.length
      },
      results
    };
    return JSON.stringify(report, null, 2);
  }

  /**
   * Generate HTML report
   */
  private generateHTMLReport(results: AccessibilityTestResult[]): string {
    const passed = results.filter(r => r.passed).length;
    const failed = results.filter(r => !r.passed).length;
    const avgScore = results.reduce((sum, r) => sum + r.complianceScore, 0) / results.length;
    return `
<!DOCTYPE html>
<html lang="en">
<head>
    <meta charset="UTF-8">
    <meta name="viewport" content="width=device-width, initial-scale=1.0">
    <title>Accessibility Test Report</title>
    <style>
        body { font-family: Arial, sans-serif; margin: 20px; }
        .summary { background: #f5f5f5; padding: 20px; border-radius: 5px; margin-bottom: 20px; }
        .result { border: 1px solid #ddd; margin: 10px 0; padding: 15px; border-radius: 5px; }
        .passed { border-left: 5px solid #28a745; }
        .failed { border-left: 5px solid #dc3545; }
        .violation { background: #fff3cd; padding: 10px; margin: 5px 0; border-radius: 3px; }
        .critical { border-left: 3px solid #dc3545; }
        .serious { border-left: 3px solid #fd7e14; }
        .moderate { border-left: 3px solid #ffc107; }
        .minor { border-left: 3px solid #17a2b8; }
    </style>
</head>
<body>
    <h1>Accessibility Test Report</h1>
    <div class="summary">
        <h2>Summary</h2>
        <p><strong>Generated:</strong> ${new Date().toISOString()}</p>
        <p><strong>Total Tests:</strong> ${results.length}</p>
        <p><strong>Passed:</strong> ${passed}</p>
        <p><strong>Failed:</strong> ${failed}</p>
        <p><strong>Average Compliance Score:</strong> ${avgScore.toFixed(2)}%</p>
    </div>
    ${results.map(result => `
        <div class="result ${result.passed ? 'passed' : 'failed'}">
            <h3>${result.url}</h3>
            <p><strong>Compliance Score:</strong> ${result.complianceScore}%</p>
            <p><strong>Violations:</strong> ${result.summary.violations}</p>
            <p><strong>Passes:</strong> ${result.summary.passes}</p>
            ${result.axeResults.violations.map(violation => `
                <div class="violation ${violation.impact}">
                    <h4>${violation.description}</h4>
                    <p><strong>Impact:</strong> ${violation.impact}</p>
                    <p><strong>Nodes:</strong> ${violation.nodes.length}</p>
                    <p><strong>Help:</strong> <a href="${violation.helpUrl}" target="_blank">${violation.help}</a></p>
                </div>
            `).join('')}
        </div>
    `).join('')}
</body>
</html>`;
  }
  
  /**
   * Generate JUnit XML report
   */
  private generateJUnitReport(results: AccessibilityTestResult[]): string {
    const totalTests = results.length;
    const failures = results.filter(result => !result.passed).length;
    const time = results.reduce((sum, _result) => sum + 1, 0); // Simplified time calculation
    return `<?xml version="1.0" encoding="UTF-8"?>
<testsuite name="Accessibility Tests" tests="${totalTests}" failures="${failures}" time="${time}">
${results.map(result => `
    <testcase name="${result.url}" classname="AccessibilityTest" time="1">
        ${!result.passed ? `
            <failure message="Accessibility violations found">
                ${result.axeResults.violations.map(v => `${v.description}: ${v.nodes.length} violations`).join('\n')}
            </failure>
        ` : ''}
    </testcase>
`).join('')}
</testsuite>`;
  }
  
  /**
   * Generate SARIF report for security tools integration
   */
  private generateSARIFReport(results: AccessibilityTestResult[]): string {
    const sarif = {
      version: '2.1.0',
      $schema: 'https://raw.githubusercontent.com/oasis-tcs/sarif-spec/master/Schemata/sarif-schema-2.1.0.json',
      runs: [{
        tool: {
          driver: {
            name: 'axe-core',
            version: '4.10.2',
            informationUri: 'https://github.com/dequelabs/axe-core'
          }
        },
        results: results.flatMap(result => 
          result.axeResults.violations.map(violation => ({
            ruleId: violation.id,
            message: {
              text: violation.description
            },
            level: this.mapImpactToLevel(violation.impact as string),
            locations: violation.nodes.map(node => ({
              physicalLocation: {
                artifactLocation: {
                  uri: result.url
                },
                region: {
                  snippet: {
                    text: node.html
                  }
                }
              }
            }))
          }))
        )
      }]
    };
    return JSON.stringify(sarif, null, 2);
  }
  
  /**
   * Map axe impact levels to SARIF levels
   */
  private mapImpactToLevel(impact?: string): string {
    switch (impact) {
      case 'critical': return 'error';
      case 'serious': return 'error';
      case 'moderate': return 'warning';
      case 'minor': return 'note';
      default: return 'note';
    }
  }
  
  /**
   * Get test history
   */
  getTestHistory(): AccessibilityTestResult[] {
    return [...this.testHistory];
  }
  
  /**
   * Clear test history
   */
  clearHistory(): void {
    this.testHistory = [];
  }
}

// Export singleton instance
export const accessibilityTester = new AutomatedAccessibilityTester();

// Export utility functions
export const runAccessibilityTest = (
  element: Element | Document,
  config?: AccessibilityTestConfig
) => accessibilityTester.testElement(element, config);

export const runPageAccessibilityTest = (
  page: Page,
  config?: AccessibilityTestConfig
) => accessibilityTester.testPage(page, config);

export default AutomatedAccessibilityTester;<|MERGE_RESOLUTION|>--- conflicted
+++ resolved
@@ -204,11 +204,7 @@
   ): Promise<AccessibilityTestResult> {
     try {
       // Configure axe-core
-<<<<<<< HEAD
-      const runOptions: ExtendedRunOptions = {
-=======
       const runOptions: AxeRunOptions = {
->>>>>>> 76ddcf16
         runOnly: {
           type: 'tag',
           values: config.tags || ['wcag2a', 'wcag2aa']
@@ -276,11 +272,7 @@
       });
 
       // Run axe analysis in the page context
-<<<<<<< HEAD
-      const runOptions: ExtendedRunOptions = {
-=======
       const runOptions: AxeRunOptions = {
->>>>>>> 76ddcf16
         runOnly: {
           type: 'tag',
           values: config.tags || ['wcag2a', 'wcag2aa']
@@ -290,11 +282,7 @@
         ...(config.exclude && { exclude: config.exclude })
       };
 
-<<<<<<< HEAD
-      const axeResults = await page.evaluate<AxeResults, ExtendedRunOptions>(async (options: ExtendedRunOptions) => {
-=======
       const axeResults = await page.evaluate<AxeResults, AxeRunOptions>(async (options: AxeRunOptions) => {
->>>>>>> 76ddcf16
         const axeInstance = (window as unknown as AxeWindow).axe;
         if (!axeInstance) {
           throw new Error('axe-core is not available in the page context');
