--- conflicted
+++ resolved
@@ -213,8 +213,6 @@
         ...(config.include ? { include: config.include } : {}),
         ...(config.exclude ? { exclude: config.exclude } : {})
       };
-<<<<<<< HEAD
-=======
 
       if (config.include) {
         runOptions.include = config.include;
@@ -223,7 +221,6 @@
       if (config.exclude) {
         runOptions.exclude = config.exclude;
       }
->>>>>>> 634048d6
       
       // Run axe-core analysis
       const axeResults = await axe.run(element, runOptions);
@@ -287,11 +284,7 @@
         ...(config.exclude && { exclude: config.exclude })
       };
 
-<<<<<<< HEAD
-      const axeResults = await page.evaluate<AxeResults, RunOptions>(async (options: RunOptions) => {
-=======
       const axeResults = await page.evaluate<AxeResults, AxeRunOptions>(async (options: AxeRunOptions) => {
->>>>>>> 634048d6
         const axeInstance = (window as unknown as AxeWindow).axe;
         if (!axeInstance) {
           throw new Error('axe-core is not available in the page context');
