/**
 * KarenBackend Extension Error Handling Patch
 * 
 * This patch can be applied to the KarenBackend service to handle
 * extension authentication errors gracefully.
 */

import { logger } from './logger';
import {
  handleExtensionError,
  shouldUseExtensionFallback,
  getExtensionErrorMessage,
  type ExtensionErrorResponse,
} from './extension-error-integration';
import type { HandleKarenBackendErrorFn } from './error-recovery-integration-example';

/**
 * Patch the KarenBackend service to handle extension errors
 * This should be called after the KarenBackend service is loaded
 */
export function patchKarenBackendForExtensions() {
  // Check if window.handleKarenBackendError exists (from error-recovery-integration)
  const win = window as Window & {
    handleKarenBackendError?: HandleKarenBackendErrorFn;
    handleExtensionError?: (
      status: number,
      url: string,
<<<<<<< HEAD
      operation?: string
    ) => ExtensionErrorResponse | null;
=======
      operation?: string,
    ) => ReturnType<typeof handleExtensionError> | null;
>>>>>>> 634048d6
  };
  if (typeof window !== 'undefined' && win.handleKarenBackendError) {
    logger.info('KarenBackend extension error handling already integrated');
    return;
  }

  // Add extension error handling to window for KarenBackend to use
  if (typeof window !== 'undefined') {
    win.handleExtensionError = (status: number, url: string, operation?: string) => {
      const result = handleExtensionError(status, url, operation);

      if (shouldUseExtensionFallback(status, url)) {
        // Show user-friendly message for certain errors
        if (status === 403 && url.includes('/api/extensions')) {
          const message = getExtensionErrorMessage(status, url);
          // You could show a toast notification here
          logger.info(`Extension Error: ${message}`);
        }

        return result;
      }

      // For non-extension fallback scenarios, return the base handler result so callers
      // can decide how to proceed without TypeScript type mismatches.
      return result;
    };

    logger.info('KarenBackend extension error handling patched');
  }
}

/**
 * Example of how to integrate this with the KarenBackend makeRequest method
 * This is pseudocode showing where the patch would be applied
 */
export const karenBackendIntegrationExample = `
// In KarenBackend.makeRequest method, after getting a response:

if (!response.ok) {
  // Check if this is an extension error that should be handled specially
  if (typeof window !== 'undefined' && window.handleExtensionError) {
    const extensionErrorResult = window.handleExtensionError(
      response.status, 
      response.url, 
      operation
    );
    
    if (extensionErrorResult) {
      // Handle extension error with fallback data
      if (extensionErrorResult.fallback_data) {
        // Return fallback data as if it was a successful response
        return extensionErrorResult.fallback_data;
      }
      
      if (extensionErrorResult.retry && attempt < maxRetries) {
        // Retry the request after delay
        if (extensionErrorResult.delay > 0) {
          await new Promise(resolve => setTimeout(resolve, extensionErrorResult.delay * 1000));
        }
        // Continue with retry logic
      }
      
      if (extensionErrorResult.requires_login) {
        // Handle authentication required
        throw new Error('Authentication required');
      }
    }
  }
  
  // Continue with normal error handling...
}
`;

// Auto-apply the patch when this module is loaded
if (typeof window !== 'undefined') {
  // Wait a bit for other modules to load
  setTimeout(() => {
    patchKarenBackendForExtensions();
  }, 100);
}<|MERGE_RESOLUTION|>--- conflicted
+++ resolved
@@ -25,13 +25,8 @@
     handleExtensionError?: (
       status: number,
       url: string,
-<<<<<<< HEAD
-      operation?: string
-    ) => ExtensionErrorResponse | null;
-=======
       operation?: string,
     ) => ReturnType<typeof handleExtensionError> | null;
->>>>>>> 634048d6
   };
   if (typeof window !== 'undefined' && win.handleKarenBackendError) {
     logger.info('KarenBackend extension error handling already integrated');
