/**
 * KarenBackend Extension Error Handling Patch
 * 
 * This patch can be applied to the KarenBackend service to handle
 * extension authentication errors gracefully.
 */

import { logger } from './logger';
import { handleExtensionError, shouldUseExtensionFallback, getExtensionErrorMessage } from './extension-error-integration';
import type { HandleKarenBackendErrorFn } from './error-recovery-integration-example';

/**
 * Patch the KarenBackend service to handle extension errors
 * This should be called after the KarenBackend service is loaded
 */
export function patchKarenBackendForExtensions() {
  // Check if window.handleKarenBackendError exists (from error-recovery-integration)
  const win = window as Window & {
    handleKarenBackendError?: HandleKarenBackendErrorFn;
    handleExtensionError?: (
      status: number,
      url: string,
      operation?: string,
    ) => ReturnType<typeof handleExtensionError> | null;
  };
  if (typeof window !== 'undefined' && win.handleKarenBackendError) {
    logger.info('KarenBackend extension error handling already integrated');
    return;
  }

  // Add extension error handling to window for KarenBackend to use
  if (typeof window !== 'undefined') {
    win.handleExtensionError = (status: number, url: string, operation?: string) => {
      const result = handleExtensionError(status, url, operation);

      if (shouldUseExtensionFallback(status, url)) {
<<<<<<< HEAD
        const result = handleExtensionError(status, url, operation);

=======
>>>>>>> f9230779
        // Show user-friendly message for certain errors
        if (status === 403 && url.includes('/api/extensions')) {
          const message = getExtensionErrorMessage(status, url);
          // You could show a toast notification here
          logger.info(`Extension Error: ${message}`);
        }

        return result;
      }

<<<<<<< HEAD
      // For non-extension errors, return an empty response so normal handling continues
      return {};
=======
      // For non-extension fallback scenarios, return the base handler result so callers
      // can decide how to proceed without TypeScript type mismatches.
      return result;
>>>>>>> f9230779
    };

    logger.info('KarenBackend extension error handling patched');
  }
}

/**
 * Example of how to integrate this with the KarenBackend makeRequest method
 * This is pseudocode showing where the patch would be applied
 */
export const karenBackendIntegrationExample = `
// In KarenBackend.makeRequest method, after getting a response:

if (!response.ok) {
  // Check if this is an extension error that should be handled specially
  if (typeof window !== 'undefined' && window.handleExtensionError) {
    const extensionErrorResult = window.handleExtensionError(
      response.status, 
      response.url, 
      operation
    );
    
    if (extensionErrorResult) {
      // Handle extension error with fallback data
      if (extensionErrorResult.fallback_data) {
        // Return fallback data as if it was a successful response
        return extensionErrorResult.fallback_data;
      }
      
      if (extensionErrorResult.retry && attempt < maxRetries) {
        // Retry the request after delay
        if (extensionErrorResult.delay > 0) {
          await new Promise(resolve => setTimeout(resolve, extensionErrorResult.delay * 1000));
        }
        // Continue with retry logic
      }
      
      if (extensionErrorResult.requires_login) {
        // Handle authentication required
        throw new Error('Authentication required');
      }
    }
  }
  
  // Continue with normal error handling...
}
`;

// Auto-apply the patch when this module is loaded
if (typeof window !== 'undefined') {
  // Wait a bit for other modules to load
  setTimeout(() => {
    patchKarenBackendForExtensions();
  }, 100);
}<|MERGE_RESOLUTION|>--- conflicted
+++ resolved
@@ -34,11 +34,6 @@
       const result = handleExtensionError(status, url, operation);
 
       if (shouldUseExtensionFallback(status, url)) {
-<<<<<<< HEAD
-        const result = handleExtensionError(status, url, operation);
-
-=======
->>>>>>> f9230779
         // Show user-friendly message for certain errors
         if (status === 403 && url.includes('/api/extensions')) {
           const message = getExtensionErrorMessage(status, url);
@@ -49,14 +44,9 @@
         return result;
       }
 
-<<<<<<< HEAD
-      // For non-extension errors, return an empty response so normal handling continues
-      return {};
-=======
       // For non-extension fallback scenarios, return the base handler result so callers
       // can decide how to proceed without TypeScript type mismatches.
       return result;
->>>>>>> f9230779
     };
 
     logger.info('KarenBackend extension error handling patched');
