/**
 * Enhanced API Client
 *
 * Advanced HTTP client with comprehensive error handling, retries, and interceptors.
 * Based on requirements: 12.2, 12.3
 */
import { useAppStore } from "@/store/app-store";
import { queryClient } from "@/lib/query-client";

// Enhanced API Response types
export interface ApiResponse<T = unknown> {
  data: T;
  message?: string;
  status: "success" | "error" | "warning";
  meta?: {
    total?: number;
    page?: number;
    limit?: number;
    hasMore?: boolean;
    timestamp?: string;
    version?: string;
  };
  errors?: Array<{
    field?: string;
    message: string;
    code?: string;
  }>;
}
export interface ApiErrorInterface extends Error {
  code?: string;
  status?: number;
  details?: unknown;
  timestamp?: string;
  requestId?: string;
}

interface ApiErrorPayload {
  message?: string;
  code?: string;
  details?: unknown;
  [key: string]: unknown;
}
// Enhanced Request configuration
export interface EnhancedRequestConfig extends RequestInit {
  timeout?: number;
  retries?: number;
  retryDelay?: number;
  retryCondition?: (error: ApiError, attempt: number) => boolean;
  skipAuth?: boolean;
  skipErrorHandling?: boolean;
  skipLoading?: boolean;
  loadingKey?: string;
  optimistic?: boolean;
  invalidateQueries?: string[];
  metadata?: Record<string, unknown>;
}
// Interceptor types
export type RequestInterceptor = (
  config: EnhancedRequestConfig
) => EnhancedRequestConfig | Promise<EnhancedRequestConfig>;
export type ResponseInterceptor = (
  response: Response,
  config: EnhancedRequestConfig
) => Response | Promise<Response>;
export type ErrorInterceptor = (
  error: ApiError,
  config: EnhancedRequestConfig
) => ApiError | Promise<ApiError>;

interface ErrorResponseData extends Record<string, unknown> {
  message?: string;
  code?: string;
  details?: unknown;
}
// Request/Response logging
export interface RequestLog {
  id: string;
  method: string;
  url: string;
  timestamp: Date;
  duration?: number;
  status?: number;
  error?: string;
}

interface ParsedErrorResponse {
  message?: string;
  code?: string;
  details?: unknown;
}
// Enhanced API Client class
export class EnhancedApiClient {
  private baseURL: string;
  private defaultTimeout = 30000;
  private defaultRetries = 3;
  private defaultRetryDelay = 1000;
  private maxRetryDelay = 30000;
  private requestInterceptors: RequestInterceptor[] = [];
  private responseInterceptors: ResponseInterceptor[] = [];
  private errorInterceptors: ErrorInterceptor[] = [];
  private requestLogs: Map<string, RequestLog> = new Map();
  private rateLimiters: Map<string, { count: number; resetTime: number }> =
    new Map();
  constructor(baseURL?: string) {
    this.baseURL = baseURL || this.getBaseURL();
    this.setupDefaultInterceptors();
    this.setupPerformanceMonitoring();
  }

  private isApiResponse<T>(value: unknown): value is ApiResponse<T> {
    if (!value || typeof value !== "object") {
      return false;
    }

    const candidate = value as Partial<ApiResponse<T>>;
    return "data" in candidate && typeof candidate.status === "string";
  }

  private isApiErrorPayload(value: unknown): value is ApiErrorPayload {
    if (!value || typeof value !== "object") {
      return false;
    }

    const candidate = value as ApiErrorPayload;
    const hasValidMessage =
      !("message" in candidate) || typeof candidate.message === "string";
    const hasValidCode =
      !("code" in candidate) || typeof candidate.code === "string";

    return hasValidMessage && hasValidCode;
  }

  private createSuccessResponse<T>(data: T): ApiResponse<T> {
    return {
      data,
      status: "success",
      meta: {
        timestamp: new Date().toISOString(),
      },
    };
  }
  // Get base URL from environment or current location
  private getBaseURL(): string {
    if (typeof window !== "undefined") {
      const protocol = window.location.protocol;
      const host = window.location.host;
      return `${protocol}//${host}/api`;
    }
    return process.env.NEXT_PUBLIC_API_URL || "/api";
  }
  // Setup default interceptors
  private setupDefaultInterceptors(): void {
    // Request interceptor for authentication and headers
    this.addRequestInterceptor(async (config) => {
      try {
        // Add authentication
        if (!config.skipAuth) {
          const token = this.getAuthToken();
          if (token) {
            config.headers = {
              ...config.headers,
              Authorization: `Bearer ${token}`,
            };
          }
        }
        // Add default headers
        const headers = new Headers(config.headers);
        headers.set("Content-Type", "application/json");
        headers.set("X-Client-Version", process.env.NEXT_PUBLIC_APP_VERSION || "1.0.0");
        headers.set("X-Request-ID", this.generateRequestId());
        // Add CSRF token if available
        const csrfToken = this.getCSRFToken();
        if (csrfToken) {
          headers.set("X-CSRF-Token", csrfToken);
        }
        config.headers = headers;
        return config;
      } catch {
        return config;
      }
    });

    // Request interceptor for loading states
    this.addRequestInterceptor(async (config) => {
      try {
        if (!config.skipLoading) {
          const { setLoading, setGlobalLoading } = useAppStore.getState();
          const loadingKey = config.loadingKey || "api";
          if (loadingKey === "global") {
            setGlobalLoading(true);
          } else {
            setLoading(loadingKey, true);
          }
        }
        return config;
      } catch {
        return config;
      }
    });

    // Response interceptor for authentication and error handling
    this.addResponseInterceptor(async (response, config) => {
      try {
        // Clear loading states
        if (!config.skipLoading) {
          const { setGlobalLoading, clearLoading } = useAppStore.getState();
          const loadingKey = config.loadingKey || "api";
          if (loadingKey === "global") {
            setGlobalLoading(false);
          } else {
            clearLoading(loadingKey);
          }
        }
        // Handle rate limiting
        if (response.status === 429) {
          const retryAfter = response.headers.get("Retry-After");
          if (retryAfter) {
            const endpoint = new URL(response.url).pathname;
            this.rateLimiters.set(endpoint, {
              count: 0,
              resetTime: Date.now() + parseInt(retryAfter) * 1000,
            });
          }
        }
        // Handle 401 unauthorized
        if (response.status === 401) {
          const { logout, addNotification } = useAppStore.getState();
          logout();
          addNotification({
            type: "warning",
            title: "Session Expired",
            message: "Please log in again to continue.",
          });
        }
        // Handle 403 forbidden
        if (response.status === 403) {
          const { addNotification } = useAppStore.getState();
          addNotification({
            type: "error",
            title: "Access Denied",
            message: "You do not have permission to perform this action.",
          });
        }
        return response;
      } catch {
        return response;
      }
    });

    // Error interceptor for global error handling
    this.addErrorInterceptor(async (error, config) => {
      try {
        // Clear loading states on error
        if (!config.skipLoading) {
          const { setGlobalLoading, clearLoading } = useAppStore.getState();
          const loadingKey = config.loadingKey || "api";
          if (loadingKey === "global") {
            setGlobalLoading(false);
          } else {
            clearLoading(loadingKey);
          }
        }
        if (!config.skipErrorHandling) {
          const { addNotification, setConnectionQuality } =
            useAppStore.getState();
          // Handle different error types
          switch (error.code) {
            case "NETWORK_ERROR":
              setConnectionQuality("offline");
              addNotification({
                type: "error",
                title: "Network Error",
                message: "Please check your internet connection and try again.",
              });
              break;
            case "TIMEOUT":
              addNotification({
                type: "warning",
                title: "Request Timeout",
                message:
                  "The request took too long to complete. Please try again.",
              });
              break;
            case "RATE_LIMITED":
              addNotification({
                type: "warning",
                title: "Rate Limited",
                message:
                  "Too many requests. Please wait a moment before trying again.",
              });
              break;
            default:
              if (error.status && error.status >= 500) {
                addNotification({
                  type: "error",
                  title: "Server Error",
                  message: "A server error occurred. Please try again later.",
                });
              }
          }
        }
        return error;
      } catch {
        return error;
      }
    });
  }
  // Setup performance monitoring
  private setupPerformanceMonitoring(): void {
    // Clean up old request logs every 5 minutes
    setInterval(() => {
      const fiveMinutesAgo = Date.now() - 5 * 60 * 1000;
      for (const [id, log] of this.requestLogs.entries()) {
        if (log.timestamp.getTime() < fiveMinutesAgo) {
          this.requestLogs.delete(id);
        }
      }
    }, 5 * 60 * 1000);
    // Clean up rate limiters
    setInterval(() => {
      const now = Date.now();
      for (const [endpoint, limiter] of this.rateLimiters.entries()) {
        if (now > limiter.resetTime) {
          this.rateLimiters.delete(endpoint);
        }
      }
    }, 60 * 1000);
  }
  // Add interceptors
  public addRequestInterceptor(interceptor: RequestInterceptor): void {
    this.requestInterceptors.push(interceptor);
  }
  public addResponseInterceptor(interceptor: ResponseInterceptor): void {
    this.responseInterceptors.push(interceptor);
  }
  public addErrorInterceptor(interceptor: ErrorInterceptor): void {
    this.errorInterceptors.push(interceptor);
  }
  // Check rate limiting
  private checkRateLimit(endpoint: string): boolean {
    const limiter = this.rateLimiters.get(endpoint);
    if (limiter && Date.now() < limiter.resetTime) {
      return false;
    }
    return true;
  }
  // Make HTTP request with enhanced features
  public async request<T = unknown>(
    endpoint: string,
    config: EnhancedRequestConfig = {}
  ): Promise<ApiResponse<T>> {
    const url = `${this.baseURL}${endpoint}`;
    const requestId = this.generateRequestId();
    // Check rate limiting
    if (!this.checkRateLimit(endpoint)) {
      throw new ApiError(
        "Rate limited. Please try again later.",
        "RATE_LIMITED",
        429
      );
    }
    const {
      timeout = this.defaultTimeout,
      retries = this.defaultRetries,
      retryDelay = this.defaultRetryDelay,
      retryCondition = this.defaultRetryCondition,
      invalidateQueries = [],
      ...fetchConfig
    } = config;
    // Start request logging
    const requestLog: RequestLog = {
      id: requestId,
      method: fetchConfig.method || "GET",
      url,
      timestamp: new Date(),
    };
    this.requestLogs.set(requestId, requestLog);
    // Apply request interceptors
    let finalConfig = { ...fetchConfig };
    for (const interceptor of this.requestInterceptors) {
      try {
        finalConfig = await interceptor(finalConfig);
      } catch {
        // Continue with current config if interceptor fails
      }
    }
    // Create abort controller for timeout
    const controller = new AbortController();
    const timeoutId = setTimeout(() => controller.abort(), timeout);
    let lastError: ApiError | null = null;
    const startTime = Date.now();
    // Retry logic
    for (let attempt = 0; attempt <= retries; attempt++) {
      try {
        const response = await fetch(url, {
          ...finalConfig,
          signal: controller.signal,
        });
        clearTimeout(timeoutId);
        // Update request log
        requestLog.duration = Date.now() - startTime;
        requestLog.status = response.status;
        // Apply response interceptors
        let finalResponse = response;
        for (const interceptor of this.responseInterceptors) {
          try {
            finalResponse = await interceptor(finalResponse, config);
          } catch {
            // Continue with current response if interceptor fails
          }
        }
        // Handle HTTP errors
        if (!finalResponse.ok) {
          const errorData = await this.parseErrorResponse(finalResponse);
          const apiError = new ApiError(
            errorData.message || `HTTP ${finalResponse.status}`,
            errorData.code,
            finalResponse.status
          );
          apiError.details = errorData.details;
          apiError.requestId = requestId;
          // Update request log
          requestLog.error = apiError.message;
          // Don't retry on client errors (4xx) unless retry condition says otherwise
          if (
            finalResponse.status >= 400 &&
            finalResponse.status < 500 &&
            !retryCondition(apiError, attempt)
          ) {
            throw apiError;
          }
          lastError = apiError;
          // Wait before retry
          if (attempt < retries && retryCondition(apiError, attempt)) {
            await this.delay(retryDelay * Math.pow(2, attempt));
            continue;
          }
          throw apiError;
        }
        // Parse successful response
        const data = await this.parseResponse<T>(finalResponse);
        // Invalidate queries if specified
        if (invalidateQueries.length > 0) {
          for (const queryKey of invalidateQueries) {
            queryClient.invalidateQueries({ queryKey: [queryKey] });
          }
        }
        return data;
      } catch (error: unknown) {
        clearTimeout(timeoutId);
        const err = error as Error;
        // Handle different error types
        if (err.name === "AbortError") {
          lastError = new ApiError("Request timeout", "TIMEOUT", 408);
        } else if (
          error instanceof TypeError &&
          err.message.includes("fetch")
        ) {
          lastError = new ApiError("Network error", "NETWORK_ERROR", 0);
        } else if (error instanceof ApiError) {
          lastError = error;
        } else {
          lastError = new ApiError(
            "An unexpected error occurred",
            "UNKNOWN_ERROR"
          );
        }
        lastError.requestId = requestId;
        lastError.timestamp = new Date().toISOString();
        // Update request log
        requestLog.duration = Date.now() - startTime;
        requestLog.error = lastError.message;
        // Check retry condition
        if (attempt < retries && retryCondition(lastError, attempt)) {
          await this.delay(
            Math.min(retryDelay * Math.pow(2, attempt), this.maxRetryDelay)
          );
          continue;
        }
      }
    }
    // Apply error interceptors
    if (lastError) {
      for (const interceptor of this.errorInterceptors) {
        try {
          lastError = await interceptor(lastError, config);
        } catch {
          // Continue with current error if interceptor fails
        }
      }
    }
    throw lastError;
  }
  // HTTP method helpers
  public async get<T = unknown>(
    endpoint: string,
    config?: EnhancedRequestConfig
  ): Promise<ApiResponse<T>> {
    return this.request<T>(endpoint, { ...config, method: "GET" });
  }
  public async post<T = unknown>(
    endpoint: string,
    data?: unknown,
    config?: EnhancedRequestConfig
  ): Promise<ApiResponse<T>> {
    return this.request<T>(endpoint, {
      ...config,
      method: "POST",
      body: data ? JSON.stringify(data) : undefined,
    });
  }
  public async put<T = unknown>(
    endpoint: string,
    data?: unknown,
    config?: EnhancedRequestConfig
  ): Promise<ApiResponse<T>> {
    return this.request<T>(endpoint, {
      ...config,
      method: "PUT",
      body: data ? JSON.stringify(data) : undefined,
    });
  }
  public async patch<T = unknown>(
    endpoint: string,
    data?: unknown,
    config?: EnhancedRequestConfig
  ): Promise<ApiResponse<T>> {
    return this.request<T>(endpoint, {
      ...config,
      method: "PATCH",
      body: data ? JSON.stringify(data) : undefined,
    });
  }
  public async delete<T = unknown>(
    endpoint: string,
    config?: EnhancedRequestConfig
  ): Promise<ApiResponse<T>> {
    return this.request<T>(endpoint, { ...config, method: "DELETE" });
  }
  // Upload with progress tracking
  public async upload<T = unknown>(
    endpoint: string,
    file: File,
    config?: Omit<EnhancedRequestConfig, "body">,
    onProgress?: (progress: number) => void
  ): Promise<ApiResponse<T>> {
    const formData = new FormData();
    formData.append("file", file);
    // Create XMLHttpRequest for progress tracking
    if (onProgress) {
      return new Promise((resolve, reject) => {
        const xhr = new XMLHttpRequest();
        xhr.upload.addEventListener("progress", (event) => {
          if (event.lengthComputable) {
            const progress = (event.loaded / event.total) * 100;
            onProgress(progress);
          }
        });
        xhr.addEventListener("load", () => {
          if (xhr.status >= 200 && xhr.status < 300) {
            try {
<<<<<<< HEAD
              const response = JSON.parse(xhr.responseText) as ApiResponse<T>;
              resolve(response);
=======
              const parsed = JSON.parse(xhr.responseText) as unknown;
              if (this.isApiResponse<T>(parsed)) {
                resolve(parsed);
              } else {
                resolve(this.createSuccessResponse(parsed as T));
              }
>>>>>>> 3bb366b9
            } catch {
              resolve(this.createSuccessResponse(xhr.responseText as T));
            }
          } else {
            reject(
              new ApiError(
                `Upload failed: ${xhr.statusText}`,
                "UPLOAD_ERROR",
                xhr.status
              )
            );
          }
        });
        xhr.addEventListener("error", () => {
          reject(new ApiError("Upload failed", "UPLOAD_ERROR"));
        });
        xhr.open("POST", `${this.baseURL}${endpoint}`);
        // Add auth header
        const token = this.getAuthToken();
        if (token) {
          xhr.setRequestHeader("Authorization", `Bearer ${token}`);
        }
        xhr.send(formData);
      });
    }
    // Fallback to regular request
    const requestConfig: EnhancedRequestConfig = {
      ...config,
      method: "POST",
      body: formData,
    };

    if (config?.headers) {
      const headers = new Headers(config.headers as HeadersInit);
      headers.delete("Content-Type");
      requestConfig.headers = headers;
    }

    return this.request<T>(endpoint, requestConfig);
  }
  // Default retry condition
  private defaultRetryCondition = (
    error: ApiError,
    _attempt: number
  ): boolean => {
    // Don't retry on client errors (4xx) except for specific cases
    if (error.status && error.status >= 400 && error.status < 500) {
      return error.status === 408 || error.status === 429; // Timeout or rate limited
    }
    // Retry on network errors and server errors
    return (
      error.code === "NETWORK_ERROR" ||
      error.code === "TIMEOUT" ||
      (typeof error.status === "number" && error.status >= 500)
    );
  };
  // Parse response
  private async parseResponse<T>(response: Response): Promise<ApiResponse<T>> {
    const contentType = response.headers.get("content-type");
    if (contentType && contentType.includes("application/json")) {
      const json = (await response.json()) as unknown;
      if (this.isApiResponse<T>(json)) {
        return json;
      }

      return this.createSuccessResponse(json as T);
    } else {
      const text = await response.text();
      return this.createSuccessResponse(text as T);
    }

    const text = await response.text();
    return {
      data: text as unknown as T,
      status: "success",
      meta: {
        timestamp: new Date().toISOString(),
      },
    };
  }

  private isApiResponseData<T>(value: unknown): value is ApiResponse<T> {
    if (typeof value !== "object" || value === null) {
      return false;
    }
    const record = value as Record<string, unknown>;
    return record.hasOwnProperty("data") && record.hasOwnProperty("status");
  }

  // Parse error response
<<<<<<< HEAD
  private async parseErrorResponse(response: Response): Promise<ParsedErrorResponse> {
    try {
      const contentType = response.headers.get("content-type");
      if (contentType && contentType.includes("application/json")) {
        const json = await response.json();
        return json as ParsedErrorResponse;
=======
  private async parseErrorResponse(
    response: Response
  ): Promise<ApiErrorPayload> {
    try {
      const contentType = response.headers.get("content-type");
      if (contentType && contentType.includes("application/json")) {
        const json = (await response.json()) as unknown;
        if (this.isApiErrorPayload(json)) {
          return json;
        }

        if (typeof json === "string") {
          return { message: json };
        }

        return {
          message: response.statusText || "Unknown error",
          details: json,
        };
>>>>>>> 3bb366b9
      } else {
        const text = await response.text();
        return { message: text || response.statusText };
      }

      const text = await response.text();
      return { message: text || response.statusText };
    } catch {
      return { message: response.statusText || "Unknown error" };
    }
  }
  // Utility methods
  private getAuthToken(): string | null {
    if (typeof window !== "undefined") {
      return localStorage.getItem("auth-token");
    }
    return null;
  }
  private getCSRFToken(): string | null {
    if (typeof window !== "undefined") {
      const meta = document.querySelector('meta[name="csrf-token"]');
      return meta ? meta.getAttribute("content") : null;
    }
    return null;
  }
  private generateRequestId(): string {
    return `req-${Date.now()}-${Math.random().toString(36).substr(2, 9)}`;
  }
  private delay(ms: number): Promise<void> {
    return new Promise((resolve) => setTimeout(resolve, ms));
  }
  // Get request logs for debugging
  public getRequestLogs(): RequestLog[] {
    return Array.from(this.requestLogs.values());
  }
  // Clear request logs
  public clearRequestLogs(): void {
    this.requestLogs.clear();
  }
}
// Custom ApiError class
class ApiError extends Error {
  public code?: string;
  public status?: number;
  public details?: unknown;
  public timestamp?: string;
  public requestId?: string;
  constructor(message: string, code?: string, status?: number) {
    super(message);
    this.name = "ApiError";
    this.code = code;
    this.status = status;
    this.timestamp = new Date().toISOString();
  }
}
// Create singleton instance
export const enhancedApiClient = new EnhancedApiClient();
// React hook for enhanced API client
export function useEnhancedApiClient() {
  return enhancedApiClient;
}<|MERGE_RESOLUTION|>--- conflicted
+++ resolved
@@ -559,17 +559,12 @@
         xhr.addEventListener("load", () => {
           if (xhr.status >= 200 && xhr.status < 300) {
             try {
-<<<<<<< HEAD
-              const response = JSON.parse(xhr.responseText) as ApiResponse<T>;
-              resolve(response);
-=======
               const parsed = JSON.parse(xhr.responseText) as unknown;
               if (this.isApiResponse<T>(parsed)) {
                 resolve(parsed);
               } else {
                 resolve(this.createSuccessResponse(parsed as T));
               }
->>>>>>> 3bb366b9
             } catch {
               resolve(this.createSuccessResponse(xhr.responseText as T));
             }
@@ -660,14 +655,6 @@
   }
 
   // Parse error response
-<<<<<<< HEAD
-  private async parseErrorResponse(response: Response): Promise<ParsedErrorResponse> {
-    try {
-      const contentType = response.headers.get("content-type");
-      if (contentType && contentType.includes("application/json")) {
-        const json = await response.json();
-        return json as ParsedErrorResponse;
-=======
   private async parseErrorResponse(
     response: Response
   ): Promise<ApiErrorPayload> {
@@ -687,7 +674,6 @@
           message: response.statusText || "Unknown error",
           details: json,
         };
->>>>>>> 3bb366b9
       } else {
         const text = await response.text();
         return { message: text || response.statusText };
