--- conflicted
+++ resolved
@@ -200,16 +200,8 @@
     // All retries exhausted
     const duration = Date.now() - startTime;
     logger.error(
-<<<<<<< HEAD
-      `Request failed for ${url} after ${retryAttempts + 1} attempts:`,
-      {
-        error: lastError?.message ?? 'Unknown error',
-        duration,
-      }
-=======
       `Request failed for ${url} after ${retryAttempts + 1} attempts: ${lastError?.message || 'Unknown error'}`,
       { duration }
->>>>>>> a8632005
     );
 
     throw lastError || new ConnectionError(
