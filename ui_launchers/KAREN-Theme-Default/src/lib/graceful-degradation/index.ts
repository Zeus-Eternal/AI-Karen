"use client";

/**
 * Graceful degradation system for extension features
 *
 * - Solid re-exports (types + values) from submodules
 * - SSR-safe initialization with disposer
 * - Unhandled rejection mapper -> feature flag auto-disable
 * - Cache maintenance with interval
 * - Progressive enhancement helpers (HOC + hook)
 * - System health snapshot + testing utilities
 */

import * as React from "react";
import { featureFlagManager as _ffm } from "./feature-flags";
import { extensionCache as sharedExtensionCache } from "./cache-manager";
<<<<<<< HEAD
// @ts-ignore -- JSX compilation disabled for isolated module check; runtime handled by build pipeline
=======
// @ts-ignore -- JSX module is handled by the UI bundler configuration
>>>>>>> 108f639c
import { ProgressiveEnhancement as ProgressiveEnhancementComponent } from "./fallback-ui";

/* ----------------------------------------
 * Re-exports: Feature Flags
 * -------------------------------------- */
export type { FeatureFlag } from "./feature-flags";
export {
  featureFlagManager,
  useFeatureFlag,
  withFeatureFlag,
} from "./feature-flags";

/* ----------------------------------------
 * Re-exports: Fallback UI components
 * -------------------------------------- */
<<<<<<< HEAD
// @ts-ignore -- JSX compilation disabled for isolated module check; runtime handled by build pipeline
export { ServiceUnavailable, ExtensionUnavailable, LoadingWithFallback, DegradedModeBanner, ProgressiveEnhancement } from "./fallback-ui";
=======
// @ts-ignore -- JSX module is handled by the UI bundler configuration
export {
  ServiceUnavailable,
  ExtensionUnavailable,
  LoadingWithFallback,
  DegradedModeBanner,
  // also export the base component; HOC provided below
  ProgressiveEnhancement,
} from "./fallback-ui";
>>>>>>> 108f639c

/* ----------------------------------------
 * Re-exports: Cache Management
 * -------------------------------------- */
export type { CacheEntry, CacheOptions } from "./cache-manager";
export {
  extensionCache,
  generalCache,
  CacheManager,
  ExtensionDataCache,
  CacheAwareDataFetcher,
} from "./cache-manager";

/* ----------------------------------------
 * Progressive enhancement helpers in this module
 * -------------------------------------- */

/**
 * Tiny HOC over the ProgressiveEnhancement component for convenience.
 */
export function withProgressiveEnhancement(opts: {
  featureName: string;
  fallbackComponent: React.ReactNode;
  enhancedComponent: React.ReactNode;
  loadingComponent?: React.ReactNode;
  errorComponent?: React.ReactNode;
}) {
  const {
    featureName,
    fallbackComponent,
    enhancedComponent,
    loadingComponent,
    errorComponent,
  } = opts;

  // SSR-safe handling: fallback when SSR, dynamic when client-side
  if (typeof window === "undefined") {
    return React.createElement(React.Fragment, null, fallbackComponent);
  }

  return React.createElement(ProgressiveEnhancementComponent, {
    featureName,
    fallbackComponent,
    enhancedComponent,
    loadingComponent,
    errorComponent
  });
}

/**
 * Progressive data hook: fetches data with cache + optional stale fallback,
 * gated behind an optional feature flag. Designed for graceful degradation.
 */
export function useProgressiveData<T>({
  key,
  fetcher,
  ttl = 5 * 60 * 1000,
  useStaleOnError = true,
  maxStaleAge = 60 * 60 * 1000,
  flagName, // optional: if provided, honors feature flag enablement
}: {
  key: string;
  fetcher: () => Promise<T>;
  ttl?: number;
  useStaleOnError?: boolean;
  maxStaleAge?: number;
  flagName?: string;
}) {
  const [data, setData] = React.useState<T | null>(null);
  const [error, setError] = React.useState<Error | null>(null);
  const [loading, setLoading] = React.useState<boolean>(true);
  const [fromCache, setFromCache] = React.useState<boolean>(false);

  const canRun = React.useMemo(() => {
    if (!flagName) return true;
    return _ffm.isEnabled(flagName);
  }, [flagName]);

  React.useEffect(() => {
    let alive = true;

    async function run() {
      setLoading(true);
      setError(null);
      setFromCache(false);

      if (!canRun) {
        // Respect disabled feature flag -> try stale cache if available
        const stale = sharedExtensionCache.getStale<T>(key, maxStaleAge);
        if (alive) {
          if (stale) {
            setData(stale);
            setFromCache(true);
          } else {
            setData(null);
          }
          setLoading(false);
        }
        return;
      }

      // Try fresh cache first
      let fresh: T | null = null;
      try {
        fresh = sharedExtensionCache.get<T>(key);
      } catch (err) {
        console.error("Error fetching from cache:", err);
        setError(new Error("Cache fetch failed"));
      }
      if (fresh && alive) {
        setData(fresh);
        setFromCache(true);
        setLoading(false);
        return;
      }

      try {
        const result = await fetcher();
        if (!alive) return;
        sharedExtensionCache.set<T>(key, result, { ttl });
        setData(result);
        setFromCache(false);
      } catch (e: unknown) {
        if (!alive) return;
        setError(e instanceof Error ? e : new Error(String(e)));

        if (useStaleOnError) {
          const stale = sharedExtensionCache.getStale<T>(key, maxStaleAge);
          if (stale) {
            setData(stale);
            setFromCache(true);
          } else {
            setData(null);
          }
        } else {
          setData(null);
        }
      } finally {
        if (alive) setLoading(false);
      }
    }

    run();
    return () => {
      alive = false;
    };
  }, [key, ttl, useStaleOnError, maxStaleAge, fetcher, canRun]);

  return { data, error, loading, fromCache };
}

/* ----------------------------------------
 * Integration & Orchestration
 * -------------------------------------- */

/**
 * Initialize the graceful degradation system.
 * - Attaches a global unhandledrejection listener that maps known service errors to flags
 * - Starts a cache cleanup interval
 * - Returns a disposer to unhook everything
 */
export function initializeGracefulDegradation() {
  if (typeof window === "undefined") {
    // SSR: no-op — return a dummy disposer
    return () => void 0;
  }

  const rejectionHandler = (event: PromiseRejectionEvent) => {
    const error: unknown = event?.reason;
    const errorObj = error as { message?: string };
    const msg = (errorObj?.message || "").toString();

    // Map common failure signatures -> feature flags
    if (
      msg.includes("extension") ||
      msg.includes("403") ||
      msg.includes("503") ||
      msg.includes("/api/extensions") ||
      msg.toLowerCase().includes("service unavailable") ||
      msg.toLowerCase().includes("network error") ||
      msg.toLowerCase().includes("timeout")
    ) {
      if (msg.includes("background-task")) {
        _ffm.handleServiceError("background-tasks", error);
      }
      if (msg.includes("model-provider")) {
        _ffm.handleServiceError("model-provider", error);
      }
      if (msg.includes("/api/extensions")) {
        _ffm.handleServiceError("extension-api", error);
      }
      if (msg.includes("health")) {
        _ffm.handleServiceError("extension-health", error);
      }
      if (msg.toLowerCase().includes("auth")) {
        _ffm.handleServiceError("extension-auth", error);
      }
    }
  };

  window.addEventListener("unhandledrejection", rejectionHandler);

  // periodic cache cleanup
  const intervalId = window.setInterval(() => {
    try {
      sharedExtensionCache.cleanup();
    } catch {
      /* ignore */
    }
  }, 5 * 60 * 1000); // every 5 minutes

  // Disposer
  return () => {
    try {
      window.removeEventListener("unhandledrejection", rejectionHandler);
      window.clearInterval(intervalId);
    } catch {
      /* ignore */
    }
  };
}

/**
 * System health snapshot for diagnostics / banner UIs
 */
export function getSystemHealthStatus() {
  const flags = _ffm.getAllFlags();
  const cacheStats = sharedExtensionCache.getStats();
  const enabledFeatures = flags.filter((f) => f.enabled).length;
  const totalFeatures = flags.length;

  return {
    features: {
      enabled: enabledFeatures,
      total: totalFeatures,
      healthPercentage: totalFeatures === 0 ? 100 : (enabledFeatures / totalFeatures) * 100,
    },
    cache: cacheStats,
    degradedServices: flags.filter((f) => !f.enabled).map((f) => f.name),
    timestamp: new Date().toISOString(),
  };
}

/**
 * Force purge all extension cache entries
 */
export function refreshAllCachedData() {
  sharedExtensionCache.clear();
}

/**
 * Development mode helper — enables all flags (use in dev-only toggles/tools)
 */
export function enableDevelopmentMode() {
  _ffm.getAllFlags().forEach((flag) => {
    _ffm.setFlag(flag.name, true);
  });
  return {
    message: "Development mode enabled: all feature flags set to true",
    snapshot: getSystemHealthStatus(),
  };
}

/**
 * Simulate failure/recovery for testing degraded paths
 */
export function simulateServiceFailure(serviceName: string) {
  console.warn(`Simulating failure for service: ${serviceName}`);
  _ffm.handleServiceError(serviceName, new Error(`Simulated failure for ${serviceName}`));
}

export function simulateServiceRecovery(serviceName: string) {
  console.info(`Simulating recovery for service: ${serviceName}`);
  _ffm.handleServiceRecovery(serviceName);
}

/* ----------------------------------------
 * Default configuration (exported constant)
 * -------------------------------------- */
export const defaultGracefulDegradationConfig = {
  cacheEnabled: true,
  cacheTTL: 5 * 60 * 1000, // 5 minutes
  maxStaleAge: 60 * 60 * 1000, // 1 hour
  autoRecoveryEnabled: true,
  developmentMode: process.env.NODE_ENV === "development",
};<|MERGE_RESOLUTION|>--- conflicted
+++ resolved
@@ -14,11 +14,7 @@
 import * as React from "react";
 import { featureFlagManager as _ffm } from "./feature-flags";
 import { extensionCache as sharedExtensionCache } from "./cache-manager";
-<<<<<<< HEAD
-// @ts-ignore -- JSX compilation disabled for isolated module check; runtime handled by build pipeline
-=======
 // @ts-ignore -- JSX module is handled by the UI bundler configuration
->>>>>>> 108f639c
 import { ProgressiveEnhancement as ProgressiveEnhancementComponent } from "./fallback-ui";
 
 /* ----------------------------------------
@@ -34,10 +30,6 @@
 /* ----------------------------------------
  * Re-exports: Fallback UI components
  * -------------------------------------- */
-<<<<<<< HEAD
-// @ts-ignore -- JSX compilation disabled for isolated module check; runtime handled by build pipeline
-export { ServiceUnavailable, ExtensionUnavailable, LoadingWithFallback, DegradedModeBanner, ProgressiveEnhancement } from "./fallback-ui";
-=======
 // @ts-ignore -- JSX module is handled by the UI bundler configuration
 export {
   ServiceUnavailable,
@@ -47,7 +39,6 @@
   // also export the base component; HOC provided below
   ProgressiveEnhancement,
 } from "./fallback-ui";
->>>>>>> 108f639c
 
 /* ----------------------------------------
  * Re-exports: Cache Management
