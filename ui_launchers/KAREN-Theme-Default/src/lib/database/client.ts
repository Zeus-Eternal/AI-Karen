// ui_launchers/KAREN-Theme-Default/src/lib/database/client.ts
/**
 * Database Client Interface and Implementation
 *
 * This file provides a database client interface that can be implemented
 * with different database drivers (pg, mysql, etc.)
 */

import type { Pool as PgPool, PoolClient, PoolConfig } from "pg";

type PoolConstructor = typeof import("pg").Pool;
type ConnectionConfig = PoolConfig & { connectionString?: string };

let PoolClass: PoolConstructor | undefined;
if (typeof window === "undefined") {
  try {
    // eslint-disable-next-line @typescript-eslint/no-require-imports
    const pg = require("pg") as { Pool: PoolConstructor };
    PoolClass = pg.Pool;
  } catch (error) {
    console.warn("pg module is not available; database operations are disabled.", error);
  }
}

// Database client interface
export interface DatabaseClient {
  query(sql: string, params?: unknown[]): Promise<QueryResult>;
  transaction<T>(callback: (client: DatabaseClient) => Promise<T>): Promise<T>;
  close?(): Promise<void>;
}

// Query result interface
export interface QueryResult {
  rows: unknown[];
  rowCount: number;
  fields?: unknown[];
}

// PostgreSQL client implementation
  export class PostgreSQLClient implements DatabaseClient {
    private pool: PgPool;

    constructor(connectionConfig: string | ConnectionConfig) {
      if (typeof window !== "undefined") {
        throw new Error("PostgreSQL client can only be used on the server side");
      }
      if (!PoolClass) {
        throw new Error("pg library is not available");
      }
      const config: ConnectionConfig =
        typeof connectionConfig === "string"
          ? { connectionString: connectionConfig }
          : connectionConfig;
      // Set reasonable defaults for connection pooling
      const poolConfig: ConnectionConfig = {
        ...config,
        max: config.max ?? 20,
        idleTimeoutMillis: config.idleTimeoutMillis ?? 30000,
        connectionTimeoutMillis: config.connectionTimeoutMillis ?? 2000,
      };
      this.pool = new PoolClass(poolConfig);

      // Handle pool errors
      this.pool.on("error", (err: Error) => {
        console.error("Database pool error:", err);
      });
    }

    async query(sql: string, params?: unknown[]): Promise<QueryResult> {
      try {
<<<<<<< HEAD
        const result: PgQueryResult = await this.pool.query(sql, params);
=======
        const result = await this.pool.query(sql, params);
>>>>>>> d29899c9
        return {
          rows: result.rows,
          rowCount: result.rowCount || 0,
          fields: result.fields,
        };
    } catch (error) {
      // Add context to the error before re-throwing
      throw new Error(
        `Database query failed: ${
          error instanceof Error ? error.message : "Unknown error"
        }`
      );
    }
  }

    async transaction<T>(
      callback: (client: DatabaseClient) => Promise<T>
    ): Promise<T> {
      const poolClient: PoolClient = await this.pool.connect();
      try {
        await poolClient.query("BEGIN");
        // Create a transaction client wrapper
        const transactionClient: DatabaseClient = {
          query: async (sql: string, params?: unknown[]) => {
<<<<<<< HEAD
            const result: PgQueryResult = await poolClient.query(sql, params);
=======
            const result = await poolClient.query(sql, params);
>>>>>>> d29899c9
            return {
              rows: result.rows,
              rowCount: result.rowCount || 0,
              fields: result.fields,
            };
        },
        transaction: async () => {
          throw new Error("Nested transactions are not supported");
        },
      };
      const result = await callback(transactionClient);
      await poolClient.query("COMMIT");
      return result;
    } catch (error) {
      await poolClient.query("ROLLBACK");
      throw error;
    } finally {
      poolClient.release();
    }
  }

  async close(): Promise<void> {
    await this.pool.end();
  }
}

// Database client factory
  export class DatabaseClientFactory {
    static create(
      type: "postgresql",
      config: string | ConnectionConfig
    ): DatabaseClient {
      if (typeof window !== "undefined") {
        throw new Error("Database client can only be created on the server side");
      }
      switch (type) {
      case "postgresql":
        return new PostgreSQLClient(config);
      default:
        throw new Error(`Unsupported database client type: ${type}`);
    }
  }
}

// Singleton database client instance
let dbClient: DatabaseClient | null = null;

export function getDatabaseClient(): DatabaseClient {
  if (typeof window !== "undefined") {
    throw new Error("Database client can only be accessed on the server side");
  }
  if (!dbClient) {
    // Get database URL from environment
    const databaseUrl = process.env.DATABASE_URL || process.env.POSTGRES_URL;
    if (!databaseUrl) {
      throw new Error(
        "DATABASE_URL or POSTGRES_URL environment variable is required"
      );
    }
      try {
        dbClient = DatabaseClientFactory.create("postgresql", databaseUrl);
      } catch (error) {
        const message = error instanceof Error ? error.message : String(error);
        throw new Error(`Database connection failed: ${message}`);
      }
    }
    return dbClient;
  }

// Function to safely close the database connection
export async function closeDatabaseClient(): Promise<void> {
  if (dbClient && "close" in dbClient && typeof dbClient.close === "function") {
    await dbClient.close();
    dbClient = null;
  }
}

export function setDatabaseClient(client: DatabaseClient): void {
  dbClient = client;
}<|MERGE_RESOLUTION|>--- conflicted
+++ resolved
@@ -68,11 +68,7 @@
 
     async query(sql: string, params?: unknown[]): Promise<QueryResult> {
       try {
-<<<<<<< HEAD
-        const result: PgQueryResult = await this.pool.query(sql, params);
-=======
         const result = await this.pool.query(sql, params);
->>>>>>> d29899c9
         return {
           rows: result.rows,
           rowCount: result.rowCount || 0,
@@ -97,11 +93,7 @@
         // Create a transaction client wrapper
         const transactionClient: DatabaseClient = {
           query: async (sql: string, params?: unknown[]) => {
-<<<<<<< HEAD
-            const result: PgQueryResult = await poolClient.query(sql, params);
-=======
             const result = await poolClient.query(sql, params);
->>>>>>> d29899c9
             return {
               rows: result.rows,
               rowCount: result.rowCount || 0,
