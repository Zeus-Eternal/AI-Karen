--- conflicted
+++ resolved
@@ -6,17 +6,7 @@
  * with different database drivers (pg, mysql, etc.)
  */
 
-<<<<<<< HEAD
-import type {
-  Pool as PgPool,
-  PoolClient,
-  PoolConfig,
-  QueryResult as PgQueryResult,
-  QueryResultRow,
-} from "pg";
-=======
 import type { Pool as PgPool, PoolClient, PoolConfig } from "pg";
->>>>>>> 76ddcf16
 
 type PoolConstructor = typeof import("pg").Pool;
 type ConnectionConfig = PoolConfig & { connectionString?: string };
@@ -81,11 +71,7 @@
 
     async query(sql: string, params?: unknown[]): Promise<QueryResult> {
       try {
-<<<<<<< HEAD
-        const result: PgQueryResult<QueryResultRow> = await this.pool.query(sql, params);
-=======
         const result = await this.pool.query(sql, params);
->>>>>>> 76ddcf16
         return {
           rows: result.rows,
           rowCount: result.rowCount || 0,
@@ -110,11 +96,7 @@
         // Create a transaction client wrapper
         const transactionClient: DatabaseClient = {
           query: async (sql: string, params?: unknown[]) => {
-<<<<<<< HEAD
-            const result: PgQueryResult<QueryResultRow> = await poolClient.query(sql, params);
-=======
             const result = await poolClient.query(sql, params);
->>>>>>> 76ddcf16
             return {
               rows: result.rows,
               rowCount: result.rowCount || 0,
