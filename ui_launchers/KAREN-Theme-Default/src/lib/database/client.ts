--- conflicted
+++ resolved
@@ -71,29 +71,12 @@
 
     async query(sql: string, params?: unknown[]): Promise<QueryResult> {
       try {
-<<<<<<< HEAD
-        const result: PgQueryResult<Record<string, unknown>> = await this.pool.query(
-          sql,
-          params
-        );
-=======
         const result = await this.pool.query(sql, params);
->>>>>>> 634048d6
         return {
           rows: result.rows,
           rowCount: result.rowCount || 0,
           fields: result.fields,
         };
-<<<<<<< HEAD
-      } catch (error) {
-        // Add context to the error before re-throwing
-        throw new Error(
-          `Database query failed: ${
-            error instanceof Error ? error.message : "Unknown error"
-          }`
-        );
-      }
-=======
     } catch (error) {
       // Add context to the error before re-throwing
       throw new Error(
@@ -101,7 +84,6 @@
           error instanceof Error ? error.message : "Unknown error"
         }`,
       );
->>>>>>> 634048d6
     }
 
     async transaction<T>(
@@ -113,14 +95,7 @@
         // Create a transaction client wrapper
         const transactionClient: DatabaseClient = {
           query: async (sql: string, params?: unknown[]) => {
-<<<<<<< HEAD
-            const result: PgQueryResult<Record<string, unknown>> = await poolClient.query(
-              sql,
-              params
-            );
-=======
             const result = await poolClient.query(sql, params);
->>>>>>> 634048d6
             return {
               rows: result.rows,
               rowCount: result.rowCount || 0,
