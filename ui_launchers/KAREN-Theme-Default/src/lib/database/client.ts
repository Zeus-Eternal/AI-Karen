--- conflicted
+++ resolved
@@ -6,17 +6,7 @@
  * with different database drivers (pg, mysql, etc.)
  */
 
-<<<<<<< HEAD
-import type {
-  Pool as PgPool,
-  PoolClient,
-  PoolConfig,
-  QueryResult as PgQueryResult,
-  QueryResultRow,
-} from "pg";
-=======
 import type { Pool as PgPool, PoolClient, PoolConfig } from "pg";
->>>>>>> cd4047c6
 
 type PoolConstructor = typeof import("pg").Pool;
 type ConnectionConfig = PoolConfig & { connectionString?: string };
@@ -51,11 +41,7 @@
 
 // PostgreSQL client implementation
 export class PostgreSQLClient implements DatabaseClient {
-<<<<<<< HEAD
-  private pool: PgPool;
-=======
   private readonly pool: PgPool;
->>>>>>> cd4047c6
 
   constructor(connectionConfig: string | ConnectionConfig) {
     if (typeof window !== "undefined") {
@@ -83,40 +69,6 @@
     });
   }
 
-<<<<<<< HEAD
-    const config: ConnectionConfig =
-      typeof connectionConfig === "string"
-        ? { connectionString: connectionConfig }
-        : connectionConfig;
-
-    // Set reasonable defaults for connection pooling
-    const poolConfig: ConnectionConfig = {
-      ...config,
-      max: config.max ?? 20,
-      idleTimeoutMillis: config.idleTimeoutMillis ?? 30000,
-      connectionTimeoutMillis: config.connectionTimeoutMillis ?? 2000,
-    };
-
-    this.pool = new PoolClass(poolConfig);
-
-    // Handle pool errors
-    this.pool.on("error", (err: Error) => {
-      console.error("Database pool error:", err);
-    });
-  }
-
-  async query(sql: string, params?: unknown[]): Promise<QueryResult> {
-    try {
-      const result: PgQueryResult<QueryResultRow> = await this.pool.query(
-        sql,
-        params,
-      );
-      return {
-        rows: result.rows,
-        rowCount: result.rowCount || 0,
-        fields: result.fields,
-      };
-=======
     async query(sql: string, params?: unknown[]): Promise<QueryResult> {
       try {
         const result = await this.pool.query(sql, params);
@@ -125,7 +77,6 @@
           rowCount: result.rowCount || 0,
           fields: result.fields,
         };
->>>>>>> cd4047c6
     } catch (error) {
       // Add context to the error before re-throwing
       throw new Error(
@@ -136,26 +87,6 @@
     }
   }
 
-<<<<<<< HEAD
-  async transaction<T>(
-    callback: (client: DatabaseClient) => Promise<T>,
-  ): Promise<T> {
-    const poolClient: PoolClient = await this.pool.connect();
-    try {
-      await poolClient.query("BEGIN");
-      // Create a transaction client wrapper
-      const transactionClient: DatabaseClient = {
-        query: async (sql: string, params?: unknown[]) => {
-          const result: PgQueryResult<QueryResultRow> = await poolClient.query(
-            sql,
-            params,
-          );
-          return {
-            rows: result.rows,
-            rowCount: result.rowCount || 0,
-            fields: result.fields,
-          };
-=======
     async transaction<T>(
       callback: (client: DatabaseClient) => Promise<T>
     ): Promise<T> {
@@ -171,7 +102,6 @@
               rowCount: result.rowCount || 0,
               fields: result.fields,
             };
->>>>>>> cd4047c6
         },
         transaction: async () => {
           throw new Error("Nested transactions are not supported");
@@ -203,10 +133,6 @@
     if (typeof window !== "undefined") {
       throw new Error("Database client can only be created on the server side");
     }
-<<<<<<< HEAD
-
-=======
->>>>>>> cd4047c6
     switch (type) {
       case "postgresql":
         return new PostgreSQLClient(config);
@@ -232,10 +158,6 @@
         "DATABASE_URL or POSTGRES_URL environment variable is required",
       );
     }
-<<<<<<< HEAD
-
-=======
->>>>>>> cd4047c6
     try {
       dbClient = DatabaseClientFactory.create("postgresql", databaseUrl);
     } catch (error) {
