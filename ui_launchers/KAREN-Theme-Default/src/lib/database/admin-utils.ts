--- conflicted
+++ resolved
@@ -1003,24 +1003,6 @@
       const dataResult = await this.executeQuery<AuditLogRow>('getAuditLogsData', dataQuery, dataParams);
 
       // Transform results to include user information
-<<<<<<< HEAD
-      const data: AuditLog[] = dataResult.map((row: Record<string, unknown>) => ({
-        id: row.id as string,
-        user_id: row.user_id as string,
-        action: row.action as string,
-        resource_type: row.resource_type as string,
-        resource_id: (row.resource_id as string | null) ?? undefined,
-        details: (row.details as Record<string, unknown> | null) ?? {},
-        ip_address: row.ip_address as string | null,
-        user_agent: row.user_agent as string | null,
-        timestamp: row.timestamp as Date,
-        user: row.user_email ? {
-          user_id: row.user_id as string,
-          email: row.user_email as string,
-          full_name: row.user_full_name as string | null
-        } : undefined
-      }));
-=======
       const data: AuditLog[] = dataResult.map((row: AuditLogRow) => {
         const rawDetails = row.details as Record<string, unknown> | string | null | undefined;
         let details: Record<string, unknown> = {};
@@ -1056,7 +1038,6 @@
             : undefined
         };
       });
->>>>>>> 76ddcf16
 
       return {
         data,
@@ -1109,26 +1090,6 @@
     query += ` ORDER BY sc.category, sc.key`;
     
     try {
-<<<<<<< HEAD
-      const result = await this.executeQuery<Record<string, unknown>>('getSystemConfig', query, queryParams);
-
-      return result.map((row: Record<string, unknown>) => ({
-        id: row.id as string,
-        key: row.key as string,
-        value: this.parseConfigValue(row.value as string, row.value_type as string),
-        value_type: row.value_type as SystemConfig['value_type'],
-        category: row.category as SystemConfig['category'],
-        description: row.description as string | null,
-        updated_by: row.updated_by as string,
-        updated_at: row.updated_at as Date,
-        created_at: row.created_at as Date,
-        updated_by_user: row.updated_by_email ? {
-          user_id: row.updated_by as string,
-          email: row.updated_by_email as string,
-          full_name: row.updated_by_name as string | null
-        } : undefined
-      }));
-=======
       const result = await this.executeQuery<SystemConfigRow>('getSystemConfig', query, queryParams);
 
       return result.map((row: SystemConfigRow) => {
@@ -1154,7 +1115,6 @@
             : undefined
         };
       });
->>>>>>> 76ddcf16
     } catch (error) {
       throw new AdminDatabaseError(
         'Failed to fetch system configuration',
