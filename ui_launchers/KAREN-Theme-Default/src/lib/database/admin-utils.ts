--- conflicted
+++ resolved
@@ -1000,22 +1000,6 @@
       `;
 
       const dataParams = [...queryParams, limit, offset];
-<<<<<<< HEAD
-      const dataResult = await this.executeQuery<AuditLogRecord>('getAuditLogsData', dataQuery, dataParams);
-
-      // Transform results to include user information
-      const data: AuditLog[] = dataResult.map((row) => {
-        const rawDetails = row.details;
-        let details: Record<string, unknown> = {};
-        if (typeof rawDetails === 'string') {
-          try {
-            details = JSON.parse(rawDetails) as Record<string, unknown>;
-          } catch {
-            details = {};
-          }
-        } else if (rawDetails && typeof rawDetails === 'object') {
-          details = rawDetails as Record<string, unknown>;
-=======
       const dataResult = await this.executeQuery<AuditLogRow>('getAuditLogsData', dataQuery, dataParams);
 
       // Transform results to include user information
@@ -1033,7 +1017,6 @@
           }
         } else if (rawDetails && typeof rawDetails === 'object') {
           details = rawDetails;
->>>>>>> 39060ab4
         }
 
         return {
@@ -1041,20 +1024,6 @@
           user_id: row.user_id,
           action: row.action,
           resource_type: row.resource_type,
-<<<<<<< HEAD
-          resource_id: row.resource_id ? String(row.resource_id) : undefined,
-          details,
-          ip_address: row.ip_address ?? undefined,
-          user_agent: row.user_agent ?? undefined,
-          timestamp: new Date(row.timestamp),
-          user: row.user_email
-            ? {
-                user_id: row.user_id,
-                email: row.user_email,
-                full_name: row.user_full_name ?? undefined,
-              }
-            : undefined,
-=======
           resource_id: typeof row.resource_id === 'string' ? row.resource_id : undefined,
           details,
           ip_address: typeof row.ip_address === 'string' ? row.ip_address : undefined,
@@ -1067,7 +1036,6 @@
               full_name: typeof row.user_full_name === 'string' ? row.user_full_name : undefined
             }
             : undefined
->>>>>>> 39060ab4
         };
       });
 
@@ -1124,39 +1092,18 @@
     try {
       const result = await this.executeQuery<SystemConfigRow>('getSystemConfig', query, queryParams);
 
-<<<<<<< HEAD
-      return result.map((row) => {
-        const valueType = normalizeSystemConfigValueType(row.value_type);
-        const categoryValue = normalizeSystemConfigCategory(row.category);
-=======
       return result.map((row: SystemConfigRow) => {
         const valueType = toSystemConfigValueType(row.value_type);
         const categoryValue = toSystemConfigCategory(row.category);
->>>>>>> 39060ab4
 
         return {
           id: row.id,
           key: row.key,
-<<<<<<< HEAD
-          value: this.parseConfigValue(row.value, valueType),
-=======
           value: this.parseConfigValue(String(row.value ?? ''), valueType),
->>>>>>> 39060ab4
           value_type: valueType,
           category: categoryValue,
           description: row.description ?? undefined,
           updated_by: row.updated_by,
-<<<<<<< HEAD
-          updated_at: new Date(row.updated_at),
-          created_at: new Date(row.created_at),
-          updated_by_user: row.updated_by_email
-            ? {
-                user_id: row.updated_by,
-                email: row.updated_by_email,
-                full_name: row.updated_by_name ?? undefined,
-              }
-            : undefined,
-=======
           updated_at: row.updated_at,
           created_at: row.created_at,
           updated_by_user: row.updated_by_email
@@ -1166,7 +1113,6 @@
               full_name: row.updated_by_name ?? undefined
             }
             : undefined
->>>>>>> 39060ab4
         };
       });
     } catch (error) {
