--- conflicted
+++ resolved
@@ -47,28 +47,14 @@
 
 type HealthServiceStatus = {
   status?: string;
-<<<<<<< HEAD
-  responseTime?: number;
-  error?: string;
-  [key: string]: unknown;
-};
-
-type HealthResponse = {
-=======
 } & Record<string, unknown>;
 
 interface HealthEndpointData {
->>>>>>> 7773baaa
   status?: string;
   services?: Record<string, HealthServiceStatus>;
   version?: string;
   uptime?: number;
-<<<<<<< HEAD
-  [key: string]: unknown;
-};
-=======
-}
->>>>>>> 7773baaa
+}
 
 function safeNowISO(): string {
   try {
@@ -489,21 +475,10 @@
       const responseTime = Math.max(0, perfNow() - startTime);
 
       if (response.ok) {
-<<<<<<< HEAD
-        let healthData: HealthResponse = {};
-        try {
-          const json = await response.json();
-          if (json && typeof json === "object") {
-            healthData = json as HealthResponse;
-          } else {
-            healthData = { status: "ok" };
-          }
-=======
         let healthData: HealthEndpointData = {};
         try {
           const rawData = await response.json();
           healthData = this.parseHealthEndpointData(rawData);
->>>>>>> 7773baaa
         } catch {
           healthData = { status: "ok" };
         }
@@ -566,11 +541,7 @@
    * Determine health status based on response data and performance
    */
   private determineHealthStatus(
-<<<<<<< HEAD
-    healthData: HealthResponse,
-=======
     healthData: HealthEndpointData,
->>>>>>> 7773baaa
     responseTime: number
   ): "healthy" | "degraded" | "unhealthy" {
     // Latency heuristic
@@ -578,19 +549,10 @@
 
     // Service map heuristic
     if (healthData?.services) {
-<<<<<<< HEAD
-      const services = Object.values(healthData.services ?? {});
-      const unhealthy = services.filter(service => {
-        const status =
-          typeof service?.status === "string" ? service.status.toLowerCase() : "";
-        return status === "error" || status === "unhealthy";
-      });
-=======
       const services = Object.values(healthData.services);
       const unhealthy = services.filter(
         (s) => s?.status === "error" || s?.status === "unhealthy"
       );
->>>>>>> 7773baaa
       if (unhealthy.length > 0) {
         return unhealthy.length === services.length ? "unhealthy" : "degraded";
       }
