--- conflicted
+++ resolved
@@ -34,11 +34,7 @@
   responseTime: number;
   timestamp: string;
   details: {
-<<<<<<< HEAD
-    services?: Record<string, HealthServiceDetail>;
-=======
     services?: Record<string, HealthServiceStatus>;
->>>>>>> 3bb366b9
     version?: string;
     uptime?: number;
     error?: string;
@@ -65,8 +61,6 @@
   timestamp: string;
 }
 
-<<<<<<< HEAD
-=======
 type HealthServiceStatus = {
   status?: string;
 } & Record<string, unknown>;
@@ -78,7 +72,6 @@
   uptime?: number;
 }
 
->>>>>>> 3bb366b9
 function safeNowISO(): string {
   try {
     return new Date().toISOString();
@@ -498,11 +491,7 @@
       const responseTime = Math.max(0, perfNow() - startTime);
 
       if (response.ok) {
-<<<<<<< HEAD
-        let healthData: HealthApiResponse = {};
-=======
         let healthData: HealthEndpointData = {};
->>>>>>> 3bb366b9
         try {
           const rawData = await response.json();
           healthData = this.parseHealthEndpointData(rawData);
@@ -568,11 +557,7 @@
    * Determine health status based on response data and performance
    */
   private determineHealthStatus(
-<<<<<<< HEAD
-    healthData: HealthApiResponse,
-=======
     healthData: HealthEndpointData,
->>>>>>> 3bb366b9
     responseTime: number
   ): "healthy" | "degraded" | "unhealthy" {
     // Latency heuristic
