/**
 * Endpoint Configuration Validation Service
 * Provides comprehensive validation and health checking for backend endpoints
 */

import {
  getConfigManager,
  type EndpointValidationResult,
  type EndpointConfig,
} from "./endpoint-config";

export interface ValidationError {
  field: string;
  message: string;
  severity: "error" | "warning" | "info";
}

export interface ConfigValidationResult {
  isValid: boolean;
  errors: ValidationError[];
  warnings: ValidationError[];
  info: ValidationError[];
}

export interface HealthServiceDetail {
  status?: "ok" | "error" | "degraded";
  responseTime?: number;
  error?: string;
}

export interface HealthCheckResult {
  endpoint: string;
  status: "healthy" | "degraded" | "unhealthy";
  responseTime: number;
  timestamp: string;
  details: {
    services?: Record<string, HealthServiceStatus>;
    version?: string;
    uptime?: number;
    error?: string;
  };
}

<<<<<<< HEAD
=======
type HealthApiResponse = {
  status?: string;
  timestamp?: string;
  services?: Record<string, HealthServiceDetail>;
  version?: string;
  uptime?: number;
  error?: string;
  [key: string]: unknown;
};

function isHealthApiResponse(value: unknown): value is HealthApiResponse {
  if (!value || typeof value !== "object") {
    return false;
  }

  const candidate = value as Record<string, unknown>;
  const { status, timestamp, services, version, uptime } = candidate;

  const hasValidStatus =
    status === undefined || typeof status === "string";
  const hasValidTimestamp =
    timestamp === undefined || typeof timestamp === "string";
  const hasValidServices =
    services === undefined || typeof services === "object";
  const hasValidVersion =
    version === undefined || typeof version === "string";
  const hasValidUptime =
    uptime === undefined || typeof uptime === "number";

  return (
    hasValidStatus &&
    hasValidTimestamp &&
    hasValidServices &&
    hasValidVersion &&
    hasValidUptime
  );
}

>>>>>>> e4966c23
export interface ConnectivityTestResult {
  endpoint: string;
  isReachable: boolean;
  responseTime?: number;
  httpStatus?: number;
  error?: string;
  corsEnabled?: boolean;
  timestamp: string;
}

type HealthServiceStatus = {
  status?: string;
} & Record<string, unknown>;

interface HealthEndpointData {
  status?: string;
  services?: Record<string, HealthServiceStatus>;
  version?: string;
  uptime?: number;
}

function safeNowISO(): string {
  try {
    return new Date().toISOString();
  } catch {
    // Extremely unlikely, but keep service fail-soft
    return "" + Date.now();
  }
}

function validHttpProtocol(protocol: string): boolean {
  return protocol === "http:" || protocol === "https:";
}

function tryParseUrl(u: string): URL | null {
  try {
    return new URL(u);
  } catch {
    return null;
  }
}

function perfNow(): number {
  try {
    return performance.now();
  } catch {
    return Date.now();
  }
}

export class EndpointValidationService {
  private configManager = getConfigManager();
  private healthCheckCache: Map<string, HealthCheckResult> = new Map();
  private connectivityCache: Map<string, ConnectivityTestResult> = new Map();
  private readonly HEALTH_CACHE_TTL = 30_000; // 30s
  private readonly CONNECTIVITY_CACHE_TTL = 60_000; // 60s

  private parseHealthEndpointData(rawData: unknown): HealthEndpointData {
    if (!isHealthApiResponse(rawData)) {
      return {};
    }

    const { status, services, version, uptime } = rawData;

    return {
      status: typeof status === "string" ? status : undefined,
      services: this.parseHealthServices(services),
      version: typeof version === "string" ? version : undefined,
      uptime: typeof uptime === "number" ? uptime : undefined,
    };
  }

  private parseHealthServices(
    services: HealthApiResponse["services"]
  ): Record<string, HealthServiceStatus> | undefined {
    if (!services || typeof services !== "object") {
      return undefined;
    }

    const normalized: Record<string, HealthServiceStatus> = {};
    for (const [key, value] of Object.entries(services)) {
      normalized[key] = this.parseHealthServiceStatus(value);
    }
    return normalized;
  }

  private parseHealthServiceStatus(
    value: HealthServiceDetail | undefined
  ): HealthServiceStatus {
    if (!value || typeof value !== "object") {
      return {};
    }

    const record = value as Record<string, unknown>;
    const status = record.status;

    return {
      ...record,
      status: typeof status === "string" ? status : undefined,
    } as HealthServiceStatus;
  }

  /**
   * Validate the current endpoint configuration
   */
  public validateConfiguration(): ConfigValidationResult {
    const config = this.configManager.getConfiguration();
    const errors: ValidationError[] = [];
    const warnings: ValidationError[] = [];
    const info: ValidationError[] = [];

    this.validateBackendUrl(config.backendUrl, errors, warnings);
    this.validateFallbackUrls(config.fallbackUrls ?? [], errors, warnings);
    this.validateHealthCheckConfig(config, errors, warnings);
    this.validateCorsOrigins(config.corsOrigins ?? [], errors, warnings);
    this.validateEnvironmentConsistency(config, warnings, info);
    this.validateTimeoutValues(config, warnings);

    return {
      isValid: errors.length === 0,
      errors,
      warnings,
      info,
    };
  }

  /**
   * Validate backend URL format and accessibility (format only here)
   */
  private validateBackendUrl(
    backendUrl: string,
    errors: ValidationError[],
    warnings: ValidationError[]
  ): void {
    if (!backendUrl) {
      errors.push({
        field: "backendUrl",
        message: "Backend URL is required",
        severity: "error",
      });
      return;
    }

    const url = tryParseUrl(backendUrl);
    if (!url) {
      errors.push({
        field: "backendUrl",
        message: `Invalid URL format: ${backendUrl}`,
        severity: "error",
      });
      return;
    }

    // Protocol
    if (!validHttpProtocol(url.protocol)) {
      errors.push({
        field: "backendUrl",
        message: `Invalid protocol: ${url.protocol}. Only HTTP and HTTPS are supported`,
        severity: "error",
      });
    }

    // Prod checks
    const env = this.configManager.getEnvironmentInfo().environment;
    if (
      env === "production" &&
      (url.hostname === "localhost" || url.hostname === "127.0.0.1")
    ) {
      warnings.push({
        field: "backendUrl",
        message:
          "Using localhost in production environment may cause connectivity issues",
        severity: "warning",
      });
    }
    if (env === "production" && url.protocol === "http:") {
      warnings.push({
        field: "backendUrl",
        message:
          "Using HTTP in production is not recommended for security reasons",
        severity: "warning",
      });
    }

    // Port range
    if (url.port) {
      const port = parseInt(url.port, 10);
      if (Number.isNaN(port) || port < 1 || port > 65_535) {
        errors.push({
          field: "backendUrl",
          message: `Invalid port number: ${url.port}. Must be between 1 and 65535`,
          severity: "error",
        });
      }
    }
  }

  /**
   * Validate fallback URLs
   */
  private validateFallbackUrls(
    fallbackUrls: string[],
    errors: ValidationError[],
    warnings: ValidationError[]
  ): void {
    if (!Array.isArray(fallbackUrls) || fallbackUrls.length === 0) {
      warnings.push({
        field: "fallbackUrls",
        message:
          "No fallback URLs configured. Consider adding fallback endpoints for better reliability",
        severity: "warning",
      });
      return;
    }

    fallbackUrls.forEach((u, index) => {
      const parsed = tryParseUrl(u);
      if (!parsed) {
        errors.push({
          field: `fallbackUrls[${index}]`,
          message: `Invalid fallback URL format: ${u}`,
          severity: "error",
        });
        return;
      }
      if (!validHttpProtocol(parsed.protocol)) {
        errors.push({
          field: `fallbackUrls[${index}]`,
          message: `Invalid protocol in fallback URL: ${parsed.protocol}`,
          severity: "error",
        });
      }
      if (parsed.port) {
        const p = parseInt(parsed.port, 10);
        if (Number.isNaN(p) || p < 1 || p > 65_535) {
          errors.push({
            field: `fallbackUrls[${index}]`,
            message: `Invalid port number: ${parsed.port}. Must be between 1 and 65535`,
            severity: "error",
          });
        }
      }
    });

    // Duplicate detection
    const unique = new Set(fallbackUrls);
    if (unique.size !== fallbackUrls.length) {
      warnings.push({
        field: "fallbackUrls",
        message: "Duplicate fallback URLs detected",
        severity: "warning",
      });
    }
  }

  /**
   * Validate health check configuration
   */
  private validateHealthCheckConfig(
    config: EndpointConfig,
    errors: ValidationError[],
    warnings: ValidationError[]
  ): void {
    if (!config.healthCheckEnabled) return;

    if (config.healthCheckInterval < 5_000) {
      warnings.push({
        field: "healthCheckInterval",
        message: `Health check interval is very low (${config.healthCheckInterval}ms). This may impact performance`,
        severity: "warning",
      });
    }

    if (config.healthCheckInterval > 300_000) {
      warnings.push({
        field: "healthCheckInterval",
        message: `Health check interval is very high (${config.healthCheckInterval}ms). Issues may not be detected quickly`,
        severity: "warning",
      });
    }

    if (config.healthCheckTimeout < 1_000) {
      warnings.push({
        field: "healthCheckTimeout",
        message: `Health check timeout is very low (${config.healthCheckTimeout}ms). May cause false negatives`,
        severity: "warning",
      });
    }

    if (config.healthCheckTimeout >= config.healthCheckInterval) {
      errors.push({
        field: "healthCheckTimeout",
        message: `Health check timeout (${config.healthCheckTimeout}ms) must be less than interval (${config.healthCheckInterval}ms)`,
        severity: "error",
      });
    }
  }

  /**
   * Validate CORS origins
   */
  private validateCorsOrigins(
    corsOrigins: string[],
    errors: ValidationError[],
    warnings: ValidationError[]
  ): void {
    if (!Array.isArray(corsOrigins) || corsOrigins.length === 0) {
      warnings.push({
        field: "corsOrigins",
        message:
          "No CORS origins configured. This may cause cross-origin request issues",
        severity: "warning",
      });
      return;
    }

    corsOrigins.forEach((origin, index) => {
      if (origin === "*") {
        warnings.push({
          field: `corsOrigins[${index}]`,
          message: "Wildcard CORS origin (*) is not recommended for production",
          severity: "warning",
        });
        return;
      }
      const parsed = tryParseUrl(origin);
      if (!parsed) {
        errors.push({
          field: `corsOrigins[${index}]`,
          message: `Invalid CORS origin format: ${origin}`,
          severity: "error",
        });
      }
    });
  }

  /**
   * Validate environment consistency
   */
  private validateEnvironmentConsistency(
    config: EndpointConfig,
    warnings: ValidationError[],
    info: ValidationError[]
  ): void {
    const envInfo = this.configManager.getEnvironmentInfo();

    if (
      envInfo.environment === "docker" &&
      !config.backendUrl.includes("docker") &&
      !config.backendUrl.includes("container") &&
      !config.backendUrl.includes("backend")
    ) {
      warnings.push({
        field: "environment",
        message:
          "Docker environment detected but backend URL may not use container networking",
        severity: "warning",
      });
    }

    if (
      envInfo.networkMode === "external" &&
      (config.backendUrl.includes("localhost") ||
        config.backendUrl.includes("127.0.0.1"))
    ) {
      warnings.push({
        field: "networkMode",
        message:
          "External network mode detected but backend URL uses localhost",
        severity: "warning",
      });
    }

    info.push({
      field: "environment",
      message: `Detected environment: ${envInfo.environment}, network mode: ${envInfo.networkMode}`,
      severity: "info",
    });
  }

  /**
   * Validate timeout values
   */
  private validateTimeoutValues(
    config: EndpointConfig,
    warnings: ValidationError[]
  ): void {
    if (config.healthCheckTimeout > 30_000) {
      warnings.push({
        field: "healthCheckTimeout",
        message: `Health check timeout is very high (${config.healthCheckTimeout}ms). Consider reducing for better responsiveness`,
        severity: "warning",
      });
    }
  }

  /**
   * Perform comprehensive health check on an endpoint
   */
  public async performHealthCheck(
    endpoint: string
  ): Promise<HealthCheckResult> {
    const cacheKey = `health:${endpoint}`;
    const cached = this.healthCheckCache.get(cacheKey);
    if (
      cached &&
      Date.now() - new Date(cached.timestamp).getTime() < this.HEALTH_CACHE_TTL
    ) {
      return cached;
    }

    const startTime = perfNow();
    const timestamp = safeNowISO();

    try {
      const healthUrl = endpoint.replace(/\/+$/, "") + "/health";
      const config = this.configManager.getConfiguration();
      const controller = new AbortController();
      const timeoutId = setTimeout(
        () => controller.abort(),
        Math.max(1_000, config.healthCheckTimeout)
      );

      const response = await fetch(healthUrl, {
        method: "GET",
        signal: controller.signal,
        headers: {
          Accept: "application/json",
          "Cache-Control": "no-cache",
        },
        credentials: "same-origin",
      });

      clearTimeout(timeoutId);
      const responseTime = Math.max(0, perfNow() - startTime);

      if (response.ok) {
        let healthData: HealthEndpointData = {};
        try {
          const rawData = await response.json();
          healthData = this.parseHealthEndpointData(rawData);
        } catch {
          healthData = { status: "ok" };
        }

        const result: HealthCheckResult = {
          endpoint,
          status: this.determineHealthStatus(healthData, responseTime),
          responseTime,
          timestamp,
          details: {
            services: healthData.services,
            version: healthData.version,
            uptime: healthData.uptime,
          },
        };

        this.healthCheckCache.set(cacheKey, result);
        return result;
      }

      const result: HealthCheckResult = {
        endpoint,
        status: "unhealthy",
        responseTime,
        timestamp,
        details: {
          error: `HTTP ${response.status}: ${response.statusText}`,
        },
      };
      this.healthCheckCache.set(cacheKey, result);
      return result;
    } catch (error: unknown) {
      const err = error as Error;
      const responseTime = Math.max(0, perfNow() - startTime);
      let errorMessage = "Unknown error";

      if (err?.name === "AbortError") {
        errorMessage = "Health check timeout";
      } else if (typeof err?.message === "string") {
        if (err.message.toLowerCase().includes("fetch")) {
          errorMessage = "Network error - unable to connect";
        } else {
          errorMessage = err.message;
        }
      }

      const result: HealthCheckResult = {
        endpoint,
        status: "unhealthy",
        responseTime,
        timestamp,
        details: { error: errorMessage },
      };
      this.healthCheckCache.set(cacheKey, result);
      return result;
    }
  }

  /**
   * Determine health status based on response data and performance
   */
  private determineHealthStatus(
    healthData: HealthEndpointData,
    responseTime: number
  ): "healthy" | "degraded" | "unhealthy" {
    // Latency heuristic
    if (responseTime > 10_000) return "degraded";

    // Service map heuristic
    if (healthData?.services) {
      const services = Object.values(healthData.services);
      const unhealthy = services.filter(
        (s) => s?.status === "error" || s?.status === "unhealthy"
      );
      if (unhealthy.length > 0) {
        return unhealthy.length === services.length ? "unhealthy" : "degraded";
      }
    }

    // Explicit status
    if (typeof healthData?.status === "string") {
      const s = healthData.status.toLowerCase();
      if (s === "ok" || s === "healthy") return "healthy";
      if (s === "degraded" || s === "warning") return "degraded";
      if (s === "error" || s === "unhealthy") return "unhealthy";
    }

    return "healthy";
  }

  /**
   * Test basic connectivity to an endpoint
   */
  public async testConnectivity(
    endpoint: string
  ): Promise<ConnectivityTestResult> {
    const cacheKey = `connectivity:${endpoint}`;
    const cached = this.connectivityCache.get(cacheKey);
    if (
      cached &&
      Date.now() - new Date(cached.timestamp).getTime() <
        this.CONNECTIVITY_CACHE_TTL
    ) {
      return cached;
    }

    const startTime = perfNow();
    const timestamp = safeNowISO();

    try {
      const controller = new AbortController();
      const timeoutId = setTimeout(() => controller.abort(), 10_000);

      const response = await fetch(endpoint, {
        method: "HEAD",
        signal: controller.signal,
        mode: "cors",
        credentials: "same-origin",
      });

      clearTimeout(timeoutId);
      const responseTime = Math.max(0, perfNow() - startTime);

      const result: ConnectivityTestResult = {
        endpoint,
        isReachable: true,
        responseTime,
        httpStatus: response.status,
        corsEnabled:
          response.headers.get("Access-Control-Allow-Origin") !== null,
        timestamp,
      };

      this.connectivityCache.set(cacheKey, result);
      return result;
    } catch (error: unknown) {
      const err = error as Error;
      const responseTime = Math.max(0, perfNow() - startTime);

      let errorMessage = "Unknown error";
      const msg = String(err?.message || "");
      if (err?.name === "AbortError") errorMessage = "Connection timeout";
      else if (msg.toLowerCase().includes("cors"))
        errorMessage = "CORS error - cross-origin requests blocked";
      else if (msg.toLowerCase().includes("fetch"))
        errorMessage = "Network error - unable to connect";
      else if (msg) errorMessage = msg;

      const result: ConnectivityTestResult = {
        endpoint,
        isReachable: false,
        responseTime,
        error: errorMessage,
        timestamp,
      };

      this.connectivityCache.set(cacheKey, result);
      return result;
    }
  }

  /**
   * Validate all configured endpoints
   */
  public async validateAllEndpoints(): Promise<{
    primary: EndpointValidationResult | null;
    fallbacks: EndpointValidationResult[];
    healthChecks: HealthCheckResult[];
    connectivity: ConnectivityTestResult[];
  }> {
    const config = this.configManager.getConfiguration();
    const allEndpoints = [config.backendUrl, ...(config.fallbackUrls ?? [])];

    // Basic validation results from config manager
    const validationResults = await this.configManager.validateEndpoints();

    const healthChecks = await Promise.all(
      allEndpoints.map((endpoint) => this.performHealthCheck(endpoint))
    );

    const connectivity = await Promise.all(
      allEndpoints.map((endpoint) => this.testConnectivity(endpoint))
    );

    const primary = validationResults.length > 0 ? validationResults[0] : null;
    const fallbacks =
      validationResults.length > 1 ? validationResults.slice(1) : [];

    return {
      primary,
      fallbacks,
      healthChecks,
      connectivity,
    };
  }

  /**
   * Clear all caches
   */
  public clearCaches(): void {
    this.healthCheckCache.clear();
    this.connectivityCache.clear();
    this.configManager.clearValidationCache();
  }

  /**
   * Get cache statistics
   */
  public getCacheStats(): {
    healthCheck: { size: number; keys: string[] };
    connectivity: { size: number; keys: string[] };
    validation: { size: number; keys: string[] };
  } {
    return {
      healthCheck: {
        size: this.healthCheckCache.size,
        keys: Array.from(this.healthCheckCache.keys()),
      },
      connectivity: {
        size: this.connectivityCache.size,
        keys: Array.from(this.connectivityCache.keys()),
      },
      validation: this.configManager.getValidationCacheStats(),
    };
  }
}

// Singleton instance
let validationService: EndpointValidationService | null = null;

/**
 * Get the global endpoint validation service instance
 */
export function getEndpointValidationService(): EndpointValidationService {
  if (!validationService) {
    validationService = new EndpointValidationService();
  }
  return validationService;
}

/**
 * Initialize endpoint validation service
 */
export function initializeEndpointValidationService(): EndpointValidationService {
  validationService = new EndpointValidationService();
  return validationService;
}

// Re-export types (keep explicit; avoid empty export blocks that break TS)
export type {
  ConfigValidationResult as EndpointConfigValidationResult,
  HealthCheckResult as EndpointHealthCheckResult,
  ConnectivityTestResult as EndpointConnectivityTestResult,
  ValidationError as EndpointValidationError,
};<|MERGE_RESOLUTION|>--- conflicted
+++ resolved
@@ -41,8 +41,6 @@
   };
 }
 
-<<<<<<< HEAD
-=======
 type HealthApiResponse = {
   status?: string;
   timestamp?: string;
@@ -81,7 +79,6 @@
   );
 }
 
->>>>>>> e4966c23
 export interface ConnectivityTestResult {
   endpoint: string;
   isReachable: boolean;
