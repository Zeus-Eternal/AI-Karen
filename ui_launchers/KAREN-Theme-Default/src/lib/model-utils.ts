import type * as React from 'react';

/**
 * Utility functions for model management and display
 */

export interface Model {
  id: string;
  name: string;
  provider: string;
  size: number;
  description: string;
  capabilities: string[];
  status: 'local' | 'available' | 'downloading' | 'incompatible' | 'error';
  download_progress?: number;
  metadata: Record<string, unknown>;
  local_path?: string;
  download_url?: string;
  checksum?: string;
  disk_usage?: number;
  last_used?: string;
  download_date?: string;
  // Enhanced multi-modal support
  type?: 'text' | 'image' | 'embedding' | 'multimodal';
  subtype?: 'llama-cpp' | 'transformers' | 'stable-diffusion' | 'flux';
  format?: 'gguf' | 'safetensors' | 'pytorch' | 'diffusers';
  health?: ModelHealth;
  last_scanned?: string;
}

export interface ModelHealth {
  is_healthy: boolean;
  last_check: string;
  issues: string[];
  performance_metrics?: Record<string, number>;
  memory_requirement?: number;
}

export interface ModelScanResult {
  models: Model[];
  scan_metadata: {
    last_scan: string;
    scan_version: string;
    directories_scanned: string[];
    total_models_found: number;
    scan_duration_ms: number;
  };
}

export interface DirectoryScanOptions {
  includeHealth?: boolean;
  forceRefresh?: boolean;
  directories?: string[];
  /**
   * Explicitly enable or disable local mock fallbacks when scans return no results.
   * Defaults to `true` outside of production builds and `false` in production.
   */
  allowFallbacks?: boolean;
}

export interface ModelLibraryResponse {
  models: Model[];
  total_count: number;
  local_count: number;
  available_count: number;
}

/**
 * Format file size in human readable format
 */
export function formatFileSize(bytes: number): string {
  if (bytes === 0) return '0 B';
  
  const k = 1024;
  const sizes = ['B', 'KB', 'MB', 'GB', 'TB'];
  const i = Math.floor(Math.log(bytes) / Math.log(k));
  
  return parseFloat((bytes / Math.pow(k, i)).toFixed(1)) + ' ' + sizes[i];
}

/**
 * Get provider icon based on provider name
 */
export function getProviderIcon(provider: string): string {
  switch (provider.toLowerCase()) {
    case 'transformers':
      return '🤖';
    case 'llama-cpp':
      return '🦙';
    case 'openai':
      return '🧠';
    case 'anthropic':
      return '🎭';
    case 'safetensors':
      return '🔒';
    case 'bin':
      return '📦';
    default:
      return '⚡';
  }
}

/**
 * Get provider icon as JSX element (for React components)
 */
<<<<<<< HEAD
export function getProviderIconJSX(provider: string): React.ReactNode {
  return getProviderIcon(provider);
=======
export function getProviderIconJSX(_provider: string): React.ReactNode {
  // This will be implemented in the component file since it needs React imports
  return null;
>>>>>>> e4966c23
}

/**
 * Get status color for model status
 */
export function getStatusColor(status: string): string {
  switch (status) {
    case 'local':
      return 'text-green-600 dark:text-green-400';
    case 'available':
      return 'text-blue-600 dark:text-blue-400';
    case 'downloading':
      return 'text-yellow-600 dark:text-yellow-400';
    default:
      return 'text-gray-600 dark:text-gray-400';
  }
}

/**
 * Get status badge variant
 */
export function getStatusBadgeVariant(status: string): 'default' | 'secondary' | 'destructive' | 'outline' {
  switch (status) {
    case 'local':
      return 'default';
    case 'available':
      return 'secondary';
    case 'downloading':
      return 'outline';
    case 'incompatible':
      return 'outline';
    case 'error':
      return 'destructive';
    default:
      return 'outline';
  }
}

/**
 * Group models by provider
 */
export function groupModelsByProvider(models: Model[]): Record<string, Model[]> {
  return models.reduce((groups, model) => {
    const provider = model.provider || 'unknown';
    if (!groups[provider]) {
      groups[provider] = [];
    }
    groups[provider].push(model);
    return groups;
  }, {} as Record<string, Model[]>);
}

/**
 * Sort models by relevance (local first, then by size)
 */
export function sortModelsByRelevance(models: Model[]): Model[] {
  return [...models].sort((a, b) => {
    // Local models first
    if (a.status === 'local' && b.status !== 'local') return -1;
    if (b.status === 'local' && a.status !== 'local') return 1;
    
    // Then by size (smaller first for better performance)
    return (a.size || 0) - (b.size || 0);
  });
}

/**
 * Filter models by search query
 */
export function filterModels(models: Model[], query: string): Model[] {
  if (!query.trim()) return models;
  
  const searchTerm = query.toLowerCase();
  return models.filter(model => 
    model.name.toLowerCase().includes(searchTerm) ||
    model.description.toLowerCase().includes(searchTerm) ||
    model.provider.toLowerCase().includes(searchTerm) ||
    model.capabilities.some(cap => cap.toLowerCase().includes(searchTerm))
  );
}

/**
 * Get model display name (truncated if too long)
 */
export function getModelDisplayName(model: Model, maxLength: number = 30): string {
  if (model.name.length <= maxLength) return model.name;
  return model.name.substring(0, maxLength - 3) + '...';
}

/**
 * Build the canonical selector value for a model.
 *
 * We prefer stable identifiers provided by the backend (`id`) but fall back to
 * a provider-prefixed slug when necessary so that selectors and stored
 * preferences remain compatible with legacy formats.
 */
export function getModelSelectorValue(model: Pick<Model, 'id' | 'name' | 'provider'>): string {
  const candidates = getModelValueCandidates(model);
  return candidates.length > 0 ? candidates[0] : '';
}

/**
 * Return all reasonable value candidates for matching a model selection.
 */
export function getModelValueCandidates(model: Pick<Model, 'id' | 'name' | 'provider'>): string[] {
  const values = new Set<string>();

  if (model.id) {
    values.add(model.id);
  }

  const provider = (model.provider || '').toLowerCase();
  const name = model.name || '';

  if (provider && name) {
    values.add(`${provider}:${name}`);
    if (provider === 'local') {
      values.add(`local:${name}`);
    }
  }

  if (name) {
    values.add(name);
  }

  return Array.from(values).filter(Boolean);
}

/**
 * Check whether a string value maps to a given model.
 */
export function doesModelMatchValue(
  model: Pick<Model, 'id' | 'name' | 'provider'>,
  value: string
): boolean {
  if (!value) return false;
  return getModelValueCandidates(model).some((candidate) => candidate === value);
}

/**
 * Check if model has specific capability
 */
export function hasCapability(model: Model, capability: string): boolean {
  if (!model.capabilities || model.capabilities.length === 0) {
    // If no capabilities are set, infer from model name and provider
    const name = model.name?.toLowerCase() || '';
    const provider = model.provider?.toLowerCase() || '';
    
    switch (capability) {
      case 'chat':
        return name.includes('chat') || name.includes('instruct') || name.includes('dialog') || 
               provider.includes('llama') || name.endsWith('.gguf');
      case 'text-generation':
        return provider.includes('llama') || provider === 'transformers' || name.endsWith('.gguf') ||
               name.includes('gpt') || name.includes('llama') || name.includes('phi');
      case 'code':
        return name.includes('code') || name.includes('codellama');
      case 'analysis':
      case 'classification':
        return name.includes('bert') || provider === 'transformers';
      default:
        return true; // Be permissive for unknown capabilities
    }
  }
  return model.capabilities.includes(capability);
}

/**
 * Get model performance tier based on size and capabilities
 */
export function getModelTier(model: Model): 'small' | 'medium' | 'large' | 'xl' {
  const size = model.size || 0;
  
  if (size < 1e9) return 'small';      // < 1GB
  if (size < 5e9) return 'medium';     // < 5GB
  if (size < 20e9) return 'large';     // < 20GB
  return 'xl';                         // >= 20GB
}

/**
 * Get recommended models for different use cases
 */
export function getRecommendedModels(models: Model[], useCase: 'chat' | 'code' | 'analysis'): Model[] {
  const filtered = models.filter(model => {
    switch (useCase) {
      case 'chat':
        return hasCapability(model, 'chat') || hasCapability(model, 'text-generation') || 
               model.name.toLowerCase().includes('chat') || model.name.toLowerCase().includes('instruct') ||
               model.name.endsWith('.gguf') || model.provider?.includes('llama');
      case 'code':
        return hasCapability(model, 'code') || model.name.toLowerCase().includes('code');
      case 'analysis':
        return hasCapability(model, 'analysis') || hasCapability(model, 'classification') ||
               model.name.toLowerCase().includes('bert');
      default:
        return true;
    }
  });

  return sortModelsByRelevance(filtered);
}<|MERGE_RESOLUTION|>--- conflicted
+++ resolved
@@ -103,14 +103,9 @@
 /**
  * Get provider icon as JSX element (for React components)
  */
-<<<<<<< HEAD
-export function getProviderIconJSX(provider: string): React.ReactNode {
-  return getProviderIcon(provider);
-=======
 export function getProviderIconJSX(_provider: string): React.ReactNode {
   // This will be implemented in the component file since it needs React imports
   return null;
->>>>>>> e4966c23
 }
 
 /**
