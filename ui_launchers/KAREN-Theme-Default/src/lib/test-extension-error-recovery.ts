--- conflicted
+++ resolved
@@ -5,15 +5,11 @@
  */
 
 import { logger } from './logger';
-<<<<<<< HEAD
-import { handleExtensionError, type ExtensionErrorResponse, type ExtensionErrorIntegration } from './extension-error-integration';
-=======
 import {
   handleExtensionError,
   type ExtensionErrorIntegration,
   type ExtensionErrorResponse,
 } from './extension-error-integration';
->>>>>>> a3cf55d7
 import { getExtensionFallbackData } from './auth/extension-auth-degradation';
 
 declare global {
