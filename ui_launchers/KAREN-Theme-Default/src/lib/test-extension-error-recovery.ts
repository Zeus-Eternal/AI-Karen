/**
 * Test Extension Error Recovery
 * 
 * Simple test to verify that extension error recovery is working properly
 */

import { logger } from './logger';
import {
  handleExtensionError,
  type ExtensionErrorIntegration,
  type ExtensionErrorResponse,
} from './extension-error-integration';
import { getExtensionFallbackData } from './auth/extension-auth-degradation';

<<<<<<< HEAD
=======
declare global {
  interface Window {
    extensionErrorIntegration?: ExtensionErrorIntegration;
  }
}

>>>>>>> cd4047c6
/**
 * Test extension error recovery functionality
 */
export function testExtensionErrorRecovery() {
  logger.info('Testing extension error recovery...');

  // Test 403 error handling
  const result403 = handleExtensionError(403, '/api/extensions', 'extension_list');
  logger.info('403 error result:', result403);

  // Test 504 error handling
  const result504 = handleExtensionError(504, '/api/extensions', 'extension_list');
  logger.info('504 error result:', result504);

  // Test fallback data
  const fallbackData = getExtensionFallbackData('extension_list');
  logger.info('Fallback data:', fallbackData);

  // Test if the integration is available globally
  if (typeof window !== 'undefined') {
    const globalHandler = window.extensionErrorIntegration as ExtensionErrorIntegration | undefined;
    if (globalHandler) {
      logger.info('Global extension error integration is available');
      const globalResult = globalHandler.handleExtensionError(403, '/api/extensions');
      logger.info('Global handler result:', globalResult);
    } else {
      logger.warn('Global extension error integration is not available');
    }
  }

  return {
    result403,
    result504,
    fallbackData,
    globalAvailable: typeof window !== 'undefined' && !!window.extensionErrorIntegration
  };
}

// Auto-run test in development
if (typeof window !== 'undefined' && process.env.NODE_ENV === 'development') {
  setTimeout(() => {
    testExtensionErrorRecovery();
  }, 1000);
}<|MERGE_RESOLUTION|>--- conflicted
+++ resolved
@@ -12,15 +12,12 @@
 } from './extension-error-integration';
 import { getExtensionFallbackData } from './auth/extension-auth-degradation';
 
-<<<<<<< HEAD
-=======
 declare global {
   interface Window {
     extensionErrorIntegration?: ExtensionErrorIntegration;
   }
 }
 
->>>>>>> cd4047c6
 /**
  * Test extension error recovery functionality
  */
