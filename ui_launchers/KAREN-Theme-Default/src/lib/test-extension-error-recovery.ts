--- conflicted
+++ resolved
@@ -5,15 +5,11 @@
  */
 
 import { logger } from './logger';
-<<<<<<< HEAD
-import { handleExtensionError, type ExtensionErrorIntegration, type ExtensionErrorResponse } from './extension-error-integration';
-=======
 import {
   handleExtensionError,
   type ExtensionErrorIntegration,
   type ExtensionErrorResponse,
 } from './extension-error-integration';
->>>>>>> cc0a6324
 import { getExtensionFallbackData } from './auth/extension-auth-degradation';
 
 declare global {
