/**
 * Test Extension Error Recovery
 * 
 * Simple test to verify that extension error recovery is working properly
 */

import { logger } from './logger';
import {
  handleExtensionError,
<<<<<<< HEAD
  type ExtensionErrorResponse,
  type ExtensionErrorIntegration,
=======
  type ExtensionErrorIntegration,
  type ExtensionErrorResponse,
>>>>>>> 634048d6
} from './extension-error-integration';
import { getExtensionFallbackData } from './auth/extension-auth-degradation';

declare global {
  interface Window {
    extensionErrorIntegration?: ExtensionErrorIntegration;
  }
}

/**
 * Test extension error recovery functionality
 */
export function testExtensionErrorRecovery() {
  logger.info('Testing extension error recovery...');

  // Test 403 error handling
  const result403 = handleExtensionError(403, '/api/extensions', 'extension_list');
  logger.info('403 error result:', result403);

  // Test 504 error handling
  const result504 = handleExtensionError(504, '/api/extensions', 'extension_list');
  logger.info('504 error result:', result504);

  // Test fallback data
  const fallbackData = getExtensionFallbackData('extension_list');
  logger.info('Fallback data:', fallbackData);

  // Test if the integration is available globally
  if (typeof window !== 'undefined') {
    const globalHandler = window.extensionErrorIntegration as ExtensionErrorIntegration | undefined;
    if (globalHandler) {
      logger.info('Global extension error integration is available');
      const globalResult = globalHandler.handleExtensionError(403, '/api/extensions');
      logger.info('Global handler result:', globalResult);
    } else {
      logger.warn('Global extension error integration is not available');
    }
  }

  return {
    result403,
    result504,
    fallbackData,
    globalAvailable: typeof window !== 'undefined' && !!window.extensionErrorIntegration
  };
}

// Auto-run test in development
if (typeof window !== 'undefined' && process.env.NODE_ENV === 'development') {
  setTimeout(() => {
    testExtensionErrorRecovery();
  }, 1000);
}<|MERGE_RESOLUTION|>--- conflicted
+++ resolved
@@ -7,13 +7,8 @@
 import { logger } from './logger';
 import {
   handleExtensionError,
-<<<<<<< HEAD
-  type ExtensionErrorResponse,
-  type ExtensionErrorIntegration,
-=======
   type ExtensionErrorIntegration,
   type ExtensionErrorResponse,
->>>>>>> 634048d6
 } from './extension-error-integration';
 import { getExtensionFallbackData } from './auth/extension-auth-degradation';
 
