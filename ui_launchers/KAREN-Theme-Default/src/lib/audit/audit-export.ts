/**
 * Audit Log Export Functionality
 * 
 * This module provides comprehensive export capabilities for audit logs
 * with support for multiple formats, filtering, and compliance requirements.
 */

import { AuditLog, AuditLogFilter, PaginationParams } from '@/types/admin';
import { getAuditLogger, AuditLogger } from './audit-logger';
import { AuditFilterBuilder } from './audit-filters';

/**
 * Export format types
 */
export type ExportFormat = 'csv' | 'json' | 'xlsx' | 'pdf';

/**
 * Export options
 */
export interface ExportOptions {
  format: ExportFormat;
  filter?: AuditLogFilter;
  fields?: string[];
  includeHeaders?: boolean;
  dateFormat?: string;
  timezone?: string;
  maxRecords?: number;
  filename?: string;
  metadata?: boolean;
}

/**
 * Export result
 */
export interface ExportResult {
  success: boolean;
  filename: string;
  recordCount: number;
  fileSize: number;
  downloadUrl?: string;
  error?: string;
  duration_ms: number;
  mimeType?: string;
}

/**
 * Field mapping for exports
 */
export const EXPORT_FIELD_MAPPINGS = {
  id: 'ID',
  timestamp: 'Timestamp',
  user_id: 'User ID',
  user_email: 'User Email',
  user_full_name: 'User Name',
  action: 'Action',
  resource_type: 'Resource Type',
  resource_id: 'Resource ID',
  ip_address: 'IP Address',
  user_agent: 'User Agent',
  details: 'Details'
} as const;

/**
 * Default export fields
 */
export const DEFAULT_EXPORT_FIELDS = [
  'timestamp',
  'user_email',
  'action',
  'resource_type',
  'resource_id',
  'ip_address',
  'details'
];

/**
 * Compliance export templates
 */
export const COMPLIANCE_TEMPLATES = {
  SOX: {
    name: 'Sarbanes-Oxley Compliance',
    fields: ['timestamp', 'user_email', 'action', 'resource_type', 'resource_id', 'details'],
    dateFormat: 'ISO',
    includeHeaders: true,
    metadata: true
  },
  GDPR: {
    name: 'GDPR Compliance',
    fields: ['timestamp', 'user_email', 'action', 'resource_type', 'ip_address', 'details'],
    dateFormat: 'ISO',
    includeHeaders: true,
    metadata: true
  },
  HIPAA: {
    name: 'HIPAA Compliance',
    fields: ['timestamp', 'user_id', 'action', 'resource_type', 'resource_id', 'ip_address'],
    dateFormat: 'ISO',
    includeHeaders: true,
    metadata: true
  },
  PCI_DSS: {
    name: 'PCI DSS Compliance',
    fields: ['timestamp', 'user_email', 'action', 'resource_type', 'ip_address', 'details'],
    dateFormat: 'ISO',
    includeHeaders: true,
    metadata: true
  }
} as const;

/**
 * Audit log exporter class
 */
export class AuditLogExporter {
  private auditLogger: AuditLogger;

  constructor() {
    this.auditLogger = getAuditLogger();
  }

  /**
   * Export audit logs with specified options
   */
  async exportLogs(options: ExportOptions): Promise<ExportResult> {
    const startTime = Date.now();

    try {
      // Get audit logs based on filter
      const pagination: PaginationParams = {
        page: 1,
        limit: options.maxRecords || 10000,
        sort_by: 'timestamp',
        sort_order: 'desc'
      };

      const result = await this.auditLogger.getAuditLogs(options.filter || {}, pagination);
      const logs = result.data;

      if (logs.length === 0) {
        return {
          success: false,
          filename: '',
          recordCount: 0,
          fileSize: 0,
          error: 'No audit logs found matching the specified criteria',
          duration_ms: Date.now() - startTime
        };
      }

      // Generate export content based on format
      let content: string | Buffer;
      let mimeType: string;
      let fileExtension: string;

      switch (options.format) {
        case 'csv':
          content = this.exportToCsv(logs, options);
          mimeType = 'text/csv';
          fileExtension = 'csv';
          break;
        case 'json':
          content = this.exportToJson(logs, options);
          mimeType = 'application/json';
          fileExtension = 'json';
          break;
        case 'xlsx':
          content = await this.exportToExcel(logs, options);
          mimeType = 'application/vnd.openxmlformats-officedocument.spreadsheetml.sheet';
          fileExtension = 'xlsx';
          break;
        case 'pdf':
          content = await this.exportToPdf(logs, options);
          mimeType = 'application/pdf';
          fileExtension = 'pdf';
          break;
        default:
          throw new Error(`Unsupported export format: ${options.format}`);
      }

      // Generate filename
      const filename = options.filename || this.generateFilename(options.format, options.filter);
      const finalFilename = filename.endsWith(`.${fileExtension}`) 
        ? filename 
        : `${filename}.${fileExtension}`;

      return {
        success: true,
        filename: finalFilename,
        recordCount: logs.length,
        fileSize: Buffer.isBuffer(content) ? content.length : Buffer.byteLength(content, 'utf8'),
        duration_ms: Date.now() - startTime,
        mimeType
      };

    } catch (error) {
      return {
        success: false,
        filename: '',
        recordCount: 0,
        fileSize: 0,
        error: error instanceof Error ? error.message : 'Unknown export error',
        duration_ms: Date.now() - startTime
      };
    }
  }

  /**
   * Export to CSV format
   */
  private exportToCsv(logs: AuditLog[], options: ExportOptions): string {
    const fields = options.fields || DEFAULT_EXPORT_FIELDS;
    const includeHeaders = options.includeHeaders !== false;
    const dateFormat = options.dateFormat || 'ISO';

    // Generate headers
    const headers = fields.map(field => EXPORT_FIELD_MAPPINGS[field as keyof typeof EXPORT_FIELD_MAPPINGS] || field);

    // Generate rows
    const rows = logs.map(log => 
      fields.map(field => this.formatFieldValue(log, field, dateFormat))
    );

    // Combine headers and rows
    const csvData = [
      ...(includeHeaders ? [headers] : []),
      ...rows
    ];

    // Convert to CSV string
    return csvData.map(row => 
      row.map(cell => {
        const cellStr = String(cell || '');
        // Escape quotes and wrap in quotes if contains comma, quote, or newline
        if (cellStr.includes(',') || cellStr.includes('"') || cellStr.includes('\n')) {
          return `"${cellStr.replace(/"/g, '""')}"`;
        }
        return cellStr;
      }).join(',')
    ).join('\n');
  }

  /**
   * Export to JSON format
   */
  private exportToJson(logs: AuditLog[], options: ExportOptions): string {
    const fields = options.fields || DEFAULT_EXPORT_FIELDS;
    const dateFormat = options.dateFormat || 'ISO';

    // Transform logs to include only specified fields
    const transformedLogs = logs.map(log => {
      const transformed: Record<string, string> = {};
      fields.forEach(field => {
        transformed[field] = this.formatFieldValue(log, field, dateFormat);
      });
      return transformed;
    });
    // Add metadata if requested
    const exportData: {
      logs: Record<string, string>[];
      count: number;
      exported_at: string;
      metadata?: {
        export_format: string;
        fields_included: string[];
        date_format: string;
        timezone: string;
        filter_applied: AuditLogFilter | Record<string, never>;
      };
    } = {
      logs: transformedLogs,
      count: logs.length,
      exported_at: new Date().toISOString()
    };

    if (options.metadata) {
      const filterApplied: AuditLogFilter | Record<string, never> =
        options.filter ?? {};
      exportData.metadata = {
        export_format: 'json',
        fields_included: fields,
        date_format: dateFormat,
        timezone: options.timezone || 'UTC',
        filter_applied: filterApplied
      };
    }

    return JSON.stringify(exportData, null, 2);
  }

  /**
   * Export to Excel format (placeholder - would require xlsx library)
   */
  private async exportToExcel(logs: AuditLog[], options: ExportOptions): Promise<Buffer> {
    // This would require implementing Excel export using a library like 'xlsx'
    // For now, we'll return CSV content as a buffer
    const csvContent = this.exportToCsv(logs, options);
    return Buffer.from(csvContent, 'utf8');
  }

  /**
   * Export to PDF format (placeholder - would require PDF library)
   */
  private async exportToPdf(logs: AuditLog[], options: ExportOptions): Promise<Buffer> {
    // This would require implementing PDF export using a library like 'pdfkit' or 'puppeteer'
    // For now, we'll return a simple text representation
    const textContent = this.exportToText(logs, options);
    return Buffer.from(textContent, 'utf8');
  }

  /**
   * Export to plain text format
   */
  private exportToText(logs: AuditLog[], options: ExportOptions): string {
    const fields = options.fields || DEFAULT_EXPORT_FIELDS;
    const dateFormat = options.dateFormat || 'ISO';

    let content = '';
    
    if (options.metadata) {
      content += 'AUDIT LOG EXPORT REPORT\n';
      content += '========================\n\n';
      content += `Export Date: ${new Date().toISOString()}\n`;
      content += `Total Records: ${logs.length}\n`;
      content += `Date Format: ${dateFormat}\n`;
      content += `Fields: ${fields.join(', ')}\n\n`;
    }

    logs.forEach((log, index) => {
      content += `Record ${index + 1}:\n`;
      content += '-'.repeat(20) + '\n';
      
      fields.forEach(field => {
        const label = EXPORT_FIELD_MAPPINGS[field as keyof typeof EXPORT_FIELD_MAPPINGS] || field;
        const value = this.formatFieldValue(log, field, dateFormat);
        content += `${label}: ${value}\n`;
      });
      content += '\n';
    });

    return content;
  }

  /**
   * Format field value for export
   */
  private formatFieldValue(log: AuditLog, field: string, dateFormat: string): string {
    switch (field) {
      case 'timestamp':
        return this.formatDate(log.timestamp, dateFormat);
      case 'user_email':
        return log.user?.email || log.user_id;
      case 'user_full_name':
        return log.user?.full_name || '';
      case 'details':
        return JSON.stringify(log.details || {});
      case 'ip_address':
        return log.ip_address || '';
      case 'user_agent':
        return log.user_agent || '';
<<<<<<< HEAD
      default:
        {
          const record = log as unknown as Record<string, unknown>;
          const value = record[field];
          if (value === undefined || value === null) {
            return '';
          }
          return String(value);
        }
=======
      default: {
        const fallbackValue = (log as Record<string, unknown>)[field];
        if (fallbackValue === undefined || fallbackValue === null) {
          return '';
        }
        return String(fallbackValue);
      }
>>>>>>> cd4047c6
    }
  }

  /**
   * Format date according to specified format
   */
  private formatDate(date: Date, format: string): string {
    const d = new Date(date);
    
    switch (format) {
      case 'ISO':
        return d.toISOString();
      case 'US':
        return d.toLocaleString('en-US');
      case 'EU':
        return d.toLocaleString('en-GB');
      case 'timestamp':
        return d.getTime().toString();
      default:
        return d.toISOString();
    }
  }

  /**
   * Generate filename for export
   */
  private generateFilename(format: ExportFormat, filter?: AuditLogFilter): string {
    const timestamp = new Date().toISOString().split('T')[0];
    let filename = `audit-logs-${timestamp}`;

    if (filter?.start_date && filter?.end_date) {
      const startDate = new Date(filter.start_date).toISOString().split('T')[0];
      const endDate = new Date(filter.end_date).toISOString().split('T')[0];
      filename += `-${startDate}-to-${endDate}`;
    }

    if (filter?.action) {
      filename += `-${filter.action.replace(/\./g, '-')}`;
    }

    if (filter?.resource_type) {
      filename += `-${filter.resource_type}`;
    }

    if (filter?.user_id) {
      filename += `-user-${filter.user_id.substring(0, 8)}`;
    }

    return filename;
  }

  /**
   * Export with compliance template
   */
  async exportForCompliance(
    complianceType: keyof typeof COMPLIANCE_TEMPLATES,
    filter?: AuditLogFilter,
    format: ExportFormat = 'csv'
  ): Promise<ExportResult> {
    const template = COMPLIANCE_TEMPLATES[complianceType];
    
    const options: ExportOptions = {
      format,
      filter,
      fields: [...template.fields],
      includeHeaders: template.includeHeaders,
      dateFormat: template.dateFormat,
      metadata: template.metadata,
      filename: `${complianceType.toLowerCase()}-audit-export-${new Date().toISOString().split('T')[0]}`
    };

    return await this.exportLogs(options);
  }

  /**
   * Create export for date range
   */
  async exportDateRange(
    startDate: Date,
    endDate: Date,
    format: ExportFormat = 'csv',
    additionalFilter?: Partial<AuditLogFilter>
  ): Promise<ExportResult> {
    const filter = new AuditFilterBuilder()
      .fromDate(startDate)
      .toDate(endDate)
      .build();

    const combinedFilter = { ...filter, ...additionalFilter };

    return await this.exportLogs({
      format,
      filter: combinedFilter,
      filename: `audit-logs-${startDate.toISOString().split('T')[0]}-to-${endDate.toISOString().split('T')[0]}`
    });
  }

  /**
   * Create export for specific user
   */
  async exportUserActivity(
    userId: string,
    format: ExportFormat = 'csv',
    dateRange?: { start: Date; end: Date }
  ): Promise<ExportResult> {
    const filterBuilder = new AuditFilterBuilder().byUser(userId);
    
    if (dateRange) {
      filterBuilder.byDateRange(dateRange.start, dateRange.end);
    }

    return await this.exportLogs({
      format,
      filter: filterBuilder.build(),
      filename: `user-activity-${userId.substring(0, 8)}-${new Date().toISOString().split('T')[0]}`
    });
  }

  /**
   * Create export for security events
   */
  async exportSecurityEvents(
    format: ExportFormat = 'csv',
    dateRange?: { start: Date; end: Date }
  ): Promise<ExportResult> {
    const filterBuilder = new AuditFilterBuilder().byResourceType('security_policy');
    
    if (dateRange) {
      filterBuilder.byDateRange(dateRange.start, dateRange.end);
    }

    return await this.exportLogs({
      format,
      filter: filterBuilder.build(),
      fields: ['timestamp', 'user_email', 'action', 'ip_address', 'details'],
      filename: `security-events-${new Date().toISOString().split('T')[0]}`
    });
  }
}

/**
 * Singleton exporter instance
 */
let exporterInstance: AuditLogExporter | null = null;

/**
 * Get the audit log exporter instance
 */
export function getAuditLogExporter(): AuditLogExporter {
  if (!exporterInstance) {
    exporterInstance = new AuditLogExporter();
  }
  return exporterInstance;
}

/**
 * Convenience functions for common export operations
 */
export const auditExport = {
  /**
   * Export all logs to CSV
   */
  toCsv: (filter?: AuditLogFilter) =>
    getAuditLogExporter().exportLogs({ format: 'csv', filter }),

  /**
   * Export all logs to JSON
   */
  toJson: (filter?: AuditLogFilter) =>
    getAuditLogExporter().exportLogs({ format: 'json', filter }),

  /**
   * Export for SOX compliance
   */
  forSOX: (filter?: AuditLogFilter) =>
    getAuditLogExporter().exportForCompliance('SOX', filter),

  /**
   * Export for GDPR compliance
   */
  forGDPR: (filter?: AuditLogFilter) =>
    getAuditLogExporter().exportForCompliance('GDPR', filter),

  /**
   * Export date range
   */
  dateRange: (start: Date, end: Date, format: ExportFormat = 'csv') =>
    getAuditLogExporter().exportDateRange(start, end, format),

  /**
   * Export user activity
   */
  userActivity: (userId: string, format: ExportFormat = 'csv') =>
    getAuditLogExporter().exportUserActivity(userId, format),

  /**
   * Export security events
   */
  securityEvents: (format: ExportFormat = 'csv') =>
    getAuditLogExporter().exportSecurityEvents(format),
};<|MERGE_RESOLUTION|>--- conflicted
+++ resolved
@@ -356,17 +356,6 @@
         return log.ip_address || '';
       case 'user_agent':
         return log.user_agent || '';
-<<<<<<< HEAD
-      default:
-        {
-          const record = log as unknown as Record<string, unknown>;
-          const value = record[field];
-          if (value === undefined || value === null) {
-            return '';
-          }
-          return String(value);
-        }
-=======
       default: {
         const fallbackValue = (log as Record<string, unknown>)[field];
         if (fallbackValue === undefined || fallbackValue === null) {
@@ -374,7 +363,6 @@
         }
         return String(fallbackValue);
       }
->>>>>>> cd4047c6
     }
   }
 
