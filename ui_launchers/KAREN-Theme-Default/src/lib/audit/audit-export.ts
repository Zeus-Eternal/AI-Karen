--- conflicted
+++ resolved
@@ -356,16 +356,6 @@
         return log.ip_address || '';
       case 'user_agent':
         return log.user_agent || '';
-<<<<<<< HEAD
-      default:
-        if (field in log) {
-          const fallbackValue = (log as Record<string, unknown>)[field];
-          if (fallbackValue !== undefined && fallbackValue !== null) {
-            return String(fallbackValue);
-          }
-        }
-        return '';
-=======
       default: {
         const fallbackValue = (log as Record<string, unknown>)[field];
         if (fallbackValue === undefined || fallbackValue === null) {
@@ -373,7 +363,6 @@
         }
         return String(fallbackValue);
       }
->>>>>>> cc0a6324
     }
   }
 
