/**
 * Audit Log Export Functionality
 * 
 * This module provides comprehensive export capabilities for audit logs
 * with support for multiple formats, filtering, and compliance requirements.
 */

import { AuditLog, AuditLogFilter, PaginationParams } from '@/types/admin';
import { getAuditLogger, AuditLogger } from './audit-logger';
import { AuditFilterBuilder } from './audit-filters';

/**
 * Export format types
 */
export type ExportFormat = 'csv' | 'json' | 'xlsx' | 'pdf';

/**
 * Export options
 */
export interface ExportOptions {
  format: ExportFormat;
  filter?: AuditLogFilter;
  fields?: string[];
  includeHeaders?: boolean;
  dateFormat?: string;
  timezone?: string;
  maxRecords?: number;
  filename?: string;
  metadata?: boolean;
}

/**
 * Export result
 */
export interface ExportResult {
  success: boolean;
  filename: string;
  recordCount: number;
  fileSize: number;
  downloadUrl?: string;
  error?: string;
  duration_ms: number;
  mimeType?: string;
}

/**
 * Field mapping for exports
 */
export const EXPORT_FIELD_MAPPINGS = {
  id: 'ID',
  timestamp: 'Timestamp',
  user_id: 'User ID',
  user_email: 'User Email',
  user_full_name: 'User Name',
  action: 'Action',
  resource_type: 'Resource Type',
  resource_id: 'Resource ID',
  ip_address: 'IP Address',
  user_agent: 'User Agent',
  details: 'Details'
} as const;

/**
 * Default export fields
 */
export const DEFAULT_EXPORT_FIELDS = [
  'timestamp',
  'user_email',
  'action',
  'resource_type',
  'resource_id',
  'ip_address',
  'details'
];

/**
 * Compliance export templates
 */
export const COMPLIANCE_TEMPLATES = {
  SOX: {
    name: 'Sarbanes-Oxley Compliance',
    fields: ['timestamp', 'user_email', 'action', 'resource_type', 'resource_id', 'details'],
    dateFormat: 'ISO',
    includeHeaders: true,
    metadata: true
  },
  GDPR: {
    name: 'GDPR Compliance',
    fields: ['timestamp', 'user_email', 'action', 'resource_type', 'ip_address', 'details'],
    dateFormat: 'ISO',
    includeHeaders: true,
    metadata: true
  },
  HIPAA: {
    name: 'HIPAA Compliance',
    fields: ['timestamp', 'user_id', 'action', 'resource_type', 'resource_id', 'ip_address'],
    dateFormat: 'ISO',
    includeHeaders: true,
    metadata: true
  },
  PCI_DSS: {
    name: 'PCI DSS Compliance',
    fields: ['timestamp', 'user_email', 'action', 'resource_type', 'ip_address', 'details'],
    dateFormat: 'ISO',
    includeHeaders: true,
    metadata: true
  }
} as const;

/**
 * Audit log exporter class
 */
export class AuditLogExporter {
  private auditLogger: AuditLogger;

  constructor() {
    this.auditLogger = getAuditLogger();
  }

  /**
   * Export audit logs with specified options
   */
  async exportLogs(options: ExportOptions): Promise<ExportResult> {
    const startTime = Date.now();

    try {
      // Get audit logs based on filter
      const pagination: PaginationParams = {
        page: 1,
        limit: options.maxRecords || 10000,
        sort_by: 'timestamp',
        sort_order: 'desc'
      };

      const result = await this.auditLogger.getAuditLogs(options.filter || {}, pagination);
      const logs = result.data;

      if (logs.length === 0) {
        return {
          success: false,
          filename: '',
          recordCount: 0,
          fileSize: 0,
          error: 'No audit logs found matching the specified criteria',
          duration_ms: Date.now() - startTime
        };
      }

      // Generate export content based on format
      let content: string | Buffer;
      let mimeType: string;
      let fileExtension: string;

      switch (options.format) {
        case 'csv':
          content = this.exportToCsv(logs, options);
          mimeType = 'text/csv';
          fileExtension = 'csv';
          break;
        case 'json':
          content = this.exportToJson(logs, options);
          mimeType = 'application/json';
          fileExtension = 'json';
          break;
        case 'xlsx':
          content = await this.exportToExcel(logs, options);
          mimeType = 'application/vnd.openxmlformats-officedocument.spreadsheetml.sheet';
          fileExtension = 'xlsx';
          break;
        case 'pdf':
          content = await this.exportToPdf(logs, options);
          mimeType = 'application/pdf';
          fileExtension = 'pdf';
          break;
        default:
          throw new Error(`Unsupported export format: ${options.format}`);
      }

      // Generate filename
      const filename = options.filename || this.generateFilename(options.format, options.filter);
      const finalFilename = filename.endsWith(`.${fileExtension}`) 
        ? filename 
        : `${filename}.${fileExtension}`;

      return {
        success: true,
        filename: finalFilename,
        recordCount: logs.length,
        fileSize: Buffer.isBuffer(content) ? content.length : Buffer.byteLength(content, 'utf8'),
        duration_ms: Date.now() - startTime,
        mimeType
      };

    } catch (error) {
      return {
        success: false,
        filename: '',
        recordCount: 0,
        fileSize: 0,
        error: error instanceof Error ? error.message : 'Unknown export error',
        duration_ms: Date.now() - startTime
      };
    }
  }

  /**
   * Export to CSV format
   */
  private exportToCsv(logs: AuditLog[], options: ExportOptions): string {
    const fields = options.fields || DEFAULT_EXPORT_FIELDS;
    const includeHeaders = options.includeHeaders !== false;
    const dateFormat = options.dateFormat || 'ISO';

    // Generate headers
    const headers = fields.map(field => EXPORT_FIELD_MAPPINGS[field as keyof typeof EXPORT_FIELD_MAPPINGS] || field);

    // Generate rows
    const rows = logs.map(log => 
      fields.map(field => this.formatFieldValue(log, field, dateFormat))
    );

    // Combine headers and rows
    const csvData = [
      ...(includeHeaders ? [headers] : []),
      ...rows
    ];

    // Convert to CSV string
    return csvData.map(row => 
      row.map(cell => {
        const cellStr = String(cell || '');
        // Escape quotes and wrap in quotes if contains comma, quote, or newline
        if (cellStr.includes(',') || cellStr.includes('"') || cellStr.includes('\n')) {
          return `"${cellStr.replace(/"/g, '""')}"`;
        }
        return cellStr;
      }).join(',')
    ).join('\n');
  }

  /**
   * Export to JSON format
   */
  private exportToJson(logs: AuditLog[], options: ExportOptions): string {
    const fields = options.fields || DEFAULT_EXPORT_FIELDS;
    const dateFormat = options.dateFormat || 'ISO';

    // Transform logs to include only specified fields
    const transformedLogs = logs.map(log => {
      const transformed: Record<string, string> = {};
      fields.forEach(field => {
        transformed[field] = this.formatFieldValue(log, field, dateFormat);
      });
      return transformed;
    });
    // Add metadata if requested
    const exportData: {
      logs: Record<string, string>[];
      count: number;
      exported_at: string;
      metadata?: {
        export_format: string;
        fields_included: string[];
        date_format: string;
        timezone: string;
        filter_applied: AuditLogFilter | Record<string, never>;
      };
    } = {
      logs: transformedLogs,
      count: logs.length,
      exported_at: new Date().toISOString()
    };

    if (options.metadata) {
      const filterApplied: AuditLogFilter | Record<string, never> =
        options.filter ?? {};
      exportData.metadata = {
        export_format: 'json',
        fields_included: fields,
        date_format: dateFormat,
        timezone: options.timezone || 'UTC',
        filter_applied: filterApplied
      };
    }

    return JSON.stringify(exportData, null, 2);
  }

  /**
   * Export to Excel format (placeholder - would require xlsx library)
   */
  private async exportToExcel(logs: AuditLog[], options: ExportOptions): Promise<Buffer> {
    // This would require implementing Excel export using a library like 'xlsx'
    // For now, we'll return CSV content as a buffer
    const csvContent = this.exportToCsv(logs, options);
    return Buffer.from(csvContent, 'utf8');
  }

  /**
   * Export to PDF format (placeholder - would require PDF library)
   */
  private async exportToPdf(logs: AuditLog[], options: ExportOptions): Promise<Buffer> {
    // This would require implementing PDF export using a library like 'pdfkit' or 'puppeteer'
    // For now, we'll return a simple text representation
    const textContent = this.exportToText(logs, options);
    return Buffer.from(textContent, 'utf8');
  }

  /**
   * Export to plain text format
   */
  private exportToText(logs: AuditLog[], options: ExportOptions): string {
    const fields = options.fields || DEFAULT_EXPORT_FIELDS;
    const dateFormat = options.dateFormat || 'ISO';

    let content = '';
    
    if (options.metadata) {
      content += 'AUDIT LOG EXPORT REPORT\n';
      content += '========================\n\n';
      content += `Export Date: ${new Date().toISOString()}\n`;
      content += `Total Records: ${logs.length}\n`;
      content += `Date Format: ${dateFormat}\n`;
      content += `Fields: ${fields.join(', ')}\n\n`;
    }

    logs.forEach((log, index) => {
      content += `Record ${index + 1}:\n`;
      content += '-'.repeat(20) + '\n';
      
      fields.forEach(field => {
        const label = EXPORT_FIELD_MAPPINGS[field as keyof typeof EXPORT_FIELD_MAPPINGS] || field;
        const value = this.formatFieldValue(log, field, dateFormat);
        content += `${label}: ${value}\n`;
      });
      content += '\n';
    });

    return content;
  }

  /**
   * Format field value for export
   */
  private formatFieldValue(log: AuditLog, field: string, dateFormat: string): string {
    switch (field) {
      case 'timestamp':
        return this.formatDate(log.timestamp, dateFormat);
      case 'user_email':
        return log.user?.email || log.user_id;
      case 'user_full_name':
        return log.user?.full_name || '';
      case 'details':
        return JSON.stringify(log.details || {});
      case 'ip_address':
        return log.ip_address || '';
      case 'user_agent':
        return log.user_agent || '';
<<<<<<< HEAD
      default:
        const value = (log as Record<string, unknown>)[field];
        return value === undefined || value === null ? '' : String(value);
=======
      default: {
        const fallbackValue = (log as Record<string, unknown>)[field];
        if (fallbackValue === undefined || fallbackValue === null) {
          return '';
        }
        return String(fallbackValue);
      }
>>>>>>> 39060ab4
    }
  }

  /**
   * Format date according to specified format
   */
  private formatDate(date: Date, format: string): string {
    const d = new Date(date);
    
    switch (format) {
      case 'ISO':
        return d.toISOString();
      case 'US':
        return d.toLocaleString('en-US');
      case 'EU':
        return d.toLocaleString('en-GB');
      case 'timestamp':
        return d.getTime().toString();
      default:
        return d.toISOString();
    }
  }

  /**
   * Generate filename for export
   */
  private generateFilename(format: ExportFormat, filter?: AuditLogFilter): string {
    const timestamp = new Date().toISOString().split('T')[0];
    let filename = `audit-logs-${timestamp}`;

    if (filter?.start_date && filter?.end_date) {
      const startDate = new Date(filter.start_date).toISOString().split('T')[0];
      const endDate = new Date(filter.end_date).toISOString().split('T')[0];
      filename += `-${startDate}-to-${endDate}`;
    }

    if (filter?.action) {
      filename += `-${filter.action.replace(/\./g, '-')}`;
    }

    if (filter?.resource_type) {
      filename += `-${filter.resource_type}`;
    }

    if (filter?.user_id) {
      filename += `-user-${filter.user_id.substring(0, 8)}`;
    }

    return filename;
  }

  /**
   * Export with compliance template
   */
  async exportForCompliance(
    complianceType: keyof typeof COMPLIANCE_TEMPLATES,
    filter?: AuditLogFilter,
    format: ExportFormat = 'csv'
  ): Promise<ExportResult> {
    const template = COMPLIANCE_TEMPLATES[complianceType];
    
    const options: ExportOptions = {
      format,
      filter,
      fields: [...template.fields],
      includeHeaders: template.includeHeaders,
      dateFormat: template.dateFormat,
      metadata: template.metadata,
      filename: `${complianceType.toLowerCase()}-audit-export-${new Date().toISOString().split('T')[0]}`
    };

    return await this.exportLogs(options);
  }

  /**
   * Create export for date range
   */
  async exportDateRange(
    startDate: Date,
    endDate: Date,
    format: ExportFormat = 'csv',
    additionalFilter?: Partial<AuditLogFilter>
  ): Promise<ExportResult> {
    const filter = new AuditFilterBuilder()
      .fromDate(startDate)
      .toDate(endDate)
      .build();

    const combinedFilter = { ...filter, ...additionalFilter };

    return await this.exportLogs({
      format,
      filter: combinedFilter,
      filename: `audit-logs-${startDate.toISOString().split('T')[0]}-to-${endDate.toISOString().split('T')[0]}`
    });
  }

  /**
   * Create export for specific user
   */
  async exportUserActivity(
    userId: string,
    format: ExportFormat = 'csv',
    dateRange?: { start: Date; end: Date }
  ): Promise<ExportResult> {
    const filterBuilder = new AuditFilterBuilder().byUser(userId);
    
    if (dateRange) {
      filterBuilder.byDateRange(dateRange.start, dateRange.end);
    }

    return await this.exportLogs({
      format,
      filter: filterBuilder.build(),
      filename: `user-activity-${userId.substring(0, 8)}-${new Date().toISOString().split('T')[0]}`
    });
  }

  /**
   * Create export for security events
   */
  async exportSecurityEvents(
    format: ExportFormat = 'csv',
    dateRange?: { start: Date; end: Date }
  ): Promise<ExportResult> {
    const filterBuilder = new AuditFilterBuilder().byResourceType('security_policy');
    
    if (dateRange) {
      filterBuilder.byDateRange(dateRange.start, dateRange.end);
    }

    return await this.exportLogs({
      format,
      filter: filterBuilder.build(),
      fields: ['timestamp', 'user_email', 'action', 'ip_address', 'details'],
      filename: `security-events-${new Date().toISOString().split('T')[0]}`
    });
  }
}

/**
 * Singleton exporter instance
 */
let exporterInstance: AuditLogExporter | null = null;

/**
 * Get the audit log exporter instance
 */
export function getAuditLogExporter(): AuditLogExporter {
  if (!exporterInstance) {
    exporterInstance = new AuditLogExporter();
  }
  return exporterInstance;
}

/**
 * Convenience functions for common export operations
 */
export const auditExport = {
  /**
   * Export all logs to CSV
   */
  toCsv: (filter?: AuditLogFilter) =>
    getAuditLogExporter().exportLogs({ format: 'csv', filter }),

  /**
   * Export all logs to JSON
   */
  toJson: (filter?: AuditLogFilter) =>
    getAuditLogExporter().exportLogs({ format: 'json', filter }),

  /**
   * Export for SOX compliance
   */
  forSOX: (filter?: AuditLogFilter) =>
    getAuditLogExporter().exportForCompliance('SOX', filter),

  /**
   * Export for GDPR compliance
   */
  forGDPR: (filter?: AuditLogFilter) =>
    getAuditLogExporter().exportForCompliance('GDPR', filter),

  /**
   * Export date range
   */
  dateRange: (start: Date, end: Date, format: ExportFormat = 'csv') =>
    getAuditLogExporter().exportDateRange(start, end, format),

  /**
   * Export user activity
   */
  userActivity: (userId: string, format: ExportFormat = 'csv') =>
    getAuditLogExporter().exportUserActivity(userId, format),

  /**
   * Export security events
   */
  securityEvents: (format: ExportFormat = 'csv') =>
    getAuditLogExporter().exportSecurityEvents(format),
};<|MERGE_RESOLUTION|>--- conflicted
+++ resolved
@@ -356,11 +356,6 @@
         return log.ip_address || '';
       case 'user_agent':
         return log.user_agent || '';
-<<<<<<< HEAD
-      default:
-        const value = (log as Record<string, unknown>)[field];
-        return value === undefined || value === null ? '' : String(value);
-=======
       default: {
         const fallbackValue = (log as Record<string, unknown>)[field];
         if (fallbackValue === undefined || fallbackValue === null) {
@@ -368,7 +363,6 @@
         }
         return String(fallbackValue);
       }
->>>>>>> 39060ab4
     }
   }
 
