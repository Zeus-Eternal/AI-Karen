/**
 * Extension Error Integration
 * 
 * Simple integration layer for handling extension authentication errors
 * in the KarenBackend service with graceful degradation.
 */

import { logger } from './logger';

export interface ExtensionErrorResponse {
<<<<<<< HEAD
  fallback_data?: unknown;
=======
  fallback_data?: Record<string, unknown>;
>>>>>>> 769dfa49
  retry?: boolean;
  delay?: number;
  requires_login?: boolean;
  message?: string;
}

/**
 * Handle extension API errors with graceful degradation
 */
export function handleExtensionError(
  status: number,
  url: string,
  operation: string = 'extension_api'
): ExtensionErrorResponse {
<<<<<<< HEAD
  logger.info(`Handling extension error for ${operation}: ${status} for ${url}`);
=======
  logger.info(`Handling extension error: ${status} for ${url} during ${operation}`);
>>>>>>> 769dfa49

  // Handle 403 Forbidden errors for extensions
  if (status === 403 && url.includes('/api/extensions')) {
    logger.warn('Extension API access denied, providing fallback data');
    
    // Return appropriate fallback data based on the endpoint
    if (url.endsWith('/api/extensions') || url.endsWith('/api/extensions/')) {
      return {
        fallback_data: {
          extensions: {
            'sample-extension': {
              id: 'sample-extension',
              name: 'Sample Extension',
              display_name: 'Sample Extension (Read-Only)',
              description: 'Extension features are available in read-only mode',
              version: '1.0.0',
              status: 'readonly',
              capabilities: {
                provides_ui: true,
                provides_api: false,
                provides_background_tasks: false,
                provides_webhooks: false
              }
            }
          },
          message: 'Extension features are available in read-only mode',
          access_level: 'readonly',
          available_features: ['view', 'status'],
          restricted_features: ['install', 'configure', 'manage', 'execute']
        },
        message: 'Extensions loaded in read-only mode due to insufficient permissions'
      };
    }
    
    // For other extension endpoints
    return {
      fallback_data: {
        data: [],
        message: 'This extension feature requires additional permissions',
        access_level: 'readonly',
        error: 'insufficient_permissions'
      },
      message: 'Extension feature not available - insufficient permissions'
    };
  }

  // Handle 401 Unauthorized errors
  if (status === 401) {
    logger.warn('Extension API authentication required');
    return {
      requires_login: true,
      message: 'Authentication required to access extension features'
    };
  }

  // Handle 404 Not Found errors
  if (status === 404 && url.includes('/api/extensions')) {
    logger.warn('Extension API endpoint not found');
    return {
      fallback_data: {
        extensions: {},
        message: 'Extension service is not available',
        access_level: 'unavailable'
      },
      message: 'Extension service is temporarily unavailable'
    };
  }

  // Handle 429 Rate Limited errors
  if (status === 429) {
    logger.warn('Extension API rate limited');
    return {
      retry: true,
      delay: 60, // Wait 1 minute before retry
      message: 'Too many requests - please wait before trying again'
    };
  }

  // Handle 504 Gateway Timeout specifically
  if (status === 504) {
    logger.warn('Extension API gateway timeout');
    return {
      retry: true,
      delay: 15, // Wait 15 seconds before retry for timeouts
      fallback_data: {
        extensions: {
          'offline-mode': {
            id: 'offline-mode',
            name: 'offline-mode',
            display_name: 'Extensions (Offline Mode)',
            description: 'Extension service is temporarily unavailable. Core functionality continues to work.',
            version: '1.0.0',
            author: 'System',
            category: 'system',
            status: 'offline',
            capabilities: {
              provides_ui: false,
              provides_api: false,
              provides_background_tasks: false,
              provides_webhooks: false
            }
          }
        },
        total: 1,
        message: 'Extension service is temporarily unavailable due to timeout',
        access_level: 'offline',
        available_features: [],
        restricted_features: ['all'],
        fallback_mode: true
      },
      message: 'Extension service timed out - using offline mode'
    };
  }

  // Handle 5xx Server errors
  if (status >= 500) {
    logger.error(`Extension API server error: ${status}`);
    return {
      retry: true,
      delay: 30, // Wait 30 seconds before retry
      fallback_data: {
        extensions: {
          'maintenance-mode': {
            id: 'maintenance-mode',
            name: 'maintenance-mode',
            display_name: 'Extensions (Maintenance Mode)',
            description: 'Extension service is under maintenance. Please try again later.',
            version: '1.0.0',
            author: 'System',
            category: 'system',
            status: 'maintenance',
            capabilities: {
              provides_ui: false,
              provides_api: false,
              provides_background_tasks: false,
              provides_webhooks: false
            }
          }
        },
        total: 1,
        message: 'Extension service is temporarily unavailable for maintenance',
        access_level: 'maintenance',
        available_features: [],
        restricted_features: ['all'],
        fallback_mode: true
      },
      message: 'Extension service is experiencing issues - using cached data'
    };
  }

  // Default fallback for other errors
  logger.warn(`Unhandled extension error: ${status}`);
  return {
    fallback_data: {
      extensions: {},
      message: 'Extension service encountered an error',
      access_level: 'limited'
    },
    message: 'Extension service is temporarily limited'
  };
}

/**
 * Check if an error should trigger extension fallback mode
 */
export function shouldUseExtensionFallback(status: number, url: string): boolean {
  return (
    url.includes('/api/extensions') &&
    (status === 403 || status === 404 || status === 504 || status >= 500)
  );
}

/**
 * Get user-friendly message for extension errors
 */
export function getExtensionErrorMessage(status: number, _url: string): string {
  if (status === 403) {
    return 'Extension features are running in read-only mode. Some functionality may be limited.';
  }

  if (status === 401) {
    return 'Please log in to access full extension features.';
  }

  if (status === 404) {
    return 'Extension service is not available. Core features will continue to work.';
  }

  if (status === 504) {
    return 'Extension service timed out. Core features will continue to work while we retry the connection.';
  }

  if (status >= 500) {
    return 'Extension service is temporarily unavailable. Please try again later.';
  }

  if (url.includes('/status') || url.includes('/health')) {
    return 'Extension status information is temporarily unavailable. Monitoring will resume shortly.';
  }

  return 'Extension service encountered an issue. Some features may be limited.';
}

export interface ExtensionErrorIntegration {
  handleExtensionError: (
    status: number,
    url: string,
    operation?: string
  ) => ExtensionErrorResponse | null;
  shouldUseExtensionFallback: typeof shouldUseExtensionFallback;
  getExtensionErrorMessage: (status: number, url: string) => string;
}

declare global {
  interface Window {
    extensionErrorIntegration?: ExtensionErrorIntegration;
    handleExtensionError?: (
      status: number,
      url: string,
      operation?: string
    ) => ExtensionErrorResponse | null;
  }
}

// Make functions available globally for KarenBackend integration
if (typeof window !== 'undefined') {
  const integration: ExtensionErrorIntegration = {
    handleExtensionError,
    shouldUseExtensionFallback,
    getExtensionErrorMessage,
  };
  window.extensionErrorIntegration = integration;
  logger.info('Extension error integration initialized');
}<|MERGE_RESOLUTION|>--- conflicted
+++ resolved
@@ -8,11 +8,7 @@
 import { logger } from './logger';
 
 export interface ExtensionErrorResponse {
-<<<<<<< HEAD
-  fallback_data?: unknown;
-=======
   fallback_data?: Record<string, unknown>;
->>>>>>> 769dfa49
   retry?: boolean;
   delay?: number;
   requires_login?: boolean;
@@ -27,11 +23,7 @@
   url: string,
   operation: string = 'extension_api'
 ): ExtensionErrorResponse {
-<<<<<<< HEAD
-  logger.info(`Handling extension error for ${operation}: ${status} for ${url}`);
-=======
   logger.info(`Handling extension error: ${status} for ${url} during ${operation}`);
->>>>>>> 769dfa49
 
   // Handle 403 Forbidden errors for extensions
   if (status === 403 && url.includes('/api/extensions')) {
