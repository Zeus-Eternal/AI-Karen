--- conflicted
+++ resolved
@@ -112,11 +112,7 @@
     return normalized;
   }
   // Record<string, string>
-<<<<<<< HEAD
-  const normalized: Record<string, string> = {};
-=======
   const out: Record<string, string> = {};
->>>>>>> 634048d6
   const headerRecord = headers as Record<string, string | number | boolean | undefined>;
   const normalized: Record<string, string> = {};
   for (const k of Object.keys(headerRecord)) {
