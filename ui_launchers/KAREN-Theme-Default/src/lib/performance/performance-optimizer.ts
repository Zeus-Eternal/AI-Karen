/**
 * Performance Optimizer
 *
 * Integrates HTTP connection pooling, request/response caching,
 * and database query optimization with robust metrics.
 *
 * Requirements: 1.4, 4.4
 */

import {
  HttpConnectionPool,
  getHttpConnectionPool,
  initializeHttpConnectionPool,
  ConnectionPoolConfig,
} from './http-connection-pool';
import {
  RequestResponseCache,
  getRequestResponseCache,
  initializeRequestResponseCache,
  CacheConfig,
} from './request-response-cache';
import {
  DatabaseQueryOptimizer,
  getDatabaseQueryOptimizer,
  initializeDatabaseQueryOptimizer,
  QueryOptimizationConfig,
} from './database-query-optimizer';
import { getConnectionManager } from '../connection/connection-manager';

export type HeaderLike = HeadersInit | undefined;

export interface PerformanceConfig {
  connectionPool: Partial<ConnectionPoolConfig>;
  responseCache: Partial<CacheConfig>;
  queryOptimizer: Partial<QueryOptimizationConfig>;
  enableMetrics: boolean;
  metricsInterval: number; // ms
  defaultTimeoutMs?: number;
  defaultRetries?: number;
  defaultCacheTtlMs?: number;
  cacheNonIdempotent?: boolean; // allow caching for POST/PUT etc. when explicitly requested
}

export interface PerformanceMetrics {
  connectionPool: {
    totalConnections: number;
    activeConnections: number;
    connectionReuse: number;
    averageConnectionTime: number;
  };
  responseCache: {
    hitRate: number;
    totalEntries: number;
    memoryUsage: number;
    compressionRatio: number;
  };
  queryOptimizer: {
    totalQueries: number;
    cacheHits: number;
    averageQueryTime: number;
    slowQueries: number;
  };
  overall: {
    requestThroughput: number;
    averageResponseTime: number; // ms
    errorRate: number;           // 0..1
    uptime: number;              // ms
  };
}

export interface OptimizedRequestOptions {
  useConnectionPool?: boolean;
  enableCaching?: boolean;
  cacheOptions?: {
    ttl?: number;       // ms
    tags?: string[];
    compress?: boolean;
  };
  timeout?: number;      // ms
  retryAttempts?: number;
  retryBackoffMs?: number; // base backoff
  retryOn?: number[];    // HTTP codes to retry
}

function stableStringify(obj: unknown): string {
  if (obj == null) return '';
  if (typeof obj === 'string') return obj;
  if (obj instanceof URLSearchParams) return obj.toString();
  try {
    return JSON.stringify(obj, Object.keys(obj).sort());
  } catch {
    return String(obj);
  }
}

function headersToObject(headers: HeaderLike): Record<string, string> {
  if (!headers) return {};
  const out: Record<string, string> = {};
  if (Array.isArray(headers)) {
    const normalized: Record<string, string> = {};
    for (const [k, v] of headers) {
      normalized[String(k).toLowerCase()] = String(v);
    }
    return normalized;
  }

  if (headers instanceof Headers) {
    const normalized: Record<string, string> = {};
    headers.forEach((v, k) => {
      normalized[k.toLowerCase()] = v;
    });
    return normalized;
  }
  // Record<string, string>
  const out: Record<string, string> = {};
  const headerRecord = headers as Record<string, string | number | boolean | undefined>;
<<<<<<< HEAD
  const out: Record<string, string> = {};
=======
  const normalized: Record<string, string> = {};
>>>>>>> a3cf55d7
  for (const k of Object.keys(headerRecord)) {
    const value = headerRecord[k];
    if (value !== undefined) {
      normalized[k.toLowerCase()] = String(value);
    }
  }
  return normalized;
}

function methodAllowsDefaultCaching(method?: string) {
  const m = (method || 'GET').toUpperCase();
  return m === 'GET' || m === 'HEAD';
}

export class PerformanceOptimizer {
  private readonly config: PerformanceConfig;
  private readonly connectionPool: HttpConnectionPool;
  private readonly responseCache: RequestResponseCache;
  private readonly queryOptimizer: DatabaseQueryOptimizer;

  private metricsInterval: NodeJS.Timeout | null = null;
  private readonly startTime = Date.now();

  private requestCount = 0;
  private errorCount = 0;
  private totalResponseTime = 0;

  constructor(config?: Partial<PerformanceConfig>) {
    this.config = {
      connectionPool: {},
      responseCache: {},
      queryOptimizer: {},
      enableMetrics: true,
      metricsInterval: 60_000,
      defaultTimeoutMs: 20_000,
      defaultRetries: 2,
      defaultCacheTtlMs: 60_000,
      cacheNonIdempotent: false,
      ...config,
    };

    const hasPoolOverrides = Object.keys(this.config.connectionPool).length > 0;
    const hasCacheOverrides = Object.keys(this.config.responseCache).length > 0;
    const hasQueryOverrides = Object.keys(this.config.queryOptimizer).length > 0;

    this.connectionPool = hasPoolOverrides
      ? initializeHttpConnectionPool(this.config.connectionPool)
      : getHttpConnectionPool();
    this.responseCache = hasCacheOverrides
      ? initializeRequestResponseCache(this.config.responseCache)
      : getRequestResponseCache();
    this.queryOptimizer = hasQueryOverrides
      ? initializeDatabaseQueryOptimizer(this.config.queryOptimizer)
      : getDatabaseQueryOptimizer();

    if (this.config.enableMetrics) {
      this.startMetricsCollection();
    }
  }

  /**
   * Make an optimized HTTP request with pooling, timeout/retry, and caching.
   */
  async optimizedRequest<T = unknown>(
    url: string,
    options: RequestInit = {},
    optimizationOptions: OptimizedRequestOptions = {}
  ): Promise<T> {
    const started = Date.now();
    this.requestCount++;

    const method = (options.method || 'GET').toUpperCase();
    const shouldConsiderCache =
      optimizationOptions.enableCaching !== false &&
      (methodAllowsDefaultCaching(method) || this.config.cacheNonIdempotent);

    const cacheKey = this.generateRequestCacheKey(url, options);

    // Try cache first
    if (shouldConsiderCache) {
      const cached = await this.responseCache.get(cacheKey, { skipCache: false });
      if (cached) {
        // Update metrics
        const dt = Date.now() - started;
        this.totalResponseTime += dt;
        return cached.data as T;
      }
    }

    // Prepare request with timeout & retries
    const timeoutMs = optimizationOptions.timeout ?? this.config.defaultTimeoutMs!;
    const retryAttempts = optimizationOptions.retryAttempts ?? this.config.defaultRetries!;
    const backoffBase = optimizationOptions.retryBackoffMs ?? 300;
    const retryOn = new Set(optimizationOptions.retryOn ?? [408, 425, 429, 500, 502, 503, 504]);

    let lastErr: unknown;

    for (let attempt = 0; attempt <= retryAttempts; attempt++) {
      const abortController = new AbortController();
      const timer = setTimeout(() => abortController.abort(), timeoutMs);

      try {
        let response: Response;

        if (optimizationOptions.useConnectionPool !== false) {
          // Pool path
          response = await this.connectionPool.request(url, { ...options, signal: abortController.signal });
        } else {
          // Fallback path via connection manager
          const connectionManager = getConnectionManager();
          const result = await connectionManager.makeRequest(
            url,
            options,
            {
              timeout: timeoutMs,
              retryAttempts: 0,
            }
          );

          response = new Response(
            typeof result.data === 'string' ? result.data : JSON.stringify(result.data),
            {
              status: result.status,
              statusText: result.statusText,
              headers: result.headers as HeadersInit,
            }
          );
        }

        clearTimeout(timer);

        // Parse response
        const ctype = response.headers.get('content-type') || '';
        let data: unknown;
        if (ctype.includes('application/json')) {
          data = await response.json();
        } else if (ctype.startsWith('text/')) {
          data = await response.text();
        } else {
          // Fallback: arrayBuffer -> base64 string to avoid holding raw buffers
          const buf = await response.arrayBuffer();
          data = Buffer.from(buf).toString('base64');
        }

        // Non-200s can be retried depending on code
        if (!response.ok && retryOn.has(response.status) && attempt < retryAttempts) {
          const delay = backoffBase * Math.pow(2, attempt);
          await new Promise(res => setTimeout(res, delay));
          continue;
        }

        // Cache successful responses if allowed
        if (shouldConsiderCache && response.ok) {
          const headersObj = headersToObject(response.headers);
          await this.responseCache.set(
            cacheKey,
            data,
            headersObj,
            response.status,
            {
              ttl: optimizationOptions.cacheOptions?.ttl ?? this.config.defaultCacheTtlMs,
              tags: optimizationOptions.cacheOptions?.tags,
              compress: optimizationOptions.cacheOptions?.compress ?? method === 'GET',
            }
          );
        }

        const dt = Date.now() - started;
        this.totalResponseTime += dt;

        if (!response.ok) {
          // Surface an error with context
          const err = new Error(`HTTP ${response.status} ${response.statusText}`) as Error & { status?: number; data?: unknown };
          err.status = response.status;
          err.data = data;
          throw err;
        }

        return data as T;
      } catch (err: unknown) {
        clearTimeout(timer);
        lastErr = err;

        // Retry on abort/network or selected HTTP codes (already handled above).
        const errorObj = err as { name?: string; message?: string } | null;
        const isAbort = errorObj?.name === 'AbortError';
        const isNetwork = /network/i.test(String(errorObj?.message ?? ''));
        if ((isAbort || isNetwork) && attempt < retryAttempts) {
          const delay = backoffBase * Math.pow(2, attempt);
          await new Promise(res => setTimeout(res, delay));
          continue;
        }

        // No more retries
        break;
      }
    }

    // Update metrics on error
    this.errorCount++;
    const dt = Date.now() - started;
    this.totalResponseTime += dt;
    throw lastErr;
  }

  /** Convenience: Optimized authentication request */
  async authenticateUser(email: string, password: string): Promise<unknown> {
    return this.optimizedRequest(
      '/api/auth/login',
      {
        method: 'POST',
        headers: { 'Content-Type': 'application/json' },
        body: JSON.stringify({ email, password }),
      },
      {
        enableCaching: false, // do not cache login responses by default
        useConnectionPool: true,
        timeout: 10_000,
        retryAttempts: 1,
      }
    );
  }

  /** Convenience: Optimized session validation request */
  async validateSession(token: string): Promise<unknown> {
    return this.optimizedRequest(
      '/api/auth/validate-session',
      {
        method: 'POST',
        headers: {
          'Content-Type': 'application/json',
          'Authorization': `Bearer ${token}`,
        },
      },
      {
        enableCaching: true,
        cacheOptions: {
          ttl: 30_000,
          tags: ['auth', 'session'],
          compress: false,
        },
        useConnectionPool: true,
        timeout: 8_000,
        retryAttempts: 1,
      }
    );
  }

  /** Convenience: Optimized user data request */
  async getUserData(userId: string): Promise<unknown> {
    return this.optimizedRequest(
      `/api/users/${userId}`,
      { method: 'GET' },
      {
        enableCaching: true,
        cacheOptions: {
          ttl: 300_000,
          tags: ['user', `user:${userId}`],
          compress: true,
        },
        useConnectionPool: true,
        timeout: 10_000,
      }
    );
  }

  /** Health check */
  async healthCheck(): Promise<unknown> {
    return this.optimizedRequest(
      '/health',
      { method: 'GET' },
      {
        enableCaching: true,
        cacheOptions: { ttl: 10_000, tags: ['health'], compress: false },
        useConnectionPool: true,
        timeout: 5_000,
        retryAttempts: 0,
      }
    );
  }

  /** Invalidate cache by tags */
  invalidateCache(tags: string[]): number {
    return this.responseCache.clearByTags(tags);
  }

  /** Invalidate a single user's cache */
  invalidateUserCache(userId: string): void {
    this.responseCache.clearByTags([`user:${userId}`]);
    this.queryOptimizer.invalidateUserCache(userId);
  }

  /** Metrics snapshot */
  getMetrics(): PerformanceMetrics {
    const pool = this.connectionPool.getMetrics();
    const cache = this.responseCache.getMetrics();
    const query = this.queryOptimizer.getMetrics();

    const uptime = Date.now() - this.startTime;
    const avgResp = this.requestCount > 0 ? this.totalResponseTime / this.requestCount : 0;
    const errRate = this.requestCount > 0 ? this.errorCount / this.requestCount : 0;
    const rps = uptime > 0 ? this.requestCount / (uptime / 1000) : 0;

    return {
      connectionPool: {
        totalConnections: pool.totalConnections,
        activeConnections: pool.activeConnections,
        connectionReuse: pool.connectionReuse,
        averageConnectionTime: pool.averageConnectionTime,
      },
      responseCache: {
        hitRate: cache.hitRate,
        totalEntries: cache.totalEntries,
        memoryUsage: cache.memoryUsage,
        compressionRatio: cache.compressionRatio,
      },
      queryOptimizer: {
        totalQueries: query.totalQueries,
        cacheHits: query.cacheHits,
        averageQueryTime: query.averageQueryTime,
        slowQueries: query.slowQueries,
      },
      overall: {
        requestThroughput: rps,
        averageResponseTime: avgResp,
        errorRate: errRate,
        uptime,
      },
    };
  }

  /** Human guidance based on metrics */
  getPerformanceRecommendations(): string[] {
    const m = this.getMetrics();
    const recs: string[] = [];

    // Connection pool
    if (m.connectionPool.connectionReuse < 2) {
      recs.push('Increase connection pool size / max idle to improve reuse.');
    }

    // Cache
    if (m.responseCache.hitRate < 0.5) {
      recs.push('Low cache hit rate — consider longer TTL or broader keying policy.');
    }
    if (m.responseCache.memoryUsage > 40 * 1024 * 1024) {
      recs.push('Cache memory usage high — enable compression or reduce entry size/TTL.');
    }

    // DB queries
    if (m.queryOptimizer.averageQueryTime > 500) {
      recs.push('High average DB latency — add indexes, reduce N+1s, or widen query cache TTL.');
    }
    if (m.queryOptimizer.slowQueries > 10) {
      recs.push('Multiple slow queries detected — profile and tune hot paths.');
    }

    // Overall
    if (m.overall.errorRate > 0.05) {
      recs.push('Error rate >5% — investigate network instability and error handling.');
    }
    if (m.overall.averageResponseTime > 2000) {
      recs.push('Avg response time >2s — optimize request handlers and leverage caching more aggressively.');
    }

    return recs;
  }

  /** Auto-tune configurations based on live metrics */
  autoOptimize(): void {
    const m = this.getMetrics();

    // If pool is hot (≥80% active), signal underlying pool to scale if supported.
    if (
      m.connectionPool.totalConnections > 0 &&
      m.connectionPool.activeConnections / m.connectionPool.totalConnections >= 0.8
    ) {
      // Example: this.connectionPool.resize({ max: current + 10 }) if your pool supports it.
      // Leaving as a no-op here to avoid guessing your pool API.
    }

    // If hit rate poor, bump cache TTL a bit via cache’s own config (if supported).
    if (m.responseCache.hitRate < 0.3) {
      // Example: this.responseCache.updateConfig({ defaultTtlMs: 120_000 });
    }

    // Guardrail: memory pressure — purge old entries.
    if (m.responseCache.memoryUsage > 50 * 1024 * 1024) {
      this.responseCache.clear(); // consider a smarter LRU trim if available
    }
  }

  /** Graceful shutdown */
  async shutdown(): Promise<void> {
    if (this.metricsInterval) {
      clearInterval(this.metricsInterval);
      this.metricsInterval = null;
    }
    await this.connectionPool.shutdown();
    this.responseCache.shutdown();
    this.queryOptimizer.shutdown();
  }

  /* ---------------------------
   * Internals
   * ------------------------- */

  private generateRequestCacheKey(url: string, options: RequestInit): string {
    const method = (options.method || 'GET').toUpperCase();
    const headersObj = headersToObject(options.headers);
    // Body may be string, URLSearchParams, FormData, or object — make it stable.
    let bodyStr = '';
    if (options.body instanceof URLSearchParams) {
      bodyStr = options.body.toString();
    } else if (typeof options.body === 'string') {
      bodyStr = options.body;
    } else if (options.body && typeof options.body === 'object') {
      bodyStr = stableStringify(options.body as unknown);
    }
    const keyObj = {
      m: method,
      u: url,
      h: headersObj, // normalized, lowercase keys
      b: bodyStr,
    };
    return stableStringify(keyObj);
  }

  private startMetricsCollection(): void {
    this.metricsInterval = setInterval(() => {
      const m = this.getMetrics();
      // Minimal structured log (wire this into your logger)
      // eslint-disable-next-line no-console
      console.log('[PerfMetrics]', JSON.stringify({
        ts: new Date().toISOString(),
        rps: Number(m.overall.requestThroughput.toFixed(2)),
        avgMs: Number(m.overall.averageResponseTime.toFixed(2)),
        cacheHit: Number((m.responseCache.hitRate * 100).toFixed(1)),
        connReuse: m.connectionPool.connectionReuse,
        errPct: Number((m.overall.errorRate * 100).toFixed(2)),
      }));
      this.autoOptimize();
    }, this.config.metricsInterval);
  }
}

/* --------------------------------
 * Global singleton helpers
 * ------------------------------ */

let performanceOptimizer: PerformanceOptimizer | null = null;

export function getPerformanceOptimizer(): PerformanceOptimizer {
  if (!performanceOptimizer) {
    performanceOptimizer = new PerformanceOptimizer();
  }
  return performanceOptimizer;
}

export function initializePerformanceOptimizer(config?: Partial<PerformanceConfig>): PerformanceOptimizer {
  if (performanceOptimizer) {
    // Best-effort shutdown of old instance
    void performanceOptimizer.shutdown();
  }
  performanceOptimizer = new PerformanceOptimizer(config);
  return performanceOptimizer;
}

export async function shutdownPerformanceOptimizer(): Promise<void> {
  if (performanceOptimizer) {
    await performanceOptimizer.shutdown();
    performanceOptimizer = null;
  }
}<|MERGE_RESOLUTION|>--- conflicted
+++ resolved
@@ -114,11 +114,7 @@
   // Record<string, string>
   const out: Record<string, string> = {};
   const headerRecord = headers as Record<string, string | number | boolean | undefined>;
-<<<<<<< HEAD
-  const out: Record<string, string> = {};
-=======
   const normalized: Record<string, string> = {};
->>>>>>> a3cf55d7
   for (const k of Object.keys(headerRecord)) {
     const value = headerRecord[k];
     if (value !== undefined) {
