--- conflicted
+++ resolved
@@ -97,14 +97,6 @@
   if (!headers) return {};
   const out: Record<string, string> = {};
   if (Array.isArray(headers)) {
-<<<<<<< HEAD
-    for (const [k, v] of headers) out[String(k).toLowerCase()] = String(v);
-    return out;
-  }
-  if (headers instanceof Headers) {
-    headers.forEach((v, k) => (out[k.toLowerCase()] = v));
-    return out;
-=======
     const normalized: Record<string, string> = {};
     for (const [k, v] of headers) {
       normalized[String(k).toLowerCase()] = String(v);
@@ -117,7 +109,6 @@
       normalized[k.toLowerCase()] = v;
     });
     return normalized;
->>>>>>> f9230779
   }
   // Record<string, string>
   const out: Record<string, string> = {};
