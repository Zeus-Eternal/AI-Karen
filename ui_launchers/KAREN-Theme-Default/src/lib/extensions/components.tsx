import React, { useState, useCallback } from 'react';
import { Button } from '@/components/ui/button';
import {
  useExtensionStatuses,
  useExtensionHealth,
  useExtensionPerformance,
  useExtensionTaskMonitoring,
  useExtensionTasks
} from './hooks';
import { formatResourceUsage, getStatusColorClass } from './extensionUtils';
import type { ExtensionStatus } from './extension-integration';

/**
 * Extension status dashboard component
 */
export function ExtensionStatusDashboard() {
  const { statuses, loading, error } = useExtensionStatuses();
  const healthData = useExtensionHealth();
  const performanceData = useExtensionPerformance();
  const taskData = useExtensionTaskMonitoring();

  // Loading state
  if (loading) {
    return (
      <div className="flex items-center justify-center p-8">
        <div className="animate-spin rounded-full h-8 w-8 border-b-2 border-blue-600"></div>
        <span className="ml-2 text-gray-600">Loading extensions...</span>
      </div>
    );
  }

  // Error state
  if (error) {
    return (
      <div className="bg-red-50 border border-red-200 rounded-lg p-4">
        <div className="flex">
          <div className="flex-shrink-0">
            <svg className="h-5 w-5 text-red-400" viewBox="0 0 20 20" fill="currentColor">
              <path fillRule="evenodd" d="M10 18a8 8 0 100-16 8 8 0 000 16zM8.707 7.293a1 1 0 00-1.414 1.414L8.586 10l-1.293 1.293a1 1 0 101.414 1.414L10 11.414l1.293 1.293a1 1 0 001.414-1.414L11.414 10l1.293-1.293a1 1 0 00-1.414-1.414L10 8.586 8.707 7.293z" clipRule="evenodd" />
            </svg>
          </div>
          <div className="ml-3">
            <h3 className="text-sm font-medium text-red-800">Error loading extensions</h3>
            <p className="mt-1 text-sm text-red-700">{error}</p>
          </div>
        </div>
      </div>
    );
  }

  return (
    <div className="space-y-6">
      {/* Overview Cards */}
      <div className="grid grid-cols-1 md:grid-cols-2 lg:grid-cols-4 gap-4">
        <OverviewCard
          icon="total"
          title="Total Extensions"
          value={healthData.total}
        />
        <OverviewCard
          icon="healthy"
          title="Healthy"
          value={healthData.healthy}
          subText={`${healthData.healthPercentage}%`}
        />
        <OverviewCard
          icon="active-tasks"
          title="Active Tasks"
          value={taskData.totalActiveTasks}
          subText={`${taskData.totalTasks} total`}
        />
        <OverviewCard
          icon="avg-cpu"
          title="Avg CPU"
          value={performanceData.avgCpu.toFixed(1) + "%"}
        />
      </div>

      {/* Extension List */}
      <div className="bg-white rounded-lg shadow">
        <div className="px-6 py-4 border-b border-gray-200">
          <h3 className="text-lg font-medium text-gray-900">Extensions</h3>
        </div>
        <div className="divide-y divide-gray-200">
          {statuses.map((status) => (
            <ExtensionStatusCard key={status.id} status={status} />
          ))}
        </div>
      </div>
    </div>
  );
}

/**
 * Overview Card Component
 */
type OverviewCardIcon = 'total' | 'healthy' | 'active-tasks' | 'avg-cpu';

interface OverviewCardProps {
  icon: OverviewCardIcon;
  title: string;
  value: string | number;
  subText?: string;
}

const OverviewCard: React.FC<OverviewCardProps> = ({ icon, title, value, subText }) => {
  return (
    <div className="bg-white rounded-lg shadow p-6">
      <div className="flex items-center">
        <div className="flex-shrink-0">
          <div className={`w-8 h-8 bg-${icon}-100 rounded-full flex items-center justify-center`}>
            <svg className={`w-5 h-5 text-${icon}-600`} fill="none" stroke="currentColor" viewBox="0 0 24 24">
              <path strokeLinecap="round" strokeLinejoin="round" strokeWidth={2} d={getIconPath(icon)} />
            </svg>
          </div>
        </div>
        <div className="ml-4">
          <p className="text-sm font-medium text-gray-500">{title}</p>
          <p className="text-2xl font-semibold text-gray-900">{value}</p>
          {subText && <p className="text-xs text-gray-500">{subText}</p>}
        </div>
      </div>
    </div>
  );
}

/**
 * Returns the appropriate icon path based on type
 */
const getIconPath = (icon: OverviewCardIcon): string => {
  switch (icon) {
    case 'total':
      return "M19 11H5m14 0a2 2 0 012 2v6a2 2 0 01-2 2H5a2 2 0 01-2-2v-6a2 2 0 012-2m14 0V9a2 2 0 00-2-2M5 11V9a2 2 0 012-2m0 0V5a2 2 0 012-2h6a2 2 0 012 2v2M7 7h10";
    case 'healthy':
      return "M9 12l2 2 4-4m6 2a9 9 0 11-18 0 9 9 0 0118 0z";
    case 'active-tasks':
      return "M13 10V3L4 14h7v7l9-11h-7z";
    case 'avg-cpu':
      return "M9 19v-6a2 2 0 00-2-2H5a2 2 0 00-2 2v6a2 2 0 002 2h2a2 2 0 002-2zm0 0V9a2 2 0 012-2h2a2 2 0 012 2v10m-6 0a2 2 0 002 2h2a2 2 0 002-2m0 0V5a2 2 0 012-2h2a2 2 0 012 2v4a2 2 0 01-2 2h-2a2 2 0 00-2-2z";
    default:
      return "";
  }
};

/**
 * Individual extension status card
 */
export function ExtensionStatusCard({ status }: { status: ExtensionStatus }) {
  const [expanded, setExpanded] = useState(false);
  const { executeTask, executing } = useExtensionTasks(status.id);

  const handleExecuteTask = useCallback(async (taskName: string) => {
    try {
      await executeTask(taskName);
<<<<<<< HEAD
    } catch {
      // Handle task execution error
=======
    } catch (error) {
      console.error(`Failed to execute task "${taskName}"`, error);
>>>>>>> 769dfa49
    }
  }, [executeTask]);

  const resourceUsage = formatResourceUsage(status.resources);

  return (
    <div className="p-6">
      <div className="flex items-center justify-between">
        <div className="flex items-center space-x-4">
          <div className="flex-shrink-0">
            <div className={`w-3 h-3 rounded-full ${getStatusColorClass(status.status)}`} />
          </div>
          <div>
            <h4 className="text-lg font-medium text-gray-900">{status.name}</h4>
            <p className="text-sm text-gray-500">ID: {status.id}</p>
          </div>
        </div>
        <div className="flex items-center space-x-4">
          <div className={`inline-flex items-center px-2.5 py-0.5 rounded-full text-xs font-medium ${getStatusColorClass(status.status)}`}>
            {status.status}
          </div>
          <Button onClick={() => setExpanded(!expanded)} className="text-gray-400 hover:text-gray-600">
            <svg className={`w-5 h-5 transform transition-transform ${expanded ? 'rotate-180' : ''}`} fill="none" stroke="currentColor" viewBox="0 0 24 24">
              <path strokeLinecap="round" strokeLinejoin="round" strokeWidth={2} d="M19 9l-7 7-7-7" />
            </svg>
          </Button>
        </div>
      </div>
      {expanded && (
        <div className="mt-4 space-y-4">
          {/* Resource Usage */}
          <ResourceUsage resourceUsage={resourceUsage} />

          {/* Background Tasks */}
          {status.backgroundTasks && (
            <BackgroundTasks status={status} handleExecuteTask={handleExecuteTask} executing={executing} />
          )}

          {/* Health Status */}
          <HealthStatus status={status} />
        </div>
      )}
    </div>
  );
}

/**
 * Component to display resource usage
 */
interface ResourceUsageProps {
  resourceUsage: ReturnType<typeof formatResourceUsage>;
}

const ResourceUsage: React.FC<ResourceUsageProps> = ({ resourceUsage }) => {
  return (
    <div className="grid grid-cols-2 md:grid-cols-4 gap-4">
      <StatCard label="CPU" value={resourceUsage.cpu} />
      <StatCard label="Memory" value={resourceUsage.memory} />
      <StatCard label="Network" value={resourceUsage.network} />
      <StatCard label="Storage" value={resourceUsage.storage} />
    </div>
  );
};

/**
 * Stat card component
 */
interface StatCardProps {
  label: string;
  value: string | number;
}

const StatCard: React.FC<StatCardProps> = ({ label, value }) => (
  <div className="bg-gray-50 rounded-lg p-3">
    <p className="text-xs font-medium text-gray-500">{label}</p>
    <p className="text-sm font-semibold text-gray-900">{value}</p>
  </div>
);

/**
 * Component to display background tasks
 */
interface BackgroundTasksProps {
  status: ExtensionStatus;
  handleExecuteTask: (taskName: string) => Promise<void>;
  executing: string[];
}

const BackgroundTasks: React.FC<BackgroundTasksProps> = ({ status, handleExecuteTask, executing }) => {
  const backgroundTasks = status.backgroundTasks ?? { active: 0, total: 0 };
  const { active, total, lastExecution } = backgroundTasks;

  return (
    <div className="bg-gray-50 rounded-lg p-4">
      <h5 className="text-sm font-medium text-gray-900 mb-2">Background Tasks</h5>
      <div className="flex items-center justify-between">
        <div>
          <p className="text-sm text-gray-600">
            {active} active / {total} total
          </p>
          {lastExecution && (
            <p className="text-xs text-gray-500">
              Last execution: {new Date(lastExecution).toLocaleString()}
            </p>
          )}
        </div>
        <Button
          onClick={() => handleExecuteTask('manual_task')}
          disabled={executing.includes('manual_task')}
          className="inline-flex items-center px-3 py-1 border border-transparent text-xs font-medium rounded text-blue-700 bg-blue-100 hover:bg-blue-200 disabled:opacity-50"
        >
          {executing.includes('manual_task') ? 'Executing...' : 'Execute Task'}
        </Button>
      </div>
    </div>
  );
};

/**
 * Component to display health status
 */
interface HealthStatusProps {
  status: ExtensionStatus;
}

const HealthStatus: React.FC<HealthStatusProps> = ({ status }) => (
  <div className="bg-gray-50 rounded-lg p-4">
    <h5 className="text-sm font-medium text-gray-900 mb-2">Health Status</h5>
    <div className="flex items-center justify-between">
      <div>
        <p className="text-sm text-gray-600">{status.health.message}</p>
        <p className="text-xs text-gray-500">
          Last check: {new Date(status.health.lastCheck).toLocaleString()}
        </p>
      </div>
      <div className={`inline-flex items-center px-2 py-1 rounded-full text-xs font-medium ${
        status.health.status === 'healthy' ? 'bg-green-100 text-green-800' :
        status.health.status === 'error' ? 'bg-red-100 text-red-800' :
        'bg-yellow-100 text-yellow-800'
      }`}>
        {status.health.status}
      </div>
    </div>
  </div>
);<|MERGE_RESOLUTION|>--- conflicted
+++ resolved
@@ -152,13 +152,8 @@
   const handleExecuteTask = useCallback(async (taskName: string) => {
     try {
       await executeTask(taskName);
-<<<<<<< HEAD
-    } catch {
-      // Handle task execution error
-=======
     } catch (error) {
       console.error(`Failed to execute task "${taskName}"`, error);
->>>>>>> 769dfa49
     }
   }, [executeTask]);
 
