/**
 * Extension Integration Initializer
 * 
 * Ensures the extension integration service is properly initialized
 */

"use client";

import * as React from 'react';
<<<<<<< HEAD
import { useEffect, useState } from 'react';
import { extensionIntegration } from './extension-integration';
import { safeLog, safeError } from '../safe-console';

/**
 * Hook to initialize extension integration service
 */
export function useExtensionInitialization() {
  const [initialized, setInitialized] = useState(false);
  const [error, setError] = useState<string | null>(null);

  useEffect(() => {
    let mounted = true;

    const initializeExtensions = async () => {
      try {
        safeLog('ExtensionInitializer: Starting extension integration initialization...');
        
        await extensionIntegration.initialize();
        
        if (mounted) {
          setInitialized(true);
          setError(null);
          safeLog('ExtensionInitializer: Extension integration initialized successfully');
        }
      } catch (err) {
        const errorMessage = err instanceof Error ? err.message : 'Unknown error';
        safeError('ExtensionInitializer: Failed to initialize extension integration:', err);
        
        if (mounted) {
          setError(errorMessage);
          setInitialized(false);
        }
      }
    };

    initializeExtensions();

    return () => {
      mounted = false;
    };
  }, []);

  return { initialized, error };
}
=======
import { useExtensionInitialization } from './use-extension-initialization';
import { safeError } from '../safe-console';
>>>>>>> 769dfa49

/**
 * Extension Integration Provider Component
 * 
 * Wraps children with extension integration initialization
 */
export function ExtensionIntegrationProvider({ children }: { children: React.ReactNode }) {
  const { initialized, error } = useExtensionInitialization();

  if (error) {
    safeError('ExtensionIntegrationProvider: Extension integration failed to initialize:', error);
    // Still render children even if extension integration fails
    return <>{children}</>;
  }

  if (!initialized) {
    // Extension integration is loading, but don't block the UI
    return <>{children}</>;
  }

  return <>{children}</>;
<<<<<<< HEAD
}

/**
 * Hook to check if extensions are available
 */
export function useExtensionsAvailable() {
  const { initialized, error } = useExtensionInitialization();
  return initialized && !error;
=======
>>>>>>> 769dfa49
}<|MERGE_RESOLUTION|>--- conflicted
+++ resolved
@@ -7,56 +7,8 @@
 "use client";
 
 import * as React from 'react';
-<<<<<<< HEAD
-import { useEffect, useState } from 'react';
-import { extensionIntegration } from './extension-integration';
-import { safeLog, safeError } from '../safe-console';
-
-/**
- * Hook to initialize extension integration service
- */
-export function useExtensionInitialization() {
-  const [initialized, setInitialized] = useState(false);
-  const [error, setError] = useState<string | null>(null);
-
-  useEffect(() => {
-    let mounted = true;
-
-    const initializeExtensions = async () => {
-      try {
-        safeLog('ExtensionInitializer: Starting extension integration initialization...');
-        
-        await extensionIntegration.initialize();
-        
-        if (mounted) {
-          setInitialized(true);
-          setError(null);
-          safeLog('ExtensionInitializer: Extension integration initialized successfully');
-        }
-      } catch (err) {
-        const errorMessage = err instanceof Error ? err.message : 'Unknown error';
-        safeError('ExtensionInitializer: Failed to initialize extension integration:', err);
-        
-        if (mounted) {
-          setError(errorMessage);
-          setInitialized(false);
-        }
-      }
-    };
-
-    initializeExtensions();
-
-    return () => {
-      mounted = false;
-    };
-  }, []);
-
-  return { initialized, error };
-}
-=======
 import { useExtensionInitialization } from './use-extension-initialization';
 import { safeError } from '../safe-console';
->>>>>>> 769dfa49
 
 /**
  * Extension Integration Provider Component
@@ -78,15 +30,4 @@
   }
 
   return <>{children}</>;
-<<<<<<< HEAD
-}
-
-/**
- * Hook to check if extensions are available
- */
-export function useExtensionsAvailable() {
-  const { initialized, error } = useExtensionInitialization();
-  return initialized && !error;
-=======
->>>>>>> 769dfa49
 }