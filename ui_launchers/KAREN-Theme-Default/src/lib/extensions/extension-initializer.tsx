--- conflicted
+++ resolved
@@ -7,16 +7,8 @@
 "use client";
 
 import * as React from 'react';
-<<<<<<< HEAD
-import { safeError } from '../safe-console';
-import {
-  useExtensionInitialization,
-  useExtensionsAvailable as useExtensionsAvailableHook,
-} from './hooks';
-=======
 import { useExtensionInitialization } from './use-extension-initialization';
 import { safeError } from '../safe-console';
->>>>>>> e4966c23
 
 /**
  * Extension Integration Provider Component
@@ -38,19 +30,4 @@
   }
 
   return <>{children}</>;
-<<<<<<< HEAD
-}
-
-/**
- * Hook to check if extensions are available
- */
-// eslint-disable-next-line react-refresh/only-export-components
-export function useExtensionsAvailable() {
-  return useExtensionsAvailableHook();
-}
-
-// Re-export for convenience
-export { useExtensionInitialization } from './hooks';
-=======
-}
->>>>>>> e4966c23
+}