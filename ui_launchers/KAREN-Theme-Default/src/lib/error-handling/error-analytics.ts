import type { ErrorInfo } from 'react';

type GtagFunction = (
  command: 'event',
  action: string,
  params?: Record<string, unknown>
) => void;

declare global {
  interface Window {
    gtag?: GtagFunction;
  }
}

export interface ErrorAnalyticsConfig {
  enabled: boolean;
  section: string;
  sampleRate?: number;
  enableTrendAnalysis?: boolean;
  enablePerformanceTracking?: boolean;
  maxStoredErrors?: number;
}

export interface ErrorMetrics {
  errorId: string;
  timestamp: number;
  errorMessage: string;
  errorType: string;
  section: string;
  severity: 'low' | 'medium' | 'high' | 'critical';
  category: 'ui' | 'network' | 'server' | 'database' | 'auth' | 'unknown';
  userAgent: string;
  url: string;
  userId?: string;
  sessionId: string;
  recoveryAttempts: number;
  resolved: boolean;
  resolutionTime?: number;
  context: Record<string, unknown>;
  performanceMetrics?: PerformanceMetrics;
  breadcrumbs: ErrorBreadcrumb[];
}

export interface PerformanceMetrics {
  memoryUsage?: number;
  renderTime?: number;
  networkLatency?: number;
  bundleSize?: number;
  componentCount?: number;
}

export interface ErrorBreadcrumb {
  timestamp: number;
  category: 'navigation' | 'user' | 'http' | 'console' | 'dom';
  message: string;
  level: 'info' | 'warning' | 'error';
  data?: Record<string, unknown>;
}

export interface ErrorTrend {
  period: string;
  errorCount: number;
  uniqueErrors: number;
  resolutionRate: number;
}

export interface ErrorAnalyticsReport {
  summary: {
    totalErrors: number;
    uniqueErrors: number;
    resolutionRate: number;
    averageResolutionTime: number;
    criticalErrors: number;
  };
  trends: ErrorTrend[];
  topErrors: Array<{
    message: string;
    count: number;
    lastOccurrence: number;
    severity: string;
    category: string;
    section?: string;
  }>;
  sectionBreakdown: Record<string, { count: number; resolutionRate: number }>;
  performanceImpact: {
    averageMemoryIncrease: number;
    averageRenderDelay: number;
    networkErrorRate: number;
  };
}

export class ErrorAnalytics {
  private config: ErrorAnalyticsConfig;
  private errorMetrics: Map<string, ErrorMetrics> = new Map();
  private trendData: ErrorTrend[] = [];
  private performanceBaseline: PerformanceMetrics | null = null;

  constructor(config: ErrorAnalyticsConfig) {
    this.config = {
      sampleRate: 1.0,
      enableTrendAnalysis: true,
      enablePerformanceTracking: true,
      maxStoredErrors: 1000,
      ...config
    };
    this.initializePerformanceBaseline();
    this.startTrendAnalysis();
  }

  private initializePerformanceBaseline() {
    if (!this.config.enablePerformanceTracking) return;

    // Fallback to zero if performance APIs are not available
    try {
      this.performanceBaseline = {
        memoryUsage: this.getCurrentMemoryUsage(),
        renderTime: this.measureRenderTime(),
        networkLatency: this.getAverageNetworkLatency(),
        bundleSize: this.getBundleSize(),
        componentCount: this.getComponentCount()
      };
    } catch {
      this.performanceBaseline = null; // Handle gracefully if performance API is unavailable
    }
  }

  private startTrendAnalysis() {
    if (!this.config.enableTrendAnalysis) return;

    // Update trends every hour
    setInterval(() => {
      this.updateTrends();
    }, 60 * 60 * 1000); // Every hour
  }

  public trackError(
    error: Error,
    errorInfo: ErrorInfo,
    context: {
      section?: string;
      level?: string;
      recoveryAttempts?: number;
      userId?: string;
      [key: string]: unknown;
    } = {}
  ) {
    if (!this.config.enabled) return;

    // Apply sampling rate
    if (Math.random() > (this.config.sampleRate || 1.0)) return;

    const errorId = this.generateErrorId(error, errorInfo);
    const timestamp = Date.now();
    const userAgent = typeof navigator !== 'undefined' ? navigator.userAgent : 'unknown';
    const currentUrl = typeof window !== 'undefined' ? window.location.href : 'unknown';
    const metrics: ErrorMetrics = {
      errorId,
      timestamp,
      errorMessage: error.message,
      errorType: error.name,
      section: context.section || this.config.section,
      severity: this.determineSeverity(error, context),
      category: this.categorizeError(error),
      userAgent,
      url: currentUrl,
      userId: context.userId,
      sessionId: this.getSessionId(),
      recoveryAttempts: context.recoveryAttempts || 0,
      resolved: false,
      context: { ...context },
      performanceMetrics: this.config.enablePerformanceTracking 
        ? this.capturePerformanceMetrics() 
        : undefined,
      breadcrumbs: this.getBreadcrumbs()
    };

    this.errorMetrics.set(errorId, metrics);

    // Cleanup old errors if we exceed the limit
    this.cleanupOldErrors();
    
    // Send to analytics services
    this.sendToAnalyticsServices(metrics);

    // Update trends immediately for critical errors
    if (metrics.severity === 'critical') {
      this.updateTrends();
    }
  }

  private generateErrorId(error: Error, errorInfo: ErrorInfo): string {
    const message = error.message.replace(/[^a-zA-Z0-9]/g, '');
    const componentStack = errorInfo.componentStack ?? '';
    const component = componentStack.split('\n')[1]?.trim() || 'unknown';
    const hash = this.simpleHash(`${message}-${component}`);
    return `error-${hash}-${Date.now()}`;
  }

  private simpleHash(str: string): string {
    let hash = 0;
    for (let i = 0; i < str.length; i++) {
      const char = str.charCodeAt(i);
      hash = ((hash << 5) - hash) + char;
      hash = hash & hash; // Convert to 32-bit integer
    }
    return Math.abs(hash).toString(36);
  }

  private determineSeverity(error: Error, context: { level?: string; recoveryAttempts?: number; [key: string]: unknown }): ErrorMetrics['severity'] {
    const message = error.message.toLowerCase();
    const name = error.name.toLowerCase();

    if (context.level === 'global' || message.includes('chunk') || message.includes('loading') || name.includes('chunkloaderror') || (context.recoveryAttempts ?? 0) >= 3) {
      return 'critical';
    }

    if (context.level === 'feature' || message.includes('network') || message.includes('auth') || message.includes('permission') || (context.recoveryAttempts ?? 0) >= 2) {
      return 'high';
    }

    if (message.includes('render') || message.includes('hook') || message.includes('validation') || (context.recoveryAttempts ?? 0) >= 1) {
      return 'medium';
    }

    return 'low';
  }

  private categorizeError(error: Error): ErrorMetrics['category'] {
    const message = error.message.toLowerCase();
    const name = error.name.toLowerCase();

    if (message.includes('network') || message.includes('fetch') || name.includes('network')) {
      return 'network';
    }
    if (message.includes('server') || message.includes('500') || message.includes('502')) {
      return 'server';
    }
    if (message.includes('database') || message.includes('sql') || message.includes('query')) {
      return 'database';
    }
    if (message.includes('auth') || message.includes('token') || message.includes('401')) {
      return 'auth';
    }
    if (name.includes('type') || name.includes('reference') || name.includes('syntax')) {
      return 'ui';
    }
    return 'unknown';
  }

  private capturePerformanceMetrics(): PerformanceMetrics {
    return {
      memoryUsage: this.getCurrentMemoryUsage(),
      renderTime: this.measureRenderTime(),
      networkLatency: this.getAverageNetworkLatency(),
      bundleSize: this.getBundleSize(),
      componentCount: this.getComponentCount()
    };
  }

  private getCurrentMemoryUsage(): number {
    if (typeof performance === 'undefined') {
      return 0;
    }

    if ('memory' in performance) {
      return (performance as Performance & { memory?: { usedJSHeapSize: number } }).memory?.usedJSHeapSize ?? 0;
    }
    return 0;
  }

  private measureRenderTime(): number {
    if (typeof performance === 'undefined') {
      return 0;
    }
    const paintEntries = performance.getEntriesByType('paint');
    if (paintEntries.length > 0) {
      const lastPaint = paintEntries[paintEntries.length - 1];
      return performance.now() - lastPaint.startTime;
    }
    return 0;
  }

  private getAverageNetworkLatency(): number {
    if (typeof performance === 'undefined') {
      return 0;
    }
    const navigationEntries = performance.getEntriesByType('navigation') as PerformanceNavigationTiming[];
    if (navigationEntries.length > 0) {
      const nav = navigationEntries[0];
      return nav.responseEnd - nav.requestStart;
    }
    return 0;
  }

  private getBundleSize(): number {
    if (typeof performance === 'undefined') {
      return 0;
    }
    const resourceEntries = performance.getEntriesByType('resource') as PerformanceResourceTiming[];
    return resourceEntries
      .filter(entry => entry.name.includes('.js') || entry.name.includes('.css'))
      .reduce((total, entry) => total + (entry.transferSize || 0), 0);
  }

  private getComponentCount(): number {
    if (typeof document === 'undefined') {
      return 0;
    }
    const elements = document.querySelectorAll('*');
    let componentCount = 0;
    elements.forEach(element => {
      const keys = Object.keys(element);
      if (keys.some(key => key.startsWith('__reactFiber') || key.startsWith('__reactInternalInstance'))) {
        componentCount++;
      }
    });
    return componentCount;
  }

  private getBreadcrumbs(): ErrorBreadcrumb[] {
    try {
      if (typeof localStorage === 'undefined') {
        return [];
      }
      const storedReports = localStorage.getItem('error_breadcrumbs');
      if (storedReports) {
        return JSON.parse(storedReports).slice(-10);
      }
    } catch {
      // Handle error silently
    }
    return [];
  }

  private getSessionId(): string {
    if (typeof sessionStorage === 'undefined') {
      return `session-${Date.now()}-${Math.random().toString(36).slice(2, 11)}`;
    }

    let sessionId = sessionStorage.getItem('analytics_session_id');
    if (!sessionId) {
      sessionId = `session-${Date.now()}-${Math.random().toString(36).slice(2, 11)}`;
      sessionStorage.setItem('analytics_session_id', sessionId);
    }
    return sessionId;
  }

  private cleanupOldErrors() {
    if (this.errorMetrics.size <= (this.config.maxStoredErrors || 1000)) return;
    const sortedErrors = Array.from(this.errorMetrics.entries())
      .sort(([, a], [, b]) => a.timestamp - b.timestamp);
    const toRemove = sortedErrors.slice(0, sortedErrors.length - (this.config.maxStoredErrors || 1000));
    toRemove.forEach(([errorId]) => {
      this.errorMetrics.delete(errorId);
    });
  }

  private sendToAnalyticsServices(metrics: ErrorMetrics) {
<<<<<<< HEAD
    if (typeof window !== 'undefined' && 'gtag' in window) {
      const gtagWindow = window as Window & {
        gtag?: (...args: unknown[]) => void;
      };

      gtagWindow.gtag?.('event', 'exception', {
=======
    if (
      typeof window !== 'undefined' &&
      typeof window.gtag === 'function'
    ) {
      window.gtag('event', 'exception', {
>>>>>>> e4966c23
        description: `${metrics.section}: ${metrics.errorMessage}`,
        fatal: metrics.severity === 'critical',
        custom_map: {
          error_id: metrics.errorId,
          section: metrics.section,
          category: metrics.category,
          severity: metrics.severity,
          recovery_attempts: metrics.recoveryAttempts,
        },
      });
    }

    if (typeof window === 'undefined') {
      return;
    }

    const analyticsEndpoint = process.env.NEXT_PUBLIC_ANALYTICS_ENDPOINT;
    if (analyticsEndpoint) {
      window.fetch(analyticsEndpoint, {
        method: 'POST',
        headers: {
          'Content-Type': 'application/json',
          'Authorization': `Bearer ${process.env.NEXT_PUBLIC_ANALYTICS_API_KEY}`
        },
        body: JSON.stringify(metrics)
      }).catch(error => {
        console.error('Error sending to analytics service:', error);
      });
    }
  }

  private updateTrends() {
    const now = Date.now();
    const oneHour = 60 * 60 * 1000;
    const oneDayAgo = now - (24 * oneHour);

    const recentErrors = Array.from(this.errorMetrics.values())
      .filter(error => error.timestamp >= oneDayAgo);

    const hourlyData = new Map<string, ErrorMetrics[]>();
    recentErrors.forEach(error => {
      const hour = new Date(error.timestamp).toISOString().slice(0, 13);
      if (!hourlyData.has(hour)) {
        hourlyData.set(hour, []);
      }
      hourlyData.get(hour)!.push(error);
    });

    const trends: ErrorTrend[] = Array.from(hourlyData.entries()).map(([period, errors]) => {
      const uniqueErrors = new Set(errors.map(e => e.errorMessage)).size;
      const resolvedErrors = errors.filter(e => e.resolved).length;
      const resolutionTimes = errors
        .filter(e => e.resolved && e.resolutionTime)
        .map(e => e.resolutionTime!);
      const topErrors = this.getTopErrorsForPeriod(errors);

      return {
        period,
        errorCount: errors.length,
        uniqueErrors,
        resolutionRate: errors.length > 0 ? resolvedErrors / errors.length : 0,
        averageResolutionTime: resolutionTimes.length > 0
          ? resolutionTimes.reduce((a, b) => a + b, 0) / resolutionTimes.length
          : 0,
        topErrors
      };
    });

    this.trendData = trends;
  }

  private getTopErrorsForPeriod(errors: ErrorMetrics[]): Array<{
    message: string;
    count: number;
    severity: string;
  }> {
    const errorCounts = new Map<string, { count: number; severity: string }>();
    errors.forEach(error => {
      const key = error.errorMessage;
      if (!errorCounts.has(key)) {
        errorCounts.set(key, { count: 0, severity: error.severity });
      }
      errorCounts.get(key)!.count++;
    });

    return Array.from(errorCounts.entries())
      .map(([message, data]) => ({ message, ...data }))
      .sort((a, b) => b.count - a.count)
      .slice(0, 5);
  }

  public markErrorResolved(errorId: string, resolutionTime?: number) {
    const error = this.errorMetrics.get(errorId);
    if (error) {
      error.resolved = true;
      error.resolutionTime = resolutionTime || (Date.now() - error.timestamp);
    }
  }

  public getAnalyticsReport(): ErrorAnalyticsReport {
    const allErrors = Array.from(this.errorMetrics.values());
    const resolvedErrors = allErrors.filter(e => e.resolved);
    const criticalErrors = allErrors.filter(e => e.severity === 'critical');

    const errorCounts = new Map<string, {
      count: number;
      lastOccurrence: number;
      severity: string;
      category: string;
    }>();

    allErrors.forEach(error => {
      const key = error.errorMessage;
      if (!errorCounts.has(key)) {
        errorCounts.set(key, {
          count: 0,
          lastOccurrence: error.timestamp,
          severity: error.severity,
          category: error.category
        });
      }
      const data = errorCounts.get(key)!;
      data.count++;
      data.lastOccurrence = Math.max(data.lastOccurrence, error.timestamp);
    });

    const topErrors = Array.from(errorCounts.entries())
      .map(([message, data]) => ({ message, ...data }))
      .sort((a, b) => b.count - a.count)
      .slice(0, 10);

    const sectionBreakdown: Record<string, { count: number; resolutionRate: number }> = {};
    allErrors.forEach(error => {
      if (!sectionBreakdown[error.section]) {
        sectionBreakdown[error.section] = { count: 0, resolutionRate: 0 };
      }
      sectionBreakdown[error.section].count++;
    });

    Object.keys(sectionBreakdown).forEach(section => {
      const sectionErrors = allErrors.filter(e => e.section === section);
      const sectionResolved = sectionErrors.filter(e => e.resolved);
      sectionBreakdown[section].resolutionRate =
        sectionErrors.length > 0 ? sectionResolved.length / sectionErrors.length : 0;
    });

    const performanceMetrics = allErrors
      .map(e => e.performanceMetrics)
      .filter(Boolean) as PerformanceMetrics[];

    const performanceImpact = {
      averageMemoryIncrease: this.calculateAverageMemoryIncrease(performanceMetrics),
      averageRenderDelay: this.calculateAverageRenderDelay(performanceMetrics),
      networkErrorRate: this.calculateNetworkErrorRate(allErrors)
    };

    return {
      summary: {
        totalErrors: allErrors.length,
        uniqueErrors: errorCounts.size,
        resolutionRate: allErrors.length > 0 ? resolvedErrors.length / allErrors.length : 0,
        averageResolutionTime: this.calculateAverageResolutionTime(resolvedErrors),
        criticalErrors: criticalErrors.length
      },
      trends: this.trendData,
      topErrors,
      sectionBreakdown,
      performanceImpact
    };
  }

  private calculateAverageMemoryIncrease(metrics: PerformanceMetrics[]): number {
    if (metrics.length === 0 || !this.performanceBaseline) return 0;
    const increases = metrics
      .map(m => (m.memoryUsage || 0) - (this.performanceBaseline!.memoryUsage || 0))
      .filter(increase => increase > 0);
    return increases.length > 0 ? increases.reduce((a, b) => a + b, 0) / increases.length : 0;
  }

  private calculateAverageRenderDelay(metrics: PerformanceMetrics[]): number {
    const renderTimes = metrics.map(m => m.renderTime || 0).filter(t => t > 0);
    return renderTimes.length > 0 ? renderTimes.reduce((a, b) => a + b, 0) / renderTimes.length : 0;
  }

  private calculateNetworkErrorRate(errors: ErrorMetrics[]): number {
    const networkErrors = errors.filter(e => e.category === 'network');
    return errors.length > 0 ? networkErrors.length / errors.length : 0;
  }

  private calculateAverageResolutionTime(resolvedErrors: ErrorMetrics[]): number {
    const resolutionTimes = resolvedErrors
      .map(e => e.resolutionTime || 0)
      .filter(t => t > 0);
    return resolutionTimes.length > 0
      ? resolutionTimes.reduce((a, b) => a + b, 0) / resolutionTimes.length
      : 0;
  }

  public clearAnalytics() {
    this.errorMetrics.clear();
    this.trendData = [];
  }

  public exportAnalytics(): string {
    return JSON.stringify({
      config: this.config,
      metrics: Array.from(this.errorMetrics.entries()),
      trends: this.trendData,
      report: this.getAnalyticsReport()
    }, null, 2);
  }
}

export default ErrorAnalytics;<|MERGE_RESOLUTION|>--- conflicted
+++ resolved
@@ -356,20 +356,11 @@
   }
 
   private sendToAnalyticsServices(metrics: ErrorMetrics) {
-<<<<<<< HEAD
-    if (typeof window !== 'undefined' && 'gtag' in window) {
-      const gtagWindow = window as Window & {
-        gtag?: (...args: unknown[]) => void;
-      };
-
-      gtagWindow.gtag?.('event', 'exception', {
-=======
     if (
       typeof window !== 'undefined' &&
       typeof window.gtag === 'function'
     ) {
       window.gtag('event', 'exception', {
->>>>>>> e4966c23
         description: `${metrics.section}: ${metrics.errorMessage}`,
         fatal: metrics.severity === 'critical',
         custom_map: {
