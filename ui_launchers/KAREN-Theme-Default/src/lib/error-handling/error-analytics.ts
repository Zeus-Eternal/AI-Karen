--- conflicted
+++ resolved
@@ -356,26 +356,6 @@
   }
 
   private sendToAnalyticsServices(metrics: ErrorMetrics) {
-<<<<<<< HEAD
-    if (typeof window !== 'undefined') {
-      const analyticsWindow = window as Window &
-        typeof globalThis & { gtag?: (...args: unknown[]) => void };
-      const gtag = analyticsWindow.gtag;
-
-      if (gtag) {
-        gtag('event', 'exception', {
-          description: `${metrics.section}: ${metrics.errorMessage}`,
-          fatal: metrics.severity === 'critical',
-          custom_map: {
-            error_id: metrics.errorId,
-            section: metrics.section,
-            category: metrics.category,
-            severity: metrics.severity,
-            recovery_attempts: metrics.recoveryAttempts,
-          },
-        });
-      }
-=======
     if (
       typeof window !== 'undefined' &&
       typeof window.gtag === 'function'
@@ -391,7 +371,6 @@
           recovery_attempts: metrics.recoveryAttempts,
         },
       });
->>>>>>> 769dfa49
     }
 
     if (typeof window === 'undefined') {
