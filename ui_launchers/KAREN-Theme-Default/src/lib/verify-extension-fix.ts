import type { ExtensionErrorIntegration } from './extension-error-integration';

/**
 * Verify Extension Fix (production-grade)
 *
 * - SSR-safe (no window/document on server)
 * - Strong typing for results
 * - Robust patch detection (flag-based with safe fallbacks)
 * - Resilient fetch test (handles non-JSON/headers missing)
 * - Minimal dev logging
 */

<<<<<<< HEAD
import type { HandleKarenBackendErrorFn } from './error-recovery-integration-example';
=======
>>>>>>> f9230779
import type { ExtensionErrorIntegration } from './extension-error-integration';

export type Status = 'not_browser' | 'active' | 'inactive' | 'success' | 'error';

export interface VerifyChecks {
  fetchPatched: boolean;
  immediateFixApplied: boolean;
  errorRecoveryLoaded: boolean;
}

export interface VerifyResult {
  status: 'not_browser' | 'active' | 'inactive';
  checks: VerifyChecks;
  message: string;
  fetchInfo: {
    isPatched: boolean;
    patchType: 'immediate' | 'standard' | 'unknown';
  };
}

export interface TestResultSuccess {
  status: 'success';
  usingFallback: boolean;
  data: unknown;
  message: string;
}

export interface TestResultError {
  status: 'error' | 'not_browser';
  error?: string;
  message: string;
}

export type TestExtensionErrorRecoveryResult = TestResultSuccess | TestResultError;

const PREFIX = '[ExtensionFix]';
const isBrowser = typeof window !== 'undefined' && typeof document !== 'undefined';

interface ExtensionFixWindow extends Window {
  __EXT_FIX_PATCHED__?: { type: 'immediate' | 'standard' };
  extensionErrorIntegration?: ExtensionErrorIntegration;
<<<<<<< HEAD
  handleKarenBackendError?: HandleKarenBackendErrorFn;
=======
  handleKarenBackendError?: unknown;
>>>>>>> f9230779
}

// Optional: a more reliable signal your fetch patch can set.
// e.g. when patching, do: (window as ExtensionFixWindow).__EXT_FIX_PATCHED__ = { type: 'immediate' | 'standard' }
function readPatchedFlag(): { patched: boolean; type: 'immediate' | 'standard' | 'unknown' } {
  if (!isBrowser) return { patched: false, type: 'unknown' };
  const win = window as ExtensionFixWindow;
  const flag = win.__EXT_FIX_PATCHED__;
  if (flag && (flag.type === 'immediate' || flag.type === 'standard')) {
    return { patched: true, type: flag.type };
  }
  return { patched: false, type: 'unknown' };
}

function safeIncludes(haystack: unknown, needle: string): boolean {
  try {
    return typeof haystack === 'string' && haystack.includes(needle);
  } catch {
    return false;
  }
}

/**
 * Verify that the extension error recovery shim is present.
 * Uses a preferred global flag and falls back to fetch string checks.
 */
export function verifyExtensionFix(): VerifyResult | { status: 'not_browser'; message: string } {
  if (!isBrowser) {
    return { status: 'not_browser', message: 'Not running in browser environment' };
  }

  const win = window as ExtensionFixWindow;

  const checks: VerifyChecks = {
    fetchPatched: false,
    immediateFixApplied: false,
    errorRecoveryLoaded: false,
  };

  // 1) Prefer explicit patch flag (set by your patcher)
  const flag = readPatchedFlag();
  if (flag.patched) {
    checks.fetchPatched = true;
    checks.immediateFixApplied = flag.type === 'immediate';
  } else {
    // 2) Fallback to heuristic via fetch.toString()
    try {
      const fetchString = Function.prototype.toString.call(win.fetch);
      checks.fetchPatched =
        safeIncludes(fetchString, 'api/extensions') ||
        safeIncludes(fetchString, 'EXTENSION-FIX') ||
        safeIncludes(fetchString, 'Extension API');

      checks.immediateFixApplied = safeIncludes(fetchString, 'EXTENSION-FIX');
    } catch {
      // Some environments lock down Function#toString
      // Leave heuristic as false in that case
    }
  }

  // 3) Error recovery integration presence
  checks.errorRecoveryLoaded =
    Boolean(win.extensionErrorIntegration) ||
    Boolean(win.handleKarenBackendError);

  const allChecksPass = checks.fetchPatched || checks.immediateFixApplied || checks.errorRecoveryLoaded;

  return {
    status: allChecksPass ? 'active' : 'inactive',
    checks,
    message: allChecksPass ? 'Extension error recovery is active' : 'Extension error recovery is not active',
    fetchInfo: {
      isPatched: checks.fetchPatched,
      patchType: checks.immediateFixApplied ? 'immediate' : flag.type,
    },
  };
}

/**
 * Test the extension error recovery by making a test request.
 * Robust to non-JSON responses and missing headers.
 */
export async function testExtensionErrorRecovery(): Promise<TestExtensionErrorRecoveryResult> {
  if (!isBrowser) {
    return { status: 'not_browser', message: 'Not running in browser environment' };
  }

  try {
    const response = await fetch('/api/extensions', {
      headers: {
        'Accept': 'application/json, */*;q=0.8',
        'X-Extension-Fix-Probe': '1',
      },
      // keep credentials policy if your endpoint requires auth:
      // credentials: 'include',
    });

    // Try to parse JSON, fall back to text
    let data: unknown;
    const contentType = response.headers.get('content-type') || '';
    if (contentType.includes('application/json')) {
      data = await response.json();
    } else {
      const text = await response.text();
      // Attempt JSON parse in case backend sends JSON without proper header
      try {
        data = JSON.parse(text);
      } catch {
        data = { raw: text };
      }
    }

    const headerFallback =
      response.headers.get('X-Fallback-Mode') === '1' ||
      response.headers.get('X-Fallback-Mode') === 'true';

    const body = (data ?? {}) as Record<string, unknown>;
    const bodyFallback =
      body.fallback_mode === true ||
      body.fallback === true ||
      body.access_level === 'readonly';

    const isUsingFallback = Boolean(headerFallback || bodyFallback);

    return {
      status: 'success',
      usingFallback: isUsingFallback,
      data,
      message: isUsingFallback
        ? 'Extension error recovery is working — using fallback data'
        : 'Extension API is working normally',
    };
  } catch (error) {
    const msg = error instanceof Error ? error.message : String(error);
    return {
      status: 'error',
      error: msg,
      message: 'Test request failed',
    };
  }
}

/**
 * Dev-time auto verification (browser only)
 * - Runs a quick verify + live call
 * - Silently no-ops on server
 */
if (isBrowser && process.env.NODE_ENV === 'development') {
  setTimeout(() => {
    try {
      const verification = verifyExtensionFix();
      // eslint-disable-next-line no-console
      console.log(`${PREFIX} Verification:`, verification);

      setTimeout(() => {
        testExtensionErrorRecovery()
          .then((testResult) => {
            // eslint-disable-next-line no-console
            console.log(`${PREFIX} Test:`, testResult);
          })
          .catch((err) => {
            // eslint-disable-next-line no-console
            console.warn(`${PREFIX} Test error:`, err);
          });
      }, 800);
    } catch (err) {
      // eslint-disable-next-line no-console
      console.warn(`${PREFIX} Verification error:`, err);
    }
  }, 300);
}<|MERGE_RESOLUTION|>--- conflicted
+++ resolved
@@ -10,10 +10,6 @@
  * - Minimal dev logging
  */
 
-<<<<<<< HEAD
-import type { HandleKarenBackendErrorFn } from './error-recovery-integration-example';
-=======
->>>>>>> f9230779
 import type { ExtensionErrorIntegration } from './extension-error-integration';
 
 export type Status = 'not_browser' | 'active' | 'inactive' | 'success' | 'error';
@@ -55,11 +51,7 @@
 interface ExtensionFixWindow extends Window {
   __EXT_FIX_PATCHED__?: { type: 'immediate' | 'standard' };
   extensionErrorIntegration?: ExtensionErrorIntegration;
-<<<<<<< HEAD
-  handleKarenBackendError?: HandleKarenBackendErrorFn;
-=======
   handleKarenBackendError?: unknown;
->>>>>>> f9230779
 }
 
 // Optional: a more reliable signal your fetch patch can set.
