<<<<<<< HEAD
import type { HandleKarenBackendErrorFn } from './error-recovery-integration-example';
=======
>>>>>>> 0370e9fb
import type { ExtensionErrorIntegration } from './extension-error-integration';

/**
 * Verify Extension Fix (production-grade)
 *
 * - SSR-safe (no window/document on server)
 * - Strong typing for results
 * - Robust patch detection (flag-based with safe fallbacks)
 * - Resilient fetch test (handles non-JSON/headers missing)
 * - Minimal dev logging
 */

import type { ExtensionErrorIntegration } from './extension-error-integration';

export type Status = 'not_browser' | 'active' | 'inactive' | 'success' | 'error';

export interface VerifyChecks {
  fetchPatched: boolean;
  immediateFixApplied: boolean;
  errorRecoveryLoaded: boolean;
}

export interface VerifyResult {
  status: 'not_browser' | 'active' | 'inactive';
  checks: VerifyChecks;
  message: string;
  fetchInfo: {
    isPatched: boolean;
    patchType: 'immediate' | 'standard' | 'unknown';
  };
}

export interface TestResultSuccess {
  status: 'success';
  usingFallback: boolean;
  data: unknown;
  message: string;
}

export interface TestResultError {
  status: 'error' | 'not_browser';
  error?: string;
  message: string;
}

export type TestExtensionErrorRecoveryResult = TestResultSuccess | TestResultError;

const PREFIX = '[ExtensionFix]';
const isBrowser = typeof window !== 'undefined' && typeof document !== 'undefined';

interface ExtensionFixWindow extends Window {
  __EXT_FIX_PATCHED__?: { type: 'immediate' | 'standard' };
  extensionErrorIntegration?: ExtensionErrorIntegration;
<<<<<<< HEAD
  handleKarenBackendError?: HandleKarenBackendErrorFn;
=======
  handleKarenBackendError?: unknown;
>>>>>>> 0370e9fb
}

// Optional: a more reliable signal your fetch patch can set.
// e.g. when patching, do: (window as ExtensionFixWindow).__EXT_FIX_PATCHED__ = { type: 'immediate' | 'standard' }
function readPatchedFlag(): { patched: boolean; type: 'immediate' | 'standard' | 'unknown' } {
  if (!isBrowser) return { patched: false, type: 'unknown' };
  const win = window as ExtensionFixWindow;
  const flag = win.__EXT_FIX_PATCHED__;
  if (flag && (flag.type === 'immediate' || flag.type === 'standard')) {
    return { patched: true, type: flag.type };
  }
  return { patched: false, type: 'unknown' };
}

function safeIncludes(haystack: unknown, needle: string): boolean {
  try {
    return typeof haystack === 'string' && haystack.includes(needle);
  } catch {
    return false;
  }
}

/**
 * Verify that the extension error recovery shim is present.
 * Uses a preferred global flag and falls back to fetch string checks.
 */
export function verifyExtensionFix(): VerifyResult | { status: 'not_browser'; message: string } {
  if (!isBrowser) {
    return { status: 'not_browser', message: 'Not running in browser environment' };
  }

  const win = window as ExtensionFixWindow;

  const checks: VerifyChecks = {
    fetchPatched: false,
    immediateFixApplied: false,
    errorRecoveryLoaded: false,
  };

  // 1) Prefer explicit patch flag (set by your patcher)
  const flag = readPatchedFlag();
  if (flag.patched) {
    checks.fetchPatched = true;
    checks.immediateFixApplied = flag.type === 'immediate';
  } else {
    // 2) Fallback to heuristic via fetch.toString()
    try {
      const fetchString = Function.prototype.toString.call(win.fetch);
      checks.fetchPatched =
        safeIncludes(fetchString, 'api/extensions') ||
        safeIncludes(fetchString, 'EXTENSION-FIX') ||
        safeIncludes(fetchString, 'Extension API');

      checks.immediateFixApplied = safeIncludes(fetchString, 'EXTENSION-FIX');
    } catch {
      // Some environments lock down Function#toString
      // Leave heuristic as false in that case
    }
  }

  // 3) Error recovery integration presence
  checks.errorRecoveryLoaded =
    Boolean(win.extensionErrorIntegration) ||
    Boolean(win.handleKarenBackendError);

  const allChecksPass = checks.fetchPatched || checks.immediateFixApplied || checks.errorRecoveryLoaded;

  return {
    status: allChecksPass ? 'active' : 'inactive',
    checks,
    message: allChecksPass ? 'Extension error recovery is active' : 'Extension error recovery is not active',
    fetchInfo: {
      isPatched: checks.fetchPatched,
      patchType: checks.immediateFixApplied ? 'immediate' : flag.type,
    },
  };
}

/**
 * Test the extension error recovery by making a test request.
 * Robust to non-JSON responses and missing headers.
 */
export async function testExtensionErrorRecovery(): Promise<TestExtensionErrorRecoveryResult> {
  if (!isBrowser) {
    return { status: 'not_browser', message: 'Not running in browser environment' };
  }

  try {
    const response = await fetch('/api/extensions', {
      headers: {
        'Accept': 'application/json, */*;q=0.8',
        'X-Extension-Fix-Probe': '1',
      },
      // keep credentials policy if your endpoint requires auth:
      // credentials: 'include',
    });

    // Try to parse JSON, fall back to text
    let data: unknown;
    const contentType = response.headers.get('content-type') || '';
    if (contentType.includes('application/json')) {
      data = await response.json();
    } else {
      const text = await response.text();
      // Attempt JSON parse in case backend sends JSON without proper header
      try {
        data = JSON.parse(text);
      } catch {
        data = { raw: text };
      }
    }

    const headerFallback =
      response.headers.get('X-Fallback-Mode') === '1' ||
      response.headers.get('X-Fallback-Mode') === 'true';

    const body = (data ?? {}) as Record<string, unknown>;
    const bodyFallback =
      body.fallback_mode === true ||
      body.fallback === true ||
      body.access_level === 'readonly';

    const isUsingFallback = Boolean(headerFallback || bodyFallback);

    return {
      status: 'success',
      usingFallback: isUsingFallback,
      data,
      message: isUsingFallback
        ? 'Extension error recovery is working — using fallback data'
        : 'Extension API is working normally',
    };
  } catch (error) {
    const msg = error instanceof Error ? error.message : String(error);
    return {
      status: 'error',
      error: msg,
      message: 'Test request failed',
    };
  }
}

/**
 * Dev-time auto verification (browser only)
 * - Runs a quick verify + live call
 * - Silently no-ops on server
 */
if (isBrowser && process.env.NODE_ENV === 'development') {
  setTimeout(() => {
    try {
      const verification = verifyExtensionFix();
      // eslint-disable-next-line no-console
      console.log(`${PREFIX} Verification:`, verification);

      setTimeout(() => {
        testExtensionErrorRecovery()
          .then((testResult) => {
            // eslint-disable-next-line no-console
            console.log(`${PREFIX} Test:`, testResult);
          })
          .catch((err) => {
            // eslint-disable-next-line no-console
            console.warn(`${PREFIX} Test error:`, err);
          });
      }, 800);
    } catch (err) {
      // eslint-disable-next-line no-console
      console.warn(`${PREFIX} Verification error:`, err);
    }
  }, 300);
}<|MERGE_RESOLUTION|>--- conflicted
+++ resolved
@@ -1,7 +1,3 @@
-<<<<<<< HEAD
-import type { HandleKarenBackendErrorFn } from './error-recovery-integration-example';
-=======
->>>>>>> 0370e9fb
 import type { ExtensionErrorIntegration } from './extension-error-integration';
 
 /**
@@ -55,11 +51,7 @@
 interface ExtensionFixWindow extends Window {
   __EXT_FIX_PATCHED__?: { type: 'immediate' | 'standard' };
   extensionErrorIntegration?: ExtensionErrorIntegration;
-<<<<<<< HEAD
-  handleKarenBackendError?: HandleKarenBackendErrorFn;
-=======
   handleKarenBackendError?: unknown;
->>>>>>> 0370e9fb
 }
 
 // Optional: a more reliable signal your fetch patch can set.
