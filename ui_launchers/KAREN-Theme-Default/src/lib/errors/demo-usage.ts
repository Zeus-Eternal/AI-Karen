--- conflicted
+++ resolved
@@ -190,12 +190,7 @@
   // Example 6: Service class usage
   const userService = new UserService();
   try {
-<<<<<<< HEAD
-    const user = await userService.getUser('123');
-    console.info('Retrieved user for demo', user);
-=======
     await userService.getUser('123');
->>>>>>> 769dfa49
   } catch (error) {
     console.error('Service method failed', error);
   }
