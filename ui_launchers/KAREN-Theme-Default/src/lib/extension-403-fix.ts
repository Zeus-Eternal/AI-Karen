/**
 * Extension 403 Error Fix (production-ready)
 *
 * Immediate, idempotent fetch patch for /api/extensions*:
 * - Handles 403 (permission), 504 (timeout), network errors (offline)
 * - Optional: also shields common transient 5xx + 401
 * - Returns deterministic fallback payloads to keep UI stable
 */

import { logger } from './logger';

type ExtensionFallbackResponse = {
  extensions?: Record<string, unknown>;
  total?: number;
  message?: string;
  access_level?: string;
  available_features?: string[];
  restricted_features?: string[];
  fallback_mode?: boolean;
  error_type?: string;
  status?: string;
  health?: Record<string, unknown>;
} & Record<string, unknown>;

declare global {
  interface Window {
    __EXT_PATCH__?: {
      extFetchPatched?: boolean;
      extOriginalFetch?: typeof fetch;
    };
  }
}

/** Type guard: running in a browser */
function isBrowser(): boolean {
  return typeof window !== 'undefined' && typeof document !== 'undefined';
}

/** Match any /api/extensions endpoint */
function isExtensionsUrl(url: string): boolean {
  return url.includes('/api/extensions');
}

/** The list endpoint (used to return the full fallback catalog) */
function isListEndpoint(url: string): boolean {
  return /\/api\/extensions\/?$/.test(url);
}

/** Error codes we treat as “gracefully degradable” */
function isGracefulStatus(status: number): boolean {
  return status === 403 || status === 504 || status === 502 || status === 503 || status === 401;
}

/**
 * Get appropriate fallback data based on the extension endpoint
 */
function getFallbackDataForExtensionEndpoint(
  url: string,
  status: number = 403
<<<<<<< HEAD
): ExtensionFallbackResponse {
=======
): Record<string, unknown> {
>>>>>>> e4966c23
  // Main extensions list endpoint
  if (isListEndpoint(url)) {
    if (status === 504) {
      // Gateway timeout - service unavailable
      return {
        extensions: {
          'offline-mode': {
            id: 'offline-mode',
            name: 'offline-mode',
            display_name: 'Extensions (Service Unavailable)',
            description:
              'Extension service is temporarily unavailable due to a timeout. Core functionality continues to work.',
            version: '1.0.0',
            author: 'System',
            category: 'system',
            status: 'offline',
            capabilities: {
              provides_ui: false,
              provides_api: false,
              provides_background_tasks: false,
              provides_webhooks: false
            }
          }
        },
        total: 1,
        message: 'Extension service is temporarily unavailable',
        access_level: 'offline',
        available_features: [],
        restricted_features: ['all'],
        fallback_mode: true,
        error_type: 'timeout'
      };
    } else if (status === 0) {
      // Network error
      return {
        extensions: {
          'network-error': {
            id: 'network-error',
            name: 'network-error',
            display_name: 'Extensions (Network Error)',
            description:
              'Unable to connect to extension service. Please check your internet connection.',
            version: '1.0.0',
            author: 'System',
            category: 'system',
            status: 'disconnected',
            capabilities: {
              provides_ui: false,
              provides_api: false,
              provides_background_tasks: false,
              provides_webhooks: false
            }
          }
        },
        total: 1,
        message: 'Unable to connect to extension service',
        access_level: 'disconnected',
        available_features: [],
        restricted_features: ['all'],
        fallback_mode: true,
        error_type: 'network'
      };
    } else {
      // 403/401 or other permission errors
      return {
        extensions: {
          'readonly-mode': {
            id: 'readonly-mode',
            name: 'readonly-mode',
            display_name: 'Extensions (Read-Only Mode)',
            description:
              'Extension features are available in read-only mode. Some functionality may be limited due to insufficient permissions.',
            version: '1.0.0',
            author: 'System',
            category: 'system',
            status: 'readonly',
            capabilities: {
              provides_ui: true,
              provides_api: false,
              provides_background_tasks: false,
              provides_webhooks: false
            }
          }
        },
        total: 1,
        message: 'Extension features are available in read-only mode',
        access_level: 'readonly',
        available_features: ['view', 'status'],
        restricted_features: ['install', 'configure', 'manage', 'execute'],
        fallback_mode: true,
        error_type: 'permission'
      };
    }
  }

  // Extension status/health endpoints
  if (url.includes('/status') || url.includes('/health')) {
    if (status === 504 || status === 0) {
      return {
        status: 'offline',
        message: 'Extension service is temporarily unavailable',
        health: {
          status: 'error',
          message: status === 504 ? 'Service timeout' : 'Network error',
          lastCheck: new Date().toISOString()
        },
        fallback_mode: true,
        error_type: status === 504 ? 'timeout' : 'network'
      };
    }
    return {
      status: 'readonly',
      message: 'Extension status available in read-only mode',
      health: {
        status: 'degraded',
        message: 'Running in read-only mode',
        lastCheck: new Date().toISOString()
      },
      fallback_mode: true,
      error_type: 'permission'
    };
  }

  // Background tasks endpoint
  if (url.includes('/background-tasks')) {
    const message =
      status === 504 || status === 0
        ? 'Background tasks service is temporarily unavailable'
        : 'Background tasks not available in read-only mode';

    return {
      tasks: [],
      total: 0,
      message,
      access_level: status === 504 || status === 0 ? 'offline' : 'readonly',
      fallback_mode: true,
      error_type: status === 504 ? 'timeout' : status === 0 ? 'network' : 'permission'
    };
  }

  // Generic extension endpoint
  const message =
    status === 504 || status === 0
      ? 'This extension feature is temporarily unavailable'
      : 'This extension feature is not available in read-only mode';

  return {
    data: [],
    message,
    access_level: status === 504 || status === 0 ? 'offline' : 'readonly',
    fallback_mode: true,
    error: status === 504 ? 'service_timeout' : status === 0 ? 'network_error' : 'insufficient_permissions',
    error_type: status === 504 ? 'timeout' : status === 0 ? 'network' : 'permission'
  };
}

/**
 * Patch fetch to handle extension errors (403, 504, plus offline/5xx/401)
 * Idempotent and SSR-safe.
 */
export function patchFetchForExtension403(): void {
  if (!isBrowser()) return;

  if (!window.__EXT_PATCH__) window.__EXT_PATCH__ = {};

  // Avoid double-patching under HMR or multiple imports
  if (window.__EXT_PATCH__.extFetchPatched) {
    logger?.info?.('Extension 403 error fix already applied to fetch');
    return;
  }

  const originalFetch = window.fetch.bind(window);
  window.__EXT_PATCH__.extOriginalFetch = originalFetch;

  window.fetch = async function (input: RequestInfo | URL, init?: RequestInit): Promise<Response> {
    const url = typeof input === 'string' ? input : input.toString();

    try {
      const response = await originalFetch(input as unknown, init);

      // Non-extensions: pass through
      if (!isExtensionsUrl(url)) return response;

      // OK path: pass through
      if (response.ok) return response;

      // Graceful statuses → fallback
      if (isGracefulStatus(response.status)) {
        const kind =
          response.status === 504 ? 'extension-offline' : 'extension-readonly';
        const fallbackData = getFallbackDataForExtensionEndpoint(url, response.status);

        logger?.warn?.(
          `Extension API ${response.status} for ${url}, returning fallback (${kind})`
        );

        return new Response(JSON.stringify(fallbackData), {
          status: 200,
          statusText: 'OK',
          headers: {
            'Content-Type': 'application/json',
            'X-Fallback-Mode': kind
          }
        });
      }

      // Other errors: return as-is
      return response;
    } catch (error) {
      // Network/CORS failure on extensions → offline fallback
      if (isExtensionsUrl(url)) {
        logger?.warn?.(
          `Extension API network error for ${url}, providing offline fallback`
        );
        const fallbackData = getFallbackDataForExtensionEndpoint(url, 0);
        return new Response(JSON.stringify(fallbackData), {
          status: 200,
          statusText: 'OK',
          headers: {
            'Content-Type': 'application/json',
            'X-Fallback-Mode': 'extension-offline'
          }
        });
      }

      // Non-extensions: propagate
      throw error;
    }
  };

  window.__EXT_PATCH__.extFetchPatched = true;
  logger?.info?.('Extension 403 error fix applied to fetch');
}

/**
 * Show user notification about extension status
 */
export function showExtensionStatusNotification(
  errorType: 'permission' | 'timeout' | 'network' = 'permission'
) {
  if (!isBrowser()) return;

  let message: string;
  let logLevel: 'info' | 'warn' | 'error' = 'info';

  switch (errorType) {
    case 'timeout':
      message =
        'Extension service is temporarily unavailable due to a timeout. Core functionality continues to work.';
      logLevel = 'warn';
      break;
    case 'network':
      message =
        'Unable to connect to extension service. Please check your internet connection.';
      logLevel = 'error';
      break;
    case 'permission':
    default:
      message =
        'Extension features are running in read-only mode due to insufficient permissions.';
      logLevel = 'info';
      break;
  }

  logger?.[logLevel]?.(message);

  // Hook a toast system here if present:
  // toast[logLevel === 'error' ? 'error' : logLevel](message);
}

/**
 * Initialize the extension error fix (safe to call multiple times)
 */
export function initializeExtensionErrorFix() {
  patchFetchForExtension403();
  logger?.info?.(
    'Extension error fix initialized (handles 403, 504, 5xx/401 gracefully, and network errors)'
  );
}

// Auto-init (browser only) after a short delay to let other modules mount first
if (isBrowser()) {
  setTimeout(() => {
    try {
      initializeExtensionErrorFix();
    } catch (e) {
      logger?.error?.('Failed to initialize Extension 403 error fix', e);
    }
  }, 500);
}<|MERGE_RESOLUTION|>--- conflicted
+++ resolved
@@ -57,11 +57,7 @@
 function getFallbackDataForExtensionEndpoint(
   url: string,
   status: number = 403
-<<<<<<< HEAD
-): ExtensionFallbackResponse {
-=======
 ): Record<string, unknown> {
->>>>>>> e4966c23
   // Main extensions list endpoint
   if (isListEndpoint(url)) {
     if (status === 504) {
