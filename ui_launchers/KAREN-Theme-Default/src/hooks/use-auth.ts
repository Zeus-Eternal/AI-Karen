--- conflicted
+++ resolved
@@ -1,6 +1,3 @@
-<<<<<<< HEAD
-export { useAuth } from "@/contexts/AuthContext";
-=======
 import { useContext } from 'react';
 import { AuthContext } from '@/contexts/auth-context-instance';
 
@@ -10,5 +7,4 @@
     throw new Error("useAuth must be used within an AuthProvider");
   }
   return context;
-};
->>>>>>> 112ddb66
+};