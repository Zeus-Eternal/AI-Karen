"use client";

<<<<<<< HEAD
import React, { createContext, useContext, useCallback, useMemo } from 'react';
import { useQuery, useMutation, useQueryClient } from '@tanstack/react-query';

import {
  AccessContext,
  EvilModeConfig,
  EvilModeSession,
  Permission,
  PermissionCheckResult,
  RBACConfig,
  Role,
  RoleHierarchy,
  Restriction,
  RBACUser,
} from '@/types/rbac';
import { enhancedApiClient } from '@/lib/enhanced-api-client';
import { useAppStore } from '@/store/app-store';
import type { User as StoreUser } from '@/store/app-store';
=======
import React, { createContext, useContext, useCallback, useMemo } from "react";
import { useQuery, useMutation, useQueryClient } from "@tanstack/react-query";

import {
  type AccessContext,
  type EvilModeConfig,
  type EvilModeSession,
  type Permission,
  type PermissionCheckResult,
  type RBACConfig,
  type Role,
  type RoleHierarchy,
  type User,
  type Restriction,
} from "@/types/rbac";
import { enhancedApiClient } from "@/lib/enhanced-api-client";
import { useAppStore, type AppState } from "@/store/app-store";
>>>>>>> d4db27c0

export interface RBACContextValue {
  // Current user and permissions
  currentUser: RBACUser | null;
  userRoles: Role[];
  effectivePermissions: Permission[];

  // Permission checking
  hasPermission: (permission: Permission, context?: Partial<AccessContext>) => boolean;
  checkPermission: (permission: Permission, context?: Partial<AccessContext>) => PermissionCheckResult;
  hasAnyPermission: (permissions: Permission[]) => boolean;
  hasAllPermissions: (permissions: Permission[]) => boolean;

  // Role management
  getUserRoles: (userId: string) => Promise<Role[]>;
  assignRole: (userId: string, roleId: string) => Promise<void>;
  removeRole: (userId: string, roleId: string) => Promise<void>;

  // Evil Mode
  isEvilModeEnabled: boolean;
  canEnableEvilMode: boolean;
  enableEvilMode: (justification: string, additionalAuth?: string) => Promise<void>;
  disableEvilMode: () => Promise<void>;
  evilModeSession: EvilModeSession | null;

  // Configuration
  rbacConfig: RBACConfig;
  evilModeConfig: EvilModeConfig;

  // Loading states
  isLoading: boolean;
  isError: boolean;
  error: Error | null;
}

const RBACContext = createContext<RBACContextValue | null>(null);

export interface RBACProviderProps {
  children: React.ReactNode;
  config?: Partial<RBACConfig>;
}

export function RBACProvider({ children, config }: RBACProviderProps) {
  const queryClient = useQueryClient();
<<<<<<< HEAD
  const { user: appUser } = useAppStore();

  const currentUser = useMemo(() => normalizeRBACUser(appUser), [appUser]);

  const {
    data: fetchedRBACConfig,
    isLoading: configLoading,
    isError: configError,
    error: configErrorData,
  } = useQuery<RBACConfig, Error>({
    queryKey: ['rbac', 'config'],
    queryFn: async () => {
      const response = await enhancedApiClient.get<RBACConfig>('/api/rbac/config');
      return response.data ?? getDefaultRBACConfig();
    },
    staleTime: 5 * 60 * 1000,
  });

  const rbacConfig = useMemo(() => {
    const baseConfig = fetchedRBACConfig ?? getDefaultRBACConfig();
    return {
      ...baseConfig,
      ...(config ?? {}),
    };
  }, [config, fetchedRBACConfig]);

  const {
    data: fetchedEvilModeConfig,
    isLoading: evilModeConfigLoading,
    isError: evilModeConfigError,
    error: evilModeConfigErrorData,
  } = useQuery<EvilModeConfig, Error>({
    queryKey: ['rbac', 'evil-mode-config'],
    queryFn: async () => {
      const response = await enhancedApiClient.get<EvilModeConfig>('/api/rbac/evil-mode/config');
      return response.data ?? getDefaultEvilModeConfig();
    },
    staleTime: 5 * 60 * 1000,
  });

  const evilModeConfig = fetchedEvilModeConfig ?? getDefaultEvilModeConfig();
=======
  const appUser = useAppStore((state) => state.user);

  const baseConfig = useMemo(() => ({
    ...getDefaultRBACConfig(),
    ...config,
  }), [config]);

  const { data: rbacConfigData = baseConfig } = useQuery<RBACConfig, Error>({
    queryKey: ["rbac", "config"],
    queryFn: async () => {
      const response = await enhancedApiClient.get<RBACConfig>("/api/rbac/config");
      return response.data ?? baseConfig;
    },
    initialData: baseConfig,
    staleTime: 5 * 60 * 1000,
  });

  const rbacConfig = useMemo(
    () => ({
      ...baseConfig,
      ...rbacConfigData,
    }),
    [baseConfig, rbacConfigData]
  );

  const { data: evilModeConfig = getDefaultEvilModeConfig() } = useQuery<EvilModeConfig, Error>({
    queryKey: ["rbac", "evil-mode-config"],
    queryFn: async () => {
      const response = await enhancedApiClient.get<EvilModeConfig>("/api/rbac/evil-mode/config");
      return response.data ?? getDefaultEvilModeConfig();
    },
    initialData: getDefaultEvilModeConfig(),
    staleTime: 5 * 60 * 1000,
  });

  const { data: currentUser = null } = useQuery<User | null, Error>({
    queryKey: ["rbac", "current-user", appUser?.id],
    queryFn: async () => {
      const storeUser = appUser;

      if (!storeUser?.id) {
        return null;
      }

      const response = await enhancedApiClient.get<User>(`/api/rbac/users/${storeUser.id}`);
      return response.data ?? mapStoreUserToRBACUser(storeUser);
    },
    enabled: Boolean(appUser?.id),
    initialData: () => (appUser ? mapStoreUserToRBACUser(appUser) : null),
    staleTime: 2 * 60 * 1000,
  });
>>>>>>> d4db27c0

  const {
    data: userRoles = [],
    isLoading: rolesLoading,
    isError: rolesError,
    error: rolesErrorData,
  } = useQuery<Role[], Error>({
<<<<<<< HEAD
    queryKey: ['rbac', 'user-roles', currentUser?.id],
    queryFn: async () => {
      if (!currentUser) {
=======
    queryKey: ["rbac", "user-roles", currentUser?.id],
    queryFn: async () => {
      if (!currentUser?.id) {
>>>>>>> d4db27c0
        return [];
      }

      const response = await enhancedApiClient.get<Role[]>(`/api/rbac/users/${currentUser.id}/roles`);
      return response.data ?? [];
    },
    enabled: Boolean(currentUser?.id),
<<<<<<< HEAD
=======
    initialData: [],
>>>>>>> d4db27c0
    staleTime: 2 * 60 * 1000,
  });

  const { data: roleHierarchy = [] } = useQuery<RoleHierarchy[], Error>({
<<<<<<< HEAD
    queryKey: ['rbac', 'role-hierarchy', buildRoleHierarchyKey(userRoles)],
    queryFn: async () => {
      const params = new URLSearchParams();
      userRoles.forEach((role) => params.append('roleIds', role.id));
      const queryString = params.toString();
      const endpoint = queryString
        ? `/api/rbac/role-hierarchy?${queryString}`
        : '/api/rbac/role-hierarchy';
      const response = await enhancedApiClient.get<RoleHierarchy[]>(endpoint);
=======
    queryKey: ["rbac", "role-hierarchy", userRoles.map((role) => role.id)],
    queryFn: async () => {
      if (!userRoles.length) {
        return [];
      }

      const searchParams = new URLSearchParams();
      for (const role of userRoles) {
        searchParams.append("roleIds", role.id);
      }

      const response = await enhancedApiClient.get<RoleHierarchy[]>(
        `/api/rbac/role-hierarchy?${searchParams.toString()}`
      );

>>>>>>> d4db27c0
      return response.data ?? [];
    },
    enabled: userRoles.length > 0,
    initialData: [],
    staleTime: 5 * 60 * 1000,
  });

  const { data: evilModeSession = null } = useQuery<EvilModeSession | null, Error>({
<<<<<<< HEAD
    queryKey: ['rbac', 'evil-mode-session', currentUser?.id],
    queryFn: async () => {
      if (!currentUser) {
=======
    queryKey: ["rbac", "evil-mode-session", currentUser?.id],
    queryFn: async () => {
      if (!currentUser?.id) {
>>>>>>> d4db27c0
        return null;
      }

      const response = await enhancedApiClient.get<EvilModeSession | null>(
        `/api/rbac/evil-mode/session/${currentUser.id}`
      );
      return response.data ?? null;
    },
    enabled: Boolean(currentUser?.id),
<<<<<<< HEAD
=======
    initialData: null,
>>>>>>> d4db27c0
    refetchInterval: 30000,
  });

  const effectivePermissions = useMemo(() => {
<<<<<<< HEAD
    if (!userRoles.length && !currentUser?.directPermissions?.length) {
=======
    if (!userRoles.length) {
>>>>>>> d4db27c0
      return [];
    }

    const permissions = new Set<Permission>();

<<<<<<< HEAD
    userRoles.forEach((role) => {
      role.permissions.forEach((permission) => permissions.add(permission));
    });

    currentUser?.directPermissions?.forEach((permission) => permissions.add(permission));

    if (rbacConfig.enableRoleHierarchy && roleHierarchy.length) {
      roleHierarchy.forEach((hierarchy) => {
        hierarchy.effectivePermissions.forEach((permission) => permissions.add(permission));
      });
    }

    return Array.from(permissions);
  }, [currentUser?.directPermissions, rbacConfig.enableRoleHierarchy, roleHierarchy, userRoles]);

  const checkPermission = useCallback(
    (permission: Permission, context?: Partial<AccessContext>): PermissionCheckResult => {
      if (!currentUser) {
        return {
          granted: false,
          reason: 'User not authenticated',
          appliedRules: [],
          restrictions: [],
        };
      }
=======
    for (const role of userRoles) {
      for (const permission of role.permissions) {
        permissions.add(permission);
      }
    }

    if (currentUser?.directPermissions) {
      for (const permission of currentUser.directPermissions) {
        permissions.add(permission);
      }
    }

    if (rbacConfig.enableRoleHierarchy && roleHierarchy.length) {
      for (const hierarchy of roleHierarchy) {
        for (const permission of hierarchy.effectivePermissions) {
          permissions.add(permission);
        }
      }
    }

    return Array.from(permissions);
  }, [userRoles, currentUser?.directPermissions, rbacConfig.enableRoleHierarchy, roleHierarchy]);

  const checkPermission = useCallback((
    permission: Permission,
    context?: Partial<AccessContext>
  ): PermissionCheckResult => {
    if (!currentUser) {
      return {
        granted: false,
        reason: 'User not authenticated',
        appliedRules: [],
        restrictions: []
      };
    }
>>>>>>> d4db27c0

      if (!effectivePermissions.includes(permission)) {
        return {
          granted: false,
          reason: `Permission '${permission}' not granted to user`,
          appliedRules: [],
          restrictions: [],
        };
      }

      const activeRestrictions: Restriction[] = [
        ...(currentUser.restrictions ?? []),
        ...userRoles.flatMap((role) => role.restrictions ?? []),
      ].filter((restriction) => restriction.active);

      for (const restriction of activeRestrictions) {
        if (restriction.type === 'time_limit' && context?.timestamp) {
          const timeConfig = restriction.config as { startTime: string; endTime: string };
          const currentTime = context.timestamp.getHours() * 60 + context.timestamp.getMinutes();
          const startTime = parseTime(timeConfig.startTime);
          const endTime = parseTime(timeConfig.endTime);

          if (currentTime < startTime || currentTime > endTime) {
            return {
              granted: false,
              reason: `Access restricted outside allowed time window (${timeConfig.startTime}-${timeConfig.endTime})`,
              appliedRules: [],
              restrictions: [restriction],
            };
          }
        }

        if (restriction.type === 'ip_restriction' && context?.ipAddress) {
          const ipConfig = normalizeIPRestrictionConfig(restriction.config);
          if (ipConfig.blockedIPs.includes(context.ipAddress)) {
            return {
              granted: false,
              reason: 'Access denied from this IP address',
              appliedRules: [],
              restrictions: [restriction],
            };
          }
        }
      }

      const requiresEvilMode = isEvilModePermission(permission);
      if (requiresEvilMode && !evilModeSession) {
        return {
          granted: false,
          reason: 'Evil Mode required for this operation',
          appliedRules: [],
          restrictions: activeRestrictions,
          requiresElevation: true,
          elevationReason: 'This operation requires Evil Mode activation',
        };
      }

      return {
        granted: true,
        reason: 'Permission granted',
        appliedRules: [],
        restrictions: activeRestrictions,
      };
    },
    [currentUser, effectivePermissions, evilModeSession, userRoles]
  );

  const hasPermission = useCallback(
    (permission: Permission, context?: Partial<AccessContext>) => checkPermission(permission, context).granted,
    [checkPermission]
  );

<<<<<<< HEAD
  const hasAnyPermission = useCallback(
    (permissions: Permission[]): boolean => permissions.some((permission) => hasPermission(permission)),
    [hasPermission]
  );
=======
  const hasPermission = useCallback(
    (permission: Permission, context?: Partial<AccessContext>): boolean => {
      return checkPermission(permission, context).granted;
    },
    [checkPermission]
  );

  const hasAnyPermission = useCallback((permissions: Permission[]): boolean => {
    return permissions.some(permission => hasPermission(permission));
  }, [hasPermission]);
>>>>>>> d4db27c0

  const hasAllPermissions = useCallback(
    (permissions: Permission[]): boolean => permissions.every((permission) => hasPermission(permission)),
    [hasPermission]
  );

  const assignRoleMutation = useMutation({
    mutationFn: ({ userId, roleId }: { userId: string; roleId: string }) =>
      enhancedApiClient.post(`/api/rbac/users/${userId}/roles/${roleId}`),
    onSuccess: () => {
      queryClient.invalidateQueries({ queryKey: ['rbac', 'user-roles'] });
    },
  });

  const removeRoleMutation = useMutation({
    mutationFn: ({ userId, roleId }: { userId: string; roleId: string }) =>
      enhancedApiClient.delete(`/api/rbac/users/${userId}/roles/${roleId}`),
    onSuccess: () => {
      queryClient.invalidateQueries({ queryKey: ['rbac', 'user-roles'] });
    },
  });

  const enableEvilModeMutation = useMutation({
    mutationFn: ({ justification, additionalAuth }: { justification: string; additionalAuth?: string }) =>
      enhancedApiClient.post('/api/rbac/evil-mode/enable', {
        justification,
        additionalAuth,
      }),
    onSuccess: () => {
      queryClient.invalidateQueries({ queryKey: ['rbac', 'evil-mode-session'] });
    },
  });

  const disableEvilModeMutation = useMutation({
    mutationFn: () => enhancedApiClient.post('/api/rbac/evil-mode/disable'),
    onSuccess: () => {
      queryClient.invalidateQueries({ queryKey: ['rbac', 'evil-mode-session'] });
    },
  });

  const getUserRoles = useCallback(async (userId: string): Promise<Role[]> => {
    const response = await enhancedApiClient.get<Role[]>(`/api/rbac/users/${userId}/roles`);
    return response.data ?? [];
  }, []);

  const assignRole = useCallback(
    async (userId: string, roleId: string): Promise<void> => {
      await assignRoleMutation.mutateAsync({ userId, roleId });
    },
    [assignRoleMutation]
  );

  const removeRole = useCallback(
    async (userId: string, roleId: string): Promise<void> => {
      await removeRoleMutation.mutateAsync({ userId, roleId });
    },
    [removeRoleMutation]
  );

  const enableEvilMode = useCallback(
    async (justification: string, additionalAuth?: string): Promise<void> => {
      await enableEvilModeMutation.mutateAsync({ justification, additionalAuth });
    },
    [enableEvilModeMutation]
  );

  const disableEvilMode = useCallback(async (): Promise<void> => {
    await disableEvilModeMutation.mutateAsync();
  }, [disableEvilModeMutation]);

<<<<<<< HEAD
  const isEvilModeEnabled = Boolean(evilModeSession);
  const canEnableEvilMode = hasPermission('security:evil_mode');

  const isLoading = configLoading || rolesLoading || evilModeConfigLoading;
  const isError = configError || rolesError || evilModeConfigError;
  const error = rolesErrorData ?? configErrorData ?? evilModeConfigErrorData ?? null;
=======
  // Computed values
  const isEvilModeEnabled = !!evilModeSession;
  const canEnableEvilMode = hasPermission("security:evil_mode");
  const isLoading = rolesLoading;
  const isError = rolesError;
  const error = rolesErrorData ?? null;
>>>>>>> d4db27c0

  const contextValue: RBACContextValue = {
    currentUser,
    userRoles,
    effectivePermissions,
    hasPermission,
    checkPermission,
    hasAnyPermission,
    hasAllPermissions,
    getUserRoles,
    assignRole,
    removeRole,
    isEvilModeEnabled,
    canEnableEvilMode,
    enableEvilMode,
    disableEvilMode,
    evilModeSession,
    rbacConfig,
    evilModeConfig,
    isLoading,
    isError,
    error,
  };

  return <RBACContext.Provider value={contextValue}>{children}</RBACContext.Provider>;
}

export function useRBAC() {
  const context = useContext(RBACContext);
  if (!context) {
    throw new Error('useRBAC must be used within an RBACProvider');
  }
  return context;
}

function getDefaultRBACConfig(): RBACConfig {
  return {
    enableRoleHierarchy: true,
<<<<<<< HEAD
    conflictResolution: 'highest_priority',
    sessionTimeout: 30 * 60 * 1000,
=======
    conflictResolution: "highest_priority",
    sessionTimeout: 30 * 60 * 1000, // 30 minutes
>>>>>>> d4db27c0
    requireReauthentication: false,
    auditLevel: "detailed",
    cachePermissions: true,
<<<<<<< HEAD
    cacheTTL: 5 * 60 * 1000,
=======
    cacheTTL: 5 * 60 * 1000, // 5 minutes
>>>>>>> d4db27c0
  };
}

function getDefaultEvilModeConfig(): EvilModeConfig {
  return {
    enabled: true,
    requiredRole: "security:evil_mode",
    confirmationRequired: true,
    additionalAuthRequired: true,
    auditLevel: "comprehensive",
    restrictions: [],
    warningMessage:
<<<<<<< HEAD
      'You are about to enable Evil Mode. This grants elevated privileges that can potentially harm the system. Proceed with extreme caution.',
    timeLimit: 60,
=======
      "You are about to enable Evil Mode. This grants elevated privileges that can potentially harm the system. Proceed with extreme caution.",
    timeLimit: 60, // 1 hour
>>>>>>> d4db27c0
  };
}

function parseTime(timeStr: string): number {
  const [hours, minutes] = timeStr.split(":").map(Number);
  return hours * 60 + minutes;
}

function isEvilModePermission(permission: Permission): boolean {
<<<<<<< HEAD
  const evilModePermissions: Permission[] = ['security:evil_mode', 'system:admin', 'users:admin'];
  return evilModePermissions.includes(permission);
}

function buildRoleHierarchyKey(userRoles: Role[]): string[] {
  if (!userRoles.length) {
    return [];
  }

  return [...new Set(userRoles.map((role) => role.id))].sort();
}

function normalizeRBACUser(user: StoreUser | RBACUser | null | undefined): RBACUser | null {
  if (!user) {
    return null;
  }

  const candidate = user as RBACUser & StoreUser;

  const metadata = candidate.metadata ?? {
    createdAt: new Date(),
    isActive: true,
    requiresPasswordChange: false,
  };

  return {
    id: candidate.id,
    username: candidate.username ?? candidate.name ?? candidate.email ?? candidate.id,
    email: candidate.email,
    roles: Array.isArray(candidate.roles) ? candidate.roles : [],
    directPermissions: candidate.directPermissions ?? [],
    restrictions: candidate.restrictions ?? [],
    metadata: {
      createdAt: metadata.createdAt instanceof Date ? metadata.createdAt : new Date(metadata.createdAt ?? Date.now()),
      lastLogin:
        metadata.lastLogin instanceof Date
          ? metadata.lastLogin
          : metadata.lastLogin
          ? new Date(metadata.lastLogin)
          : undefined,
      isActive: metadata.isActive ?? true,
      requiresPasswordChange: metadata.requiresPasswordChange ?? false,
    },
  };
}

function normalizeIPRestrictionConfig(
  config: Record<string, string | number | boolean>
): { allowedIPs: string[]; blockedIPs: string[] } {
  const allowed = Array.isArray((config as Record<string, unknown>).allowedIPs)
    ? ((config as Record<string, unknown>).allowedIPs as unknown[]).filter((value): value is string => typeof value === 'string')
    : [];
  const blocked = Array.isArray((config as Record<string, unknown>).blockedIPs)
    ? ((config as Record<string, unknown>).blockedIPs as unknown[]).filter((value): value is string => typeof value === 'string')
    : [];

  return {
    allowedIPs: allowed,
    blockedIPs: blocked,
  };
=======
  const evilModePermissions: Permission[] = [
    "security:evil_mode",
    "system:admin",
    "users:admin",
  ];
  return evilModePermissions.includes(permission);
}

function mapStoreUserToRBACUser(storeUser: NonNullable<AppState["user"]>): User {
  return {
    id: storeUser.id,
    username: storeUser.name || storeUser.email,
    email: storeUser.email,
    roles: storeUser.roles,
    directPermissions: [],
    restrictions: [],
    metadata: {
      createdAt: new Date(),
      lastLogin: undefined,
      isActive: true,
      requiresPasswordChange: false,
    },
  };
>>>>>>> d4db27c0
}<|MERGE_RESOLUTION|>--- conflicted
+++ resolved
@@ -1,27 +1,16 @@
 "use client";
 
-<<<<<<< HEAD
-import React, { createContext, useContext, useCallback, useMemo } from 'react';
-import { useQuery, useMutation, useQueryClient } from '@tanstack/react-query';
-
+import React, {
+  createContext,
+  useContext,
+  useCallback,
+  useMemo,
+} from "react";
 import {
-  AccessContext,
-  EvilModeConfig,
-  EvilModeSession,
-  Permission,
-  PermissionCheckResult,
-  RBACConfig,
-  Role,
-  RoleHierarchy,
-  Restriction,
-  RBACUser,
-} from '@/types/rbac';
-import { enhancedApiClient } from '@/lib/enhanced-api-client';
-import { useAppStore } from '@/store/app-store';
-import type { User as StoreUser } from '@/store/app-store';
-=======
-import React, { createContext, useContext, useCallback, useMemo } from "react";
-import { useQuery, useMutation, useQueryClient } from "@tanstack/react-query";
+  useQuery,
+  useMutation,
+  useQueryClient,
+} from "@tanstack/react-query";
 
 import {
   type AccessContext,
@@ -32,12 +21,17 @@
   type RBACConfig,
   type Role,
   type RoleHierarchy,
-  type User,
   type Restriction,
+  type RBACUser,
 } from "@/types/rbac";
+
 import { enhancedApiClient } from "@/lib/enhanced-api-client";
-import { useAppStore, type AppState } from "@/store/app-store";
->>>>>>> d4db27c0
+import { useAppStore } from "@/store/app-store";
+import type { User as StoreUser } from "@/store/app-store";
+
+/* ----------------------------------------------------------------------------
+ * Context Types
+ * ------------------------------------------------------------------------- */
 
 export interface RBACContextValue {
   // Current user and permissions
@@ -46,8 +40,14 @@
   effectivePermissions: Permission[];
 
   // Permission checking
-  hasPermission: (permission: Permission, context?: Partial<AccessContext>) => boolean;
-  checkPermission: (permission: Permission, context?: Partial<AccessContext>) => PermissionCheckResult;
+  hasPermission: (
+    permission: Permission,
+    context?: Partial<AccessContext>
+  ) => boolean;
+  checkPermission: (
+    permission: Permission,
+    context?: Partial<AccessContext>
+  ) => PermissionCheckResult;
   hasAnyPermission: (permissions: Permission[]) => boolean;
   hasAllPermissions: (permissions: Permission[]) => boolean;
 
@@ -59,7 +59,10 @@
   // Evil Mode
   isEvilModeEnabled: boolean;
   canEnableEvilMode: boolean;
-  enableEvilMode: (justification: string, additionalAuth?: string) => Promise<void>;
+  enableEvilMode: (
+    justification: string,
+    additionalAuth?: string
+  ) => Promise<void>;
   disableEvilMode: () => Promise<void>;
   evilModeSession: EvilModeSession | null;
 
@@ -67,7 +70,7 @@
   rbacConfig: RBACConfig;
   evilModeConfig: EvilModeConfig;
 
-  // Loading states
+  // Loading / error state
   isLoading: boolean;
   isError: boolean;
   error: Error | null;
@@ -80,12 +83,29 @@
   config?: Partial<RBACConfig>;
 }
 
+/* ----------------------------------------------------------------------------
+ * Provider
+ * ------------------------------------------------------------------------- */
+
 export function RBACProvider({ children, config }: RBACProviderProps) {
   const queryClient = useQueryClient();
-<<<<<<< HEAD
-  const { user: appUser } = useAppStore();
-
-  const currentUser = useMemo(() => normalizeRBACUser(appUser), [appUser]);
+  const appUser = useAppStore((state) => state.user);
+
+  const currentUser = useMemo(
+    () => normalizeRBACUser(appUser),
+    [appUser]
+  );
+
+  /**
+   * RBAC base config
+   */
+  const baseConfig = useMemo<RBACConfig>(
+    () => ({
+      ...getDefaultRBACConfig(),
+      ...(config ?? {}),
+    }),
+    [config]
+  );
 
   const {
     data: fetchedRBACConfig,
@@ -93,148 +113,92 @@
     isError: configError,
     error: configErrorData,
   } = useQuery<RBACConfig, Error>({
-    queryKey: ['rbac', 'config'],
+    queryKey: ["rbac", "config"],
     queryFn: async () => {
-      const response = await enhancedApiClient.get<RBACConfig>('/api/rbac/config');
-      return response.data ?? getDefaultRBACConfig();
-    },
+      const response =
+        await enhancedApiClient.get<RBACConfig>("/api/rbac/config");
+      return response.data
+        ? { ...baseConfig, ...response.data }
+        : baseConfig;
+    },
+    initialData: baseConfig,
     staleTime: 5 * 60 * 1000,
   });
 
-  const rbacConfig = useMemo(() => {
-    const baseConfig = fetchedRBACConfig ?? getDefaultRBACConfig();
-    return {
+  const rbacConfig = useMemo<RBACConfig>(
+    () => ({
       ...baseConfig,
-      ...(config ?? {}),
-    };
-  }, [config, fetchedRBACConfig]);
-
+      ...(fetchedRBACConfig ?? {}),
+    }),
+    [baseConfig, fetchedRBACConfig]
+  );
+
+  /**
+   * Evil Mode configuration
+   */
   const {
     data: fetchedEvilModeConfig,
     isLoading: evilModeConfigLoading,
     isError: evilModeConfigError,
     error: evilModeConfigErrorData,
   } = useQuery<EvilModeConfig, Error>({
-    queryKey: ['rbac', 'evil-mode-config'],
-    queryFn: async () => {
-      const response = await enhancedApiClient.get<EvilModeConfig>('/api/rbac/evil-mode/config');
-      return response.data ?? getDefaultEvilModeConfig();
-    },
-    staleTime: 5 * 60 * 1000,
-  });
-
-  const evilModeConfig = fetchedEvilModeConfig ?? getDefaultEvilModeConfig();
-=======
-  const appUser = useAppStore((state) => state.user);
-
-  const baseConfig = useMemo(() => ({
-    ...getDefaultRBACConfig(),
-    ...config,
-  }), [config]);
-
-  const { data: rbacConfigData = baseConfig } = useQuery<RBACConfig, Error>({
-    queryKey: ["rbac", "config"],
-    queryFn: async () => {
-      const response = await enhancedApiClient.get<RBACConfig>("/api/rbac/config");
-      return response.data ?? baseConfig;
-    },
-    initialData: baseConfig,
-    staleTime: 5 * 60 * 1000,
-  });
-
-  const rbacConfig = useMemo(
-    () => ({
-      ...baseConfig,
-      ...rbacConfigData,
-    }),
-    [baseConfig, rbacConfigData]
-  );
-
-  const { data: evilModeConfig = getDefaultEvilModeConfig() } = useQuery<EvilModeConfig, Error>({
     queryKey: ["rbac", "evil-mode-config"],
     queryFn: async () => {
-      const response = await enhancedApiClient.get<EvilModeConfig>("/api/rbac/evil-mode/config");
+      const response =
+        await enhancedApiClient.get<EvilModeConfig>(
+          "/api/rbac/evil-mode/config"
+        );
       return response.data ?? getDefaultEvilModeConfig();
     },
     initialData: getDefaultEvilModeConfig(),
     staleTime: 5 * 60 * 1000,
   });
 
-  const { data: currentUser = null } = useQuery<User | null, Error>({
-    queryKey: ["rbac", "current-user", appUser?.id],
-    queryFn: async () => {
-      const storeUser = appUser;
-
-      if (!storeUser?.id) {
-        return null;
-      }
-
-      const response = await enhancedApiClient.get<User>(`/api/rbac/users/${storeUser.id}`);
-      return response.data ?? mapStoreUserToRBACUser(storeUser);
-    },
-    enabled: Boolean(appUser?.id),
-    initialData: () => (appUser ? mapStoreUserToRBACUser(appUser) : null),
-    staleTime: 2 * 60 * 1000,
-  });
->>>>>>> d4db27c0
-
+  const evilModeConfig: EvilModeConfig =
+    fetchedEvilModeConfig ?? getDefaultEvilModeConfig();
+
+  /**
+   * Roles for current user
+   */
   const {
     data: userRoles = [],
     isLoading: rolesLoading,
     isError: rolesError,
     error: rolesErrorData,
   } = useQuery<Role[], Error>({
-<<<<<<< HEAD
-    queryKey: ['rbac', 'user-roles', currentUser?.id],
-    queryFn: async () => {
-      if (!currentUser) {
-=======
     queryKey: ["rbac", "user-roles", currentUser?.id],
     queryFn: async () => {
-      if (!currentUser?.id) {
->>>>>>> d4db27c0
-        return [];
-      }
-
-      const response = await enhancedApiClient.get<Role[]>(`/api/rbac/users/${currentUser.id}/roles`);
+      if (!currentUser?.id) return [];
+      const response =
+        await enhancedApiClient.get<Role[]>(
+          `/api/rbac/users/${currentUser.id}/roles`
+        );
       return response.data ?? [];
     },
     enabled: Boolean(currentUser?.id),
-<<<<<<< HEAD
-=======
     initialData: [],
->>>>>>> d4db27c0
     staleTime: 2 * 60 * 1000,
   });
 
+  /**
+   * Role hierarchy
+   */
   const { data: roleHierarchy = [] } = useQuery<RoleHierarchy[], Error>({
-<<<<<<< HEAD
-    queryKey: ['rbac', 'role-hierarchy', buildRoleHierarchyKey(userRoles)],
+    queryKey: [
+      "rbac",
+      "role-hierarchy",
+      ...buildRoleHierarchyKey(userRoles),
+    ],
     queryFn: async () => {
+      if (!userRoles.length) return [];
       const params = new URLSearchParams();
-      userRoles.forEach((role) => params.append('roleIds', role.id));
-      const queryString = params.toString();
-      const endpoint = queryString
-        ? `/api/rbac/role-hierarchy?${queryString}`
-        : '/api/rbac/role-hierarchy';
-      const response = await enhancedApiClient.get<RoleHierarchy[]>(endpoint);
-=======
-    queryKey: ["rbac", "role-hierarchy", userRoles.map((role) => role.id)],
-    queryFn: async () => {
-      if (!userRoles.length) {
-        return [];
-      }
-
-      const searchParams = new URLSearchParams();
       for (const role of userRoles) {
-        searchParams.append("roleIds", role.id);
-      }
-
-      const response = await enhancedApiClient.get<RoleHierarchy[]>(
-        `/api/rbac/role-hierarchy?${searchParams.toString()}`
-      );
-
->>>>>>> d4db27c0
+        params.append("roleIds", role.id);
+      }
+      const response =
+        await enhancedApiClient.get<RoleHierarchy[]>(
+          `/api/rbac/role-hierarchy?${params.toString()}`
+        );
       return response.data ?? [];
     },
     enabled: userRoles.length > 0,
@@ -242,106 +206,79 @@
     staleTime: 5 * 60 * 1000,
   });
 
-  const { data: evilModeSession = null } = useQuery<EvilModeSession | null, Error>({
-<<<<<<< HEAD
-    queryKey: ['rbac', 'evil-mode-session', currentUser?.id],
-    queryFn: async () => {
-      if (!currentUser) {
-=======
+  /**
+   * Evil mode session
+   */
+  const { data: evilModeSession = null } = useQuery<
+    EvilModeSession | null,
+    Error
+  >({
     queryKey: ["rbac", "evil-mode-session", currentUser?.id],
     queryFn: async () => {
-      if (!currentUser?.id) {
->>>>>>> d4db27c0
-        return null;
-      }
-
-      const response = await enhancedApiClient.get<EvilModeSession | null>(
-        `/api/rbac/evil-mode/session/${currentUser.id}`
-      );
+      if (!currentUser?.id) return null;
+      const response =
+        await enhancedApiClient.get<EvilModeSession | null>(
+          `/api/rbac/evil-mode/session/${currentUser.id}`
+        );
       return response.data ?? null;
     },
     enabled: Boolean(currentUser?.id),
-<<<<<<< HEAD
-=======
     initialData: null,
->>>>>>> d4db27c0
-    refetchInterval: 30000,
-  });
-
-  const effectivePermissions = useMemo(() => {
-<<<<<<< HEAD
-    if (!userRoles.length && !currentUser?.directPermissions?.length) {
-=======
-    if (!userRoles.length) {
->>>>>>> d4db27c0
-      return [];
+    refetchInterval: 30_000,
+  });
+
+  /**
+   * Effective permissions
+   */
+  const effectivePermissions: Permission[] = useMemo(() => {
+    if (!currentUser && !userRoles.length) return [];
+
+    const permissions = new Set<Permission>();
+
+    for (const role of userRoles) {
+      for (const p of role.permissions ?? []) {
+        permissions.add(p);
+      }
     }
 
-    const permissions = new Set<Permission>();
-
-<<<<<<< HEAD
-    userRoles.forEach((role) => {
-      role.permissions.forEach((permission) => permissions.add(permission));
-    });
-
-    currentUser?.directPermissions?.forEach((permission) => permissions.add(permission));
+    if (currentUser?.directPermissions) {
+      for (const p of currentUser.directPermissions) {
+        permissions.add(p);
+      }
+    }
 
     if (rbacConfig.enableRoleHierarchy && roleHierarchy.length) {
-      roleHierarchy.forEach((hierarchy) => {
-        hierarchy.effectivePermissions.forEach((permission) => permissions.add(permission));
-      });
+      for (const hierarchy of roleHierarchy) {
+        for (const p of hierarchy.effectivePermissions ?? []) {
+          permissions.add(p);
+        }
+      }
     }
 
     return Array.from(permissions);
-  }, [currentUser?.directPermissions, rbacConfig.enableRoleHierarchy, roleHierarchy, userRoles]);
-
+  }, [
+    currentUser,
+    userRoles,
+    rbacConfig.enableRoleHierarchy,
+    roleHierarchy,
+  ]);
+
+  /**
+   * Permission check core
+   */
   const checkPermission = useCallback(
-    (permission: Permission, context?: Partial<AccessContext>): PermissionCheckResult => {
+    (
+      permission: Permission,
+      context?: Partial<AccessContext>
+    ): PermissionCheckResult => {
       if (!currentUser) {
         return {
           granted: false,
-          reason: 'User not authenticated',
+          reason: "User not authenticated",
           appliedRules: [],
           restrictions: [],
         };
       }
-=======
-    for (const role of userRoles) {
-      for (const permission of role.permissions) {
-        permissions.add(permission);
-      }
-    }
-
-    if (currentUser?.directPermissions) {
-      for (const permission of currentUser.directPermissions) {
-        permissions.add(permission);
-      }
-    }
-
-    if (rbacConfig.enableRoleHierarchy && roleHierarchy.length) {
-      for (const hierarchy of roleHierarchy) {
-        for (const permission of hierarchy.effectivePermissions) {
-          permissions.add(permission);
-        }
-      }
-    }
-
-    return Array.from(permissions);
-  }, [userRoles, currentUser?.directPermissions, rbacConfig.enableRoleHierarchy, roleHierarchy]);
-
-  const checkPermission = useCallback((
-    permission: Permission,
-    context?: Partial<AccessContext>
-  ): PermissionCheckResult => {
-    if (!currentUser) {
-      return {
-        granted: false,
-        reason: 'User not authenticated',
-        appliedRules: [],
-        restrictions: []
-      };
-    }
->>>>>>> d4db27c0
 
       if (!effectivePermissions.includes(permission)) {
         return {
@@ -355,126 +292,196 @@
       const activeRestrictions: Restriction[] = [
         ...(currentUser.restrictions ?? []),
         ...userRoles.flatMap((role) => role.restrictions ?? []),
-      ].filter((restriction) => restriction.active);
-
-      for (const restriction of activeRestrictions) {
-        if (restriction.type === 'time_limit' && context?.timestamp) {
-          const timeConfig = restriction.config as { startTime: string; endTime: string };
-          const currentTime = context.timestamp.getHours() * 60 + context.timestamp.getMinutes();
-          const startTime = parseTime(timeConfig.startTime);
-          const endTime = parseTime(timeConfig.endTime);
-
-          if (currentTime < startTime || currentTime > endTime) {
-            return {
-              granted: false,
-              reason: `Access restricted outside allowed time window (${timeConfig.startTime}-${timeConfig.endTime})`,
-              appliedRules: [],
-              restrictions: [restriction],
-            };
+      ].filter((r) => r.active);
+
+      // Time window restriction
+      if (context?.timestamp) {
+        for (const restriction of activeRestrictions) {
+          if (restriction.type === "time_limit") {
+            const cfg = restriction
+              .config as { startTime: string; endTime: string };
+            const nowMinutes =
+              context.timestamp.getHours() * 60 +
+              context.timestamp.getMinutes();
+            const start = parseTime(cfg.startTime);
+            const end = parseTime(cfg.endTime);
+
+            if (nowMinutes < start || nowMinutes > end) {
+              return {
+                granted: false,
+                reason: `Access restricted outside allowed time window (${cfg.startTime}-${cfg.endTime})`,
+                appliedRules: [],
+                restrictions: [restriction],
+              };
+            }
           }
         }
-
-        if (restriction.type === 'ip_restriction' && context?.ipAddress) {
-          const ipConfig = normalizeIPRestrictionConfig(restriction.config);
-          if (ipConfig.blockedIPs.includes(context.ipAddress)) {
-            return {
-              granted: false,
-              reason: 'Access denied from this IP address',
-              appliedRules: [],
-              restrictions: [restriction],
-            };
+      }
+
+      // IP restriction
+      if (context?.ipAddress) {
+        for (const restriction of activeRestrictions) {
+          if (restriction.type === "ip_restriction") {
+            const ipCfg = normalizeIPRestrictionConfig(
+              restriction.config
+            );
+            if (
+              ipCfg.blockedIPs.includes(context.ipAddress) ||
+              (ipCfg.allowedIPs.length > 0 &&
+                !ipCfg.allowedIPs.includes(context.ipAddress))
+            ) {
+              return {
+                granted: false,
+                reason: "Access denied from this IP address",
+                appliedRules: [],
+                restrictions: [restriction],
+              };
+            }
           }
         }
       }
 
-      const requiresEvilMode = isEvilModePermission(permission);
-      if (requiresEvilMode && !evilModeSession) {
-        return {
-          granted: false,
-          reason: 'Evil Mode required for this operation',
-          appliedRules: [],
-          restrictions: activeRestrictions,
-          requiresElevation: true,
-          elevationReason: 'This operation requires Evil Mode activation',
-        };
+      // Evil Mode gating
+      if (isEvilModePermission(permission)) {
+        if (!evilModeConfig.enabled) {
+          return {
+            granted: false,
+            reason:
+              "Evil Mode operations are disabled by configuration",
+            appliedRules: [],
+            restrictions: activeRestrictions,
+          };
+        }
+
+        if (!evilModeSession) {
+          return {
+            granted: false,
+            reason: "Evil Mode required for this operation",
+            appliedRules: [],
+            restrictions: activeRestrictions,
+            requiresElevation: true,
+            elevationReason:
+              "This operation requires an active Evil Mode session",
+          };
+        }
       }
 
       return {
         granted: true,
-        reason: 'Permission granted',
+        reason: "Permission granted",
         appliedRules: [],
         restrictions: activeRestrictions,
       };
     },
-    [currentUser, effectivePermissions, evilModeSession, userRoles]
+    [
+      currentUser,
+      effectivePermissions,
+      userRoles,
+      evilModeSession,
+      evilModeConfig.enabled,
+    ]
   );
 
   const hasPermission = useCallback(
-    (permission: Permission, context?: Partial<AccessContext>) => checkPermission(permission, context).granted,
+    (permission: Permission, context?: Partial<AccessContext>): boolean =>
+      checkPermission(permission, context).granted,
     [checkPermission]
   );
 
-<<<<<<< HEAD
   const hasAnyPermission = useCallback(
-    (permissions: Permission[]): boolean => permissions.some((permission) => hasPermission(permission)),
+    (permissions: Permission[]): boolean =>
+      permissions.some((p) => hasPermission(p)),
     [hasPermission]
   );
-=======
-  const hasPermission = useCallback(
-    (permission: Permission, context?: Partial<AccessContext>): boolean => {
-      return checkPermission(permission, context).granted;
-    },
-    [checkPermission]
-  );
-
-  const hasAnyPermission = useCallback((permissions: Permission[]): boolean => {
-    return permissions.some(permission => hasPermission(permission));
-  }, [hasPermission]);
->>>>>>> d4db27c0
 
   const hasAllPermissions = useCallback(
-    (permissions: Permission[]): boolean => permissions.every((permission) => hasPermission(permission)),
+    (permissions: Permission[]): boolean =>
+      permissions.every((p) => hasPermission(p)),
     [hasPermission]
   );
 
+  /* ----------------------------------------------------------------------------
+   * Mutations: roles & evil mode
+   * ------------------------------------------------------------------------- */
+
   const assignRoleMutation = useMutation({
-    mutationFn: ({ userId, roleId }: { userId: string; roleId: string }) =>
-      enhancedApiClient.post(`/api/rbac/users/${userId}/roles/${roleId}`),
+    mutationFn: async ({
+      userId,
+      roleId,
+    }: {
+      userId: string;
+      roleId: string;
+    }) => {
+      await enhancedApiClient.post(
+        `/api/rbac/users/${userId}/roles/${roleId}`
+      );
+    },
     onSuccess: () => {
-      queryClient.invalidateQueries({ queryKey: ['rbac', 'user-roles'] });
+      queryClient.invalidateQueries({
+        queryKey: ["rbac", "user-roles"],
+      });
     },
   });
 
   const removeRoleMutation = useMutation({
-    mutationFn: ({ userId, roleId }: { userId: string; roleId: string }) =>
-      enhancedApiClient.delete(`/api/rbac/users/${userId}/roles/${roleId}`),
+    mutationFn: async ({
+      userId,
+      roleId,
+    }: {
+      userId: string;
+      roleId: string;
+    }) => {
+      await enhancedApiClient.delete(
+        `/api/rbac/users/${userId}/roles/${roleId}`
+      );
+    },
     onSuccess: () => {
-      queryClient.invalidateQueries({ queryKey: ['rbac', 'user-roles'] });
+      queryClient.invalidateQueries({
+        queryKey: ["rbac", "user-roles"],
+      });
     },
   });
 
   const enableEvilModeMutation = useMutation({
-    mutationFn: ({ justification, additionalAuth }: { justification: string; additionalAuth?: string }) =>
-      enhancedApiClient.post('/api/rbac/evil-mode/enable', {
-        justification,
-        additionalAuth,
-      }),
+    mutationFn: async (payload: {
+      justification: string;
+      additionalAuth?: string;
+    }) => {
+      await enhancedApiClient.post(
+        "/api/rbac/evil-mode/enable",
+        payload
+      );
+    },
     onSuccess: () => {
-      queryClient.invalidateQueries({ queryKey: ['rbac', 'evil-mode-session'] });
+      queryClient.invalidateQueries({
+        queryKey: ["rbac", "evil-mode-session"],
+      });
     },
   });
 
   const disableEvilModeMutation = useMutation({
-    mutationFn: () => enhancedApiClient.post('/api/rbac/evil-mode/disable'),
+    mutationFn: async () => {
+      await enhancedApiClient.post(
+        "/api/rbac/evil-mode/disable"
+      );
+    },
     onSuccess: () => {
-      queryClient.invalidateQueries({ queryKey: ['rbac', 'evil-mode-session'] });
-    },
-  });
-
-  const getUserRoles = useCallback(async (userId: string): Promise<Role[]> => {
-    const response = await enhancedApiClient.get<Role[]>(`/api/rbac/users/${userId}/roles`);
-    return response.data ?? [];
-  }, []);
+      queryClient.invalidateQueries({
+        queryKey: ["rbac", "evil-mode-session"],
+      });
+    },
+  });
+
+  const getUserRoles = useCallback(
+    async (userId: string): Promise<Role[]> => {
+      const response =
+        await enhancedApiClient.get<Role[]>(
+          `/api/rbac/users/${userId}/roles`
+        );
+      return response.data ?? [];
+    },
+    []
+  );
 
   const assignRole = useCallback(
     async (userId: string, roleId: string): Promise<void> => {
@@ -491,31 +498,49 @@
   );
 
   const enableEvilMode = useCallback(
-    async (justification: string, additionalAuth?: string): Promise<void> => {
-      await enableEvilModeMutation.mutateAsync({ justification, additionalAuth });
+    async (
+      justification: string,
+      additionalAuth?: string
+    ): Promise<void> => {
+      await enableEvilModeMutation.mutateAsync({
+        justification,
+        additionalAuth,
+      });
     },
     [enableEvilModeMutation]
   );
 
-  const disableEvilMode = useCallback(async (): Promise<void> => {
-    await disableEvilModeMutation.mutateAsync();
-  }, [disableEvilModeMutation]);
-
-<<<<<<< HEAD
+  const disableEvilMode = useCallback(
+    async (): Promise<void> => {
+      await disableEvilModeMutation.mutateAsync();
+    },
+    [disableEvilModeMutation]
+  );
+
+  /* ----------------------------------------------------------------------------
+   * Derived flags
+   * ------------------------------------------------------------------------- */
+
   const isEvilModeEnabled = Boolean(evilModeSession);
-  const canEnableEvilMode = hasPermission('security:evil_mode');
-
-  const isLoading = configLoading || rolesLoading || evilModeConfigLoading;
-  const isError = configError || rolesError || evilModeConfigError;
-  const error = rolesErrorData ?? configErrorData ?? evilModeConfigErrorData ?? null;
-=======
-  // Computed values
-  const isEvilModeEnabled = !!evilModeSession;
   const canEnableEvilMode = hasPermission("security:evil_mode");
-  const isLoading = rolesLoading;
-  const isError = rolesError;
-  const error = rolesErrorData ?? null;
->>>>>>> d4db27c0
+
+  const isLoading =
+    configLoading ||
+    evilModeConfigLoading ||
+    rolesLoading ||
+    enableEvilModeMutation.isPending ||
+    disableEvilModeMutation.isPending ||
+    assignRoleMutation.isPending ||
+    removeRoleMutation.isPending;
+
+  const isError =
+    configError || evilModeConfigError || rolesError || false;
+
+  const error: Error | null =
+    rolesErrorData ??
+    configErrorData ??
+    evilModeConfigErrorData ??
+    null;
 
   const contextValue: RBACContextValue = {
     currentUser,
@@ -540,35 +565,38 @@
     error,
   };
 
-  return <RBACContext.Provider value={contextValue}>{children}</RBACContext.Provider>;
-}
-
-export function useRBAC() {
+  return (
+    <RBACContext.Provider value={contextValue}>
+      {children}
+    </RBACContext.Provider>
+  );
+}
+
+/* ----------------------------------------------------------------------------
+ * Hook
+ * ------------------------------------------------------------------------- */
+
+export function useRBAC(): RBACContextValue {
   const context = useContext(RBACContext);
   if (!context) {
-    throw new Error('useRBAC must be used within an RBACProvider');
+    throw new Error("useRBAC must be used within an RBACProvider");
   }
   return context;
 }
+
+/* ----------------------------------------------------------------------------
+ * Defaults & Helpers
+ * ------------------------------------------------------------------------- */
 
 function getDefaultRBACConfig(): RBACConfig {
   return {
     enableRoleHierarchy: true,
-<<<<<<< HEAD
-    conflictResolution: 'highest_priority',
+    conflictResolution: "highest_priority",
     sessionTimeout: 30 * 60 * 1000,
-=======
-    conflictResolution: "highest_priority",
-    sessionTimeout: 30 * 60 * 1000, // 30 minutes
->>>>>>> d4db27c0
     requireReauthentication: false,
     auditLevel: "detailed",
     cachePermissions: true,
-<<<<<<< HEAD
     cacheTTL: 5 * 60 * 1000,
-=======
-    cacheTTL: 5 * 60 * 1000, // 5 minutes
->>>>>>> d4db27c0
   };
 }
 
@@ -581,13 +609,8 @@
     auditLevel: "comprehensive",
     restrictions: [],
     warningMessage:
-<<<<<<< HEAD
-      'You are about to enable Evil Mode. This grants elevated privileges that can potentially harm the system. Proceed with extreme caution.',
+      "You are about to enable Evil Mode. This grants elevated privileges that can potentially harm the system. Proceed with extreme caution.",
     timeLimit: 60,
-=======
-      "You are about to enable Evil Mode. This grants elevated privileges that can potentially harm the system. Proceed with extreme caution.",
-    timeLimit: 60, // 1 hour
->>>>>>> d4db27c0
   };
 }
 
@@ -597,68 +620,6 @@
 }
 
 function isEvilModePermission(permission: Permission): boolean {
-<<<<<<< HEAD
-  const evilModePermissions: Permission[] = ['security:evil_mode', 'system:admin', 'users:admin'];
-  return evilModePermissions.includes(permission);
-}
-
-function buildRoleHierarchyKey(userRoles: Role[]): string[] {
-  if (!userRoles.length) {
-    return [];
-  }
-
-  return [...new Set(userRoles.map((role) => role.id))].sort();
-}
-
-function normalizeRBACUser(user: StoreUser | RBACUser | null | undefined): RBACUser | null {
-  if (!user) {
-    return null;
-  }
-
-  const candidate = user as RBACUser & StoreUser;
-
-  const metadata = candidate.metadata ?? {
-    createdAt: new Date(),
-    isActive: true,
-    requiresPasswordChange: false,
-  };
-
-  return {
-    id: candidate.id,
-    username: candidate.username ?? candidate.name ?? candidate.email ?? candidate.id,
-    email: candidate.email,
-    roles: Array.isArray(candidate.roles) ? candidate.roles : [],
-    directPermissions: candidate.directPermissions ?? [],
-    restrictions: candidate.restrictions ?? [],
-    metadata: {
-      createdAt: metadata.createdAt instanceof Date ? metadata.createdAt : new Date(metadata.createdAt ?? Date.now()),
-      lastLogin:
-        metadata.lastLogin instanceof Date
-          ? metadata.lastLogin
-          : metadata.lastLogin
-          ? new Date(metadata.lastLogin)
-          : undefined,
-      isActive: metadata.isActive ?? true,
-      requiresPasswordChange: metadata.requiresPasswordChange ?? false,
-    },
-  };
-}
-
-function normalizeIPRestrictionConfig(
-  config: Record<string, string | number | boolean>
-): { allowedIPs: string[]; blockedIPs: string[] } {
-  const allowed = Array.isArray((config as Record<string, unknown>).allowedIPs)
-    ? ((config as Record<string, unknown>).allowedIPs as unknown[]).filter((value): value is string => typeof value === 'string')
-    : [];
-  const blocked = Array.isArray((config as Record<string, unknown>).blockedIPs)
-    ? ((config as Record<string, unknown>).blockedIPs as unknown[]).filter((value): value is string => typeof value === 'string')
-    : [];
-
-  return {
-    allowedIPs: allowed,
-    blockedIPs: blocked,
-  };
-=======
   const evilModePermissions: Permission[] = [
     "security:evil_mode",
     "system:admin",
@@ -667,20 +628,72 @@
   return evilModePermissions.includes(permission);
 }
 
-function mapStoreUserToRBACUser(storeUser: NonNullable<AppState["user"]>): User {
+function buildRoleHierarchyKey(userRoles: Role[]): string[] {
+  if (!userRoles.length) return [];
+  return [...new Set(userRoles.map((r) => r.id))].sort();
+}
+
+function normalizeRBACUser(
+  user: StoreUser | RBACUser | null | undefined
+): RBACUser | null {
+  if (!user) return null;
+
+  const candidate = user as RBACUser & StoreUser;
+  const metadata = candidate.metadata ?? {
+    createdAt: new Date(),
+    isActive: true,
+    requiresPasswordChange: false,
+  };
+
   return {
-    id: storeUser.id,
-    username: storeUser.name || storeUser.email,
-    email: storeUser.email,
-    roles: storeUser.roles,
-    directPermissions: [],
-    restrictions: [],
+    id: candidate.id,
+    username:
+      candidate.username ??
+      candidate.name ??
+      candidate.email ??
+      candidate.id,
+    email: candidate.email,
+    roles: Array.isArray(candidate.roles)
+      ? candidate.roles
+      : [],
+    directPermissions: candidate.directPermissions ?? [],
+    restrictions: candidate.restrictions ?? [],
     metadata: {
-      createdAt: new Date(),
-      lastLogin: undefined,
-      isActive: true,
-      requiresPasswordChange: false,
+      createdAt:
+        metadata.createdAt instanceof Date
+          ? metadata.createdAt
+          : new Date(
+              (metadata as any).createdAt ?? Date.now()
+            ),
+      lastLogin:
+        metadata.lastLogin instanceof Date
+          ? metadata.lastLogin
+          : metadata.lastLogin
+          ? new Date(metadata.lastLogin as any)
+          : undefined,
+      isActive:
+        typeof metadata.isActive === "boolean"
+          ? metadata.isActive
+          : true,
+      requiresPasswordChange:
+        metadata.requiresPasswordChange ?? false,
     },
   };
->>>>>>> d4db27c0
+}
+
+function normalizeIPRestrictionConfig(
+  config: Record<string, unknown>
+): { allowedIPs: string[]; blockedIPs: string[] } {
+  const rawAllowed = (config as any).allowedIPs;
+  const rawBlocked = (config as any).blockedIPs;
+
+  const allowedIPs = Array.isArray(rawAllowed)
+    ? rawAllowed.filter((v): v is string => typeof v === "string")
+    : [];
+
+  const blockedIPs = Array.isArray(rawBlocked)
+    ? rawBlocked.filter((v): v is string => typeof v === "string")
+    : [];
+
+  return { allowedIPs, blockedIPs };
 }