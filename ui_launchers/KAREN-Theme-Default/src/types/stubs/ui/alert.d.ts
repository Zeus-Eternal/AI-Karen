declare module '@/components/ui/alert' {
<<<<<<< HEAD
  import type * as React from 'react'

  export type AlertVariant = 'default' | 'destructive'

  export interface AlertProps extends React.HTMLAttributes<HTMLDivElement> {
    variant?: AlertVariant
  }

  export interface AlertTitleProps extends React.HTMLAttributes<HTMLHeadingElement> {}

  export interface AlertDescriptionProps extends React.HTMLAttributes<HTMLDivElement> {}

  export const Alert: React.ForwardRefExoticComponent<
    AlertProps & React.RefAttributes<HTMLDivElement>
  >
  export const AlertTitle: React.ForwardRefExoticComponent<
    AlertTitleProps & React.RefAttributes<HTMLHeadingElement>
  >
  export const AlertDescription: React.ForwardRefExoticComponent<
    AlertDescriptionProps & React.RefAttributes<HTMLDivElement>
  >
=======
  import type {
    FC,
    HTMLAttributes,
    ForwardRefExoticComponent,
    RefAttributes,
  } from 'react';

  export type AlertVariant = 'default' | 'destructive';

  export interface AlertProps extends HTMLAttributes<HTMLDivElement> {
    variant?: AlertVariant;
  }

  export const Alert: ForwardRefExoticComponent<AlertProps & RefAttributes<HTMLDivElement>>;
  export const AlertTitle: FC<HTMLAttributes<HTMLParagraphElement>>;
  export const AlertDescription: FC<HTMLAttributes<HTMLDivElement>>;
>>>>>>> 33169cc0
}<|MERGE_RESOLUTION|>--- conflicted
+++ resolved
@@ -1,27 +1,4 @@
-declare module '@/components/ui/alert' {
-<<<<<<< HEAD
-  import type * as React from 'react'
-
-  export type AlertVariant = 'default' | 'destructive'
-
-  export interface AlertProps extends React.HTMLAttributes<HTMLDivElement> {
-    variant?: AlertVariant
-  }
-
-  export interface AlertTitleProps extends React.HTMLAttributes<HTMLHeadingElement> {}
-
-  export interface AlertDescriptionProps extends React.HTMLAttributes<HTMLDivElement> {}
-
-  export const Alert: React.ForwardRefExoticComponent<
-    AlertProps & React.RefAttributes<HTMLDivElement>
-  >
-  export const AlertTitle: React.ForwardRefExoticComponent<
-    AlertTitleProps & React.RefAttributes<HTMLHeadingElement>
-  >
-  export const AlertDescription: React.ForwardRefExoticComponent<
-    AlertDescriptionProps & React.RefAttributes<HTMLDivElement>
-  >
-=======
+declare module '@/components/ui/alert' {  
   import type {
     FC,
     HTMLAttributes,
@@ -38,5 +15,4 @@
   export const Alert: ForwardRefExoticComponent<AlertProps & RefAttributes<HTMLDivElement>>;
   export const AlertTitle: FC<HTMLAttributes<HTMLParagraphElement>>;
   export const AlertDescription: FC<HTMLAttributes<HTMLDivElement>>;
->>>>>>> 33169cc0
 }