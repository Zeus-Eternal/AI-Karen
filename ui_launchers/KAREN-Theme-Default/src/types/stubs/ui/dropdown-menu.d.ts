--- conflicted
+++ resolved
@@ -25,15 +25,6 @@
   }
 
   export interface DropdownMenuContentProps {
-<<<<<<< HEAD
-    children?: ReactNode
-    className?: string
-    align?: DropdownAlign
-    alignOffset?: number
-    side?: DropdownSide
-    sideOffset?: number
-    onClick?: (event: MouseEvent<HTMLElement>) => void
-=======
     children?: ReactNode;
     className?: string;
     align?: DropdownAlign;
@@ -42,7 +33,6 @@
     sideOffset?: number;
     forceMount?: boolean;
     onClick?: (event: MouseEvent<HTMLElement>) => void;
->>>>>>> 33169cc0
   }
 
   export interface DropdownMenuItemProps {
