--- conflicted
+++ resolved
@@ -23,13 +23,7 @@
     size?: ButtonSize;
     icon?: ReactNode;
     asChild?: boolean;
-<<<<<<< HEAD
-  }
-
-  export const Button: ForwardRefExoticComponent<ButtonProps & RefAttributes<HTMLButtonElement>>;
-=======
   };
->>>>>>> a643dfed
 
   export const buttonVariants: (options?: {
     variant?: ButtonVariant;
