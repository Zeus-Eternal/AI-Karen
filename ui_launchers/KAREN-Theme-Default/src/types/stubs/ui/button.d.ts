declare module '@/components/ui/button' {
  import type {
    ButtonHTMLAttributes,
    DetailedHTMLProps,
    ForwardRefExoticComponent,
    ReactNode,
    RefAttributes,
<<<<<<< HEAD
  } from 'react'

  export interface ButtonProps
    extends DetailedHTMLProps<ButtonHTMLAttributes<HTMLButtonElement>, HTMLButtonElement> {
    variant?: string
    size?: string
    asChild?: boolean
    icon?: ReactNode
  }

  export const buttonVariants: Record<string, unknown>

  export const Button: ForwardRefExoticComponent<ButtonProps & RefAttributes<HTMLButtonElement>>
=======
  } from 'react';

  export type ButtonVariant =
    | 'default'
    | 'secondary'
    | 'destructive'
    | 'outline'
    | 'ghost'
    | 'link';

  export type ButtonSize = 'sm' | 'md' | 'lg' | 'icon' | 'icon-sm' | 'icon-lg';

  export interface ButtonProps
    extends DetailedHTMLProps<ButtonHTMLAttributes<HTMLButtonElement>, HTMLButtonElement> {
    variant?: ButtonVariant;
    size?: ButtonSize;
    icon?: ReactNode;
    asChild?: boolean;
  };

  export const buttonVariants: (options?: {
    variant?: ButtonVariant;
    size?: ButtonSize;
    className?: string;
  }) => string;
>>>>>>> 33169cc0
}<|MERGE_RESOLUTION|>--- conflicted
+++ resolved
@@ -5,21 +5,6 @@
     ForwardRefExoticComponent,
     ReactNode,
     RefAttributes,
-<<<<<<< HEAD
-  } from 'react'
-
-  export interface ButtonProps
-    extends DetailedHTMLProps<ButtonHTMLAttributes<HTMLButtonElement>, HTMLButtonElement> {
-    variant?: string
-    size?: string
-    asChild?: boolean
-    icon?: ReactNode
-  }
-
-  export const buttonVariants: Record<string, unknown>
-
-  export const Button: ForwardRefExoticComponent<ButtonProps & RefAttributes<HTMLButtonElement>>
-=======
   } from 'react';
 
   export type ButtonVariant =
@@ -45,5 +30,4 @@
     size?: ButtonSize;
     className?: string;
   }) => string;
->>>>>>> 33169cc0
 }