
"use client";
import { useCallback, useEffect, useMemo, useRef, useState } from "react";
import type { FC, ReactNode } from "react";
import { connectivityLogger } from "@/lib/logging";
import { logout as sessionLogout, getCurrentUser, hasSessionCookie } from "@/lib/auth/session";
import { getConnectionManager, ConnectionError, ErrorCategory } from "@/lib/connection/connection-manager";
import { getTimeoutManager, OperationType } from "@/lib/connection/timeout-manager";
import { AuthContext } from "./auth-context-instance";


export interface User {
  userId: string;
  email: string;
  roles: string[];
  tenantId: string;
  role?: "super_admin" | "admin" | "user";
  permissions?: string[];
}

export interface LoginCredentials {
  email: string;
  password: string;
  totp_code?: string;
}

interface AuthResponseUserData {
  user_id: string;
  email: string;
  roles?: string[];
  tenant_id: string;
  role?: "super_admin" | "admin" | "user";
  permissions?: string[];
}

interface AuthApiResponse {
  valid?: boolean;
  success?: boolean;
  user?: AuthResponseUserData;
  user_data?: AuthResponseUserData;
  [key: string]: unknown;
}

export interface AuthError {
  message: string;
  category: ErrorCategory;
  retryable: boolean;
  statusCode?: number;
  timestamp: Date;
}

export interface AuthState {
  isLoading: boolean;
  error: AuthError | null;
  isRefreshing: boolean;
  lastActivity: Date | null;
}

export interface AuthContextType {
  user: User | null;
  isAuthenticated: boolean;
  authState: AuthState;
  login: (credentials: LoginCredentials) => Promise<void>;
  logout: () => void;
  checkAuth: () => Promise<boolean>;
  refreshSession: () => Promise<boolean>;
  clearError: () => void;
  hasRole: (role: "super_admin" | "admin" | "user") => boolean;
  hasPermission: (permission: string) => boolean;
  isAdmin: () => boolean;
  isSuperAdmin: () => boolean;
}

export interface AuthProviderProps {
  children: ReactNode;
}

<<<<<<< HEAD
interface RawAuthUserData {
=======
interface ApiUserData {
>>>>>>> a3cf55d7
  user_id: string;
  email: string;
  roles?: string[];
  tenant_id?: string;
  permissions?: string[];
}

<<<<<<< HEAD
interface SessionValidationResponse {
  valid?: boolean;
  user?: RawAuthUserData;
  user_data?: RawAuthUserData;
}

const isRecord = (value: unknown): value is Record<string, unknown> =>
  typeof value === "object" && value !== null;

const isStringArray = (value: unknown): value is string[] =>
  Array.isArray(value) && value.every(item => typeof item === "string");

const isRawAuthUserData = (value: unknown): value is RawAuthUserData => {
  if (!isRecord(value)) {
    return false;
  }

  const hasUserId = typeof value.user_id === "string";
  const hasEmail = typeof value.email === "string";
  const hasTenant = value.tenant_id === undefined || typeof value.tenant_id === "string";
  const hasRoles =
    value.roles === undefined ||
    isStringArray(value.roles);
  const hasPermissions =
    value.permissions === undefined ||
    isStringArray(value.permissions);

  return hasUserId && hasEmail && hasTenant && hasRoles && hasPermissions;
};

const parseSessionResponse = (data: unknown): SessionValidationResponse | null => {
  if (!isRecord(data)) {
    return null;
  }

  const response: SessionValidationResponse = {};

  if (typeof data.valid === "boolean") {
    response.valid = data.valid;
  }

  if (isRawAuthUserData(data.user)) {
    response.user = data.user;
  }

  if (isRawAuthUserData(data.user_data)) {
    response.user_data = data.user_data;
  }

  if (
    response.valid === undefined &&
    !response.user &&
    !response.user_data
  ) {
    return null;
  }

  return response;
};

const getUserDataFromResponse = (
  response: SessionValidationResponse | null
): RawAuthUserData | null => {
  if (!response) {
    return null;
  }

  if (response.user) {
    return response.user;
  }

  if (response.user_data) {
=======
interface AuthApiResponseRaw {
  valid?: unknown;
  user?: unknown;
  user_data?: unknown;
}

function isApiUserData(value: unknown): value is ApiUserData {
  if (!value || typeof value !== "object") {
    return false;
  }

  const record = value as Record<string, unknown>;
  return (
    typeof record.user_id === "string" &&
    typeof record.email === "string"
  );
}

function extractUserData(response: AuthApiResponseRaw): ApiUserData | null {
  if (response.user && isApiUserData(response.user)) {
    return response.user;
  }

  if (response.user_data && isApiUserData(response.user_data)) {
>>>>>>> a3cf55d7
    return response.user_data;
  }

  return null;
<<<<<<< HEAD
};
=======
}
>>>>>>> a3cf55d7

// Hook moved to separate file for React Fast Refresh compatibility

export const AuthProvider: FC<AuthProviderProps> = ({ children }) => {
  // Enhanced authentication state with error handling and loading states
  const [isAuthenticated, setIsAuthenticated] = useState<boolean>(false);
  const [user, setUser] = useState<User | null>(null);
  const [authState, setAuthState] = useState<AuthState>({
    isLoading: false,
    error: null,
    isRefreshing: false,
    lastActivity: null,
  });

  // Connection manager and timeout configuration
  const connectionManager = useMemo(() => getConnectionManager(), []);
  const timeoutManager = useMemo(() => getTimeoutManager(), []);

  // Session refresh timer
  const sessionRefreshTimer = useRef<ReturnType<typeof setInterval> | null>(null);
  const sessionRefreshInterval = 15 * 60 * 1000; // 15 minutes

  // Flag to prevent multiple simultaneous auth checks
  const isCheckingAuth = useRef<boolean>(false);

  // Helper functions - declare these first
  const determineUserRole = useCallback((
    roles: string[]
  ): "super_admin" | "admin" | "user" => {
    if (roles.includes("super_admin")) return "super_admin";
    if (roles.includes("admin")) return "admin";
    return "user";
  }, []);

  const createUserFromApiData = useCallback(
    (apiUser: ApiUserData): User => ({
      userId: apiUser.user_id,
      email: apiUser.email,
      roles: apiUser.roles ?? [],
      tenantId: apiUser.tenant_id ?? "default",
      role: determineUserRole(apiUser.roles ?? []),
      permissions: apiUser.permissions,
    }),
    [determineUserRole]
  );

  // Convert technical errors to user-friendly messages
  const getUserFriendlyErrorMessage = useCallback((error: ConnectionError): string => {
    switch (error.category) {
      case ErrorCategory.NETWORK_ERROR:
        return "Unable to connect to server. Please check your internet connection and try again.";
      case ErrorCategory.TIMEOUT_ERROR:
        return "Login is taking longer than expected. Please wait or try again.";
      case ErrorCategory.HTTP_ERROR:
        if (error.statusCode === 401) {
          return "Invalid email or password. Please try again.";
        }
        if (error.statusCode === 429) {
          return "Too many login attempts. Please wait a moment and try again.";
        }
        if (error.statusCode && error.statusCode >= 500) {
          return "Authentication service temporarily unavailable. Please try again.";
        }
        return error.message;
      case ErrorCategory.CIRCUIT_BREAKER_ERROR:
        return "Authentication service is temporarily unavailable. Please try again in a few moments.";
      case ErrorCategory.CONFIGURATION_ERROR:
        return "System configuration error. Please contact support.";
      default:
        return error.message;
    }
  }, []);

  // Create standardized auth error from various error types
  const createAuthError = useCallback((error: unknown): AuthError => {
    if (error instanceof ConnectionError) {
      return {
        message: getUserFriendlyErrorMessage(error),
        category: error.category,
        retryable: error.retryable,
        statusCode: error.statusCode,
        timestamp: new Date(),
      };
    }

    if (error instanceof Error) {
      return {
        message: error.message,
        category: ErrorCategory.UNKNOWN_ERROR,
        retryable: true,
        timestamp: new Date(),
      };
    }

    return {
      message: "An unexpected error occurred",
      category: ErrorCategory.UNKNOWN_ERROR,
      retryable: true,
      timestamp: new Date(),
    };
  }, [getUserFriendlyErrorMessage]);

  // Helper function to get default permissions for a role
  const getRolePermissions = (
    role: "super_admin" | "admin" | "user"
  ): string[] => {
    switch (role) {
      case "super_admin":
        return [
          "user_management",
          "admin_management",
          "system_config",
          "audit_logs",
          "security_settings",
          "user_create",
          "user_edit",
          "user_delete",
          "admin_create",
          "admin_edit",
          "admin_delete",
        ];
      case "admin":
        return ["user_management", "user_create", "user_edit", "user_delete"];
      case "user":
      default:
        return [];
    }
  };

  const stopSessionRefreshTimer = useCallback((): void => {
    if (sessionRefreshTimer.current) {
      clearInterval(sessionRefreshTimer.current);
      sessionRefreshTimer.current = null;
    }
  }, []);

  // Enhanced logout with proper cleanup
  const logout = useCallback((): void => {
    const currentUserEmail = user?.email;

    // Stop session refresh timer
    stopSessionRefreshTimer();

    // Clear all authentication state
    setUser(null);
    setIsAuthenticated(false);
    setAuthState({
      isLoading: false,
      error: null,
      isRefreshing: false,
      lastActivity: null,
    });

    // Call session logout to clear server-side session cookie
    sessionLogout().catch((error) => {
      const errorObject =
        error instanceof Error ? error : new Error(String(error));
      connectivityLogger.logAuthentication(
        "warn",
        "Logout request failed",
        {
          email: currentUserEmail || undefined,
          success: false,
          failureReason: errorObject.message,
        },
        "logout",
        errorObject
      );
    });

    connectivityLogger.logAuthentication(
      "info",
      "User session terminated",
      {
        email: currentUserEmail || undefined,
        success: true,
      },
      "logout"
    );

    // Immediate redirect to login after logout
    if (typeof window !== "undefined") {
      window.location.href = "/login";
    }
  }, [stopSessionRefreshTimer, user]);

  // Session refresh functionality - will be defined after checkAuth
  const refreshSession = useCallback(async (): Promise<boolean> => {
    if (authState.isRefreshing) {
      return false; // Prevent concurrent refresh attempts
    }

    setAuthState((prev) => ({ ...prev, isRefreshing: true }));

    try {
      // Inline session validation to avoid circular dependency
      const currentUser = getCurrentUser();
      if (currentUser && isAuthenticated) {
        setAuthState((prev) => ({
          ...prev,
          lastActivity: new Date(),
          isRefreshing: false,
        }));
        return true;
      }

      if (!hasSessionCookie()) {
        setUser(null);
        setIsAuthenticated(false);
        setAuthState((prev) => ({ ...prev, error: null, isRefreshing: false }));
        return false;
      }

      const validateUrl = "/api/auth/validate-session";
      const timeout = timeoutManager.getTimeout(
        OperationType.SESSION_VALIDATION
      );

      const result = await connectionManager.makeRequest<AuthApiResponse>(
        validateUrl,
        {
          method: "GET",
          headers: {
            "Content-Type": "application/json",
            Accept: "application/json",
          },
          credentials: "include",
        },
        {
          timeout,
          retryAttempts: 1,
          exponentialBackoff: false,
        }
      );

<<<<<<< HEAD
      const sessionResponse = parseSessionResponse(result.data);
      const userData = getUserDataFromResponse(sessionResponse);

      if (sessionResponse?.valid && userData) {
=======
      const data = result.data;
      const userData = data?.user ?? data?.user_data;

      if (data?.valid && userData) {
>>>>>>> a3cf55d7
        const user: User = {
          userId: userData.user_id,
          email: userData.email,
          roles: userData.roles || [],
          tenantId: userData.tenant_id || "default",
          role: determineUserRole(userData.roles || []),
          permissions: userData.permissions,
        };

        setUser(user);
        setIsAuthenticated(true);
        setAuthState((prev) => ({
          ...prev,
          error: null,
          lastActivity: new Date(),
          isRefreshing: false,
        }));

        return true;
      }

      setUser(null);
      setIsAuthenticated(false);
      setAuthState((prev) => ({ ...prev, error: null, isRefreshing: false }));
      return false;
    } catch (error) {
      console.error("Session validation request failed", error);
      setUser(null);
      setIsAuthenticated(false);
      setAuthState((prev) => ({ ...prev, isRefreshing: false }));
      return false;
    }
  }, [
    authState.isRefreshing,
    isAuthenticated,
    connectionManager,
    timeoutManager,
    createUserFromApiData,
  ]);

  // Session refresh timer management
  const startSessionRefreshTimer = useCallback((): void => {
    if (sessionRefreshTimer.current) {
      clearInterval(sessionRefreshTimer.current);
    }

    sessionRefreshTimer.current = setInterval(async () => {
      const success = await refreshSession();
      if (!success) {
        connectivityLogger.logAuthentication(
          "warn",
          "Automatic session refresh failed",
          {
            success: false,
            failureReason: "session_refresh_failed",
          },
          "token_refresh"
        );
        logout();
      }
    }, sessionRefreshInterval);
  }, [refreshSession, logout, sessionRefreshInterval]);

  // Enhanced login method with improved error handling and ConnectionManager integration
  const login = async (credentials: LoginCredentials): Promise<void> => {
    const authenticationStartTime =
      typeof performance !== "undefined" ? performance.now() : Date.now();

    connectivityLogger.logAuthentication(
      "info",
      "Authentication attempt started",
      {
        email: credentials.email,
        success: false,
        attemptNumber: 1,
      },
      "login"
    );

    setAuthState((prev) => ({ ...prev, isLoading: true, error: null }));

    try {
      // Use ConnectionManager for reliable authentication request against the production login endpoint
      const loginUrl = "/api/auth/login";
      const timeout = timeoutManager.getTimeout(OperationType.AUTHENTICATION);

      const requestBody = {
        email: credentials.email,
        password: credentials.password,
        ...(credentials.totp_code && { totp_code: credentials.totp_code }),
      };

      const result = await connectionManager.makeRequest<AuthApiResponse>(
        loginUrl,
        {
          method: "POST",
          headers: {
            "Content-Type": "application/json",
            Accept: "application/json",
          },
          body: JSON.stringify(requestBody),
          credentials: "include",
        },
        {
          timeout,
          retryAttempts: 2, // Limited retries for authentication
          exponentialBackoff: true,
        }
      );

      // Handle successful login response
<<<<<<< HEAD
      const sessionResponse = parseSessionResponse(result.data);
      const userData = getUserDataFromResponse(sessionResponse);
=======
      const data = result.data;
      const userData = data?.user ?? data?.user_data;
>>>>>>> a3cf55d7
      if (!userData) {
        throw new ConnectionError(
          "No user data in login response",
          ErrorCategory.CONFIGURATION_ERROR,
          false,
          0
        );
      }

      // Create user object
<<<<<<< HEAD
      const user: User = {
        userId: userData.user_id,
        email: userData.email,
        roles: userData.roles || [],
        tenantId: userData.tenant_id || "default",
        role: determineUserRole(userData.roles || []),
        permissions: userData.permissions,
      };
=======
      const user = createUserFromApiData(userData);
>>>>>>> a3cf55d7

      // Update authentication state
      setUser(user);
      setIsAuthenticated(true);
      setAuthState((prev) => ({
        ...prev,
        isLoading: false,
        error: null,
        lastActivity: new Date(),
      }));

      // Start session refresh timer
      startSessionRefreshTimer();

      connectivityLogger.logAuthentication(
        "info",
        "Authentication successful",
        {
          email: user.email,
          success: true,
        },
        "login",
        undefined,
        {
          startTime: authenticationStartTime,
          duration:
            result.duration ??
            ((typeof performance !== "undefined"
              ? performance.now()
              : Date.now()) - authenticationStartTime),
          retryCount: result.retryCount,
          metadata: {
            statusCode: result.status,
          },
        }
      );

      // Small delay to ensure state is fully updated before callback
      await new Promise((resolve) => setTimeout(resolve, 10));
    } catch (err) {
      // Enhanced error handling with categorization
      const authError = createAuthError(err);

      // Clear authentication state
      setUser(null);
      setIsAuthenticated(false);
      setAuthState((prev) => ({
        ...prev,
        isLoading: false,
        error: authError,
      }));

      // Stop any existing session refresh timer
      stopSessionRefreshTimer();

      const errorObject =
        err instanceof Error ? err : new Error(String(err));
      const retryCount =
        err instanceof ConnectionError &&
        typeof err.retryCount === "number"
          ? err.retryCount
          : undefined;

      connectivityLogger.logAuthentication(
        "error",
        "Authentication attempt failed",
        {
          email: credentials.email,
          success: false,
          failureReason: authError.message,
        },
        "login",
        errorObject,
        {
          startTime: authenticationStartTime,
          duration:
            (typeof performance !== "undefined"
              ? performance.now()
              : Date.now()) - authenticationStartTime,
          retryCount,
          metadata: {
            statusCode:
              err instanceof ConnectionError ? err.statusCode : undefined,
          },
        }
      );

      throw err;
    }
  };

  // Role and permission checking functions
  const hasRole = useCallback(
    (role: "super_admin" | "admin" | "user"): boolean => {
      if (!user) return false;

      // Check the new role field first, then fall back to roles array
      if (user.role) {
        return user.role === role;
      }

      // Legacy support: check roles array
      return user.roles.includes(role);
    },
    [user]
  );

  const hasPermission = useCallback(
    (permission: string): boolean => {
      if (!user) return false;

      // Check permissions array if available
      if (user.permissions) {
        return user.permissions.includes(permission);
      }

      // Default permissions based on role
      const rolePermissions = getRolePermissions(
        user.role || (user.roles[0] as "super_admin" | "admin" | "user")
      );
      return rolePermissions.includes(permission);
    },
    [user]
  );

  const isAdmin = useCallback((): boolean => {
    return hasRole("admin") || hasRole("super_admin");
  }, [hasRole]);

  const isSuperAdmin = useCallback((): boolean => {
    return hasRole("super_admin");
  }, [hasRole]);

  // Enhanced authentication check with improved error handling
  const checkAuth = useCallback(async (): Promise<boolean> => {
    // Prevent multiple simultaneous auth checks
    if (isCheckingAuth.current) {
      connectivityLogger.logAuthentication(
        "debug",
        "Skipped redundant authentication check",
        {
          success: true,
          failureReason: "in_progress",
        },
        "session_validation"
      );
      return isAuthenticated;
    }

    isCheckingAuth.current = true;
    const validationStartTime =
      typeof performance !== "undefined" ? performance.now() : Date.now();

    connectivityLogger.logAuthentication(
      "debug",
      "Starting authentication check",
      {
        success: false,
      },
      "session_validation"
    );

    try {
      // First check if we already have a valid session in memory
      const currentUser = getCurrentUser();
      if (currentUser && isAuthenticated) {
        connectivityLogger.logAuthentication(
          "debug",
          "Using cached authentication state",
          {
            email: currentUser.email,
            success: true,
          },
          "session_validation"
        );
        setAuthState((prev) => ({ ...prev, lastActivity: new Date() }));
        return true;
      }

      // Check for session cookie first
      if (!hasSessionCookie()) {
        connectivityLogger.logAuthentication(
          "info",
          "No session cookie found",
          {
            success: false,
            failureReason: "missing_session_cookie",
          },
          "session_validation"
        );
        setUser(null);
        setIsAuthenticated(false);
        setAuthState((prev) => ({ ...prev, error: null }));
        return false;
      }

      connectivityLogger.logAuthentication(
        "debug",
        "Session cookie detected, validating",
        {
          success: false,
        },
        "session_validation"
      );

      // Use ConnectionManager for session validation
      const validateUrl = "/api/auth/validate-session";
      const timeout = timeoutManager.getTimeout(
        OperationType.SESSION_VALIDATION
      );

      const result = await connectionManager.makeRequest<AuthApiResponse>(
        validateUrl,
        {
          method: "GET",
          headers: {
            "Content-Type": "application/json",
            Accept: "application/json",
          },
          credentials: "include",
        },
        {
          timeout,
          retryAttempts: 1, // Single retry for validation
          exponentialBackoff: false,
        }
      );

<<<<<<< HEAD
      const sessionResponse = parseSessionResponse(result.data);
      const userData = getUserDataFromResponse(sessionResponse);

      if (sessionResponse?.valid && userData) {
=======
      const data = result.data;
      const userData = data?.user ?? data?.user_data;

      if (data?.valid && userData) {
>>>>>>> a3cf55d7
        const user: User = {
          userId: userData.user_id,
          email: userData.email,
          roles: userData.roles || [],
          tenantId: userData.tenant_id || "default",
          role: determineUserRole(userData.roles || []),
          permissions: userData.permissions,
        };

        setUser(user);
        setIsAuthenticated(true);
        setAuthState((prev) => ({
          ...prev,
          error: null,
          lastActivity: new Date(),
        }));

        // Start session refresh timer if not already running
        if (!sessionRefreshTimer.current) {
          startSessionRefreshTimer();
        }

        connectivityLogger.logAuthentication(
          "info",
          "Session validation succeeded",
          {
            email: user.email,
            success: true,
          },
          "session_validation",
          undefined,
          {
            startTime: validationStartTime,
            duration:
              result.duration ??
              ((typeof performance !== "undefined"
                ? performance.now()
                : Date.now()) - validationStartTime),
            retryCount: result.retryCount,
            metadata: {
              statusCode: result.status,
            },
          }
        );
        return true;
      }

      // Invalid session
      connectivityLogger.logAuthentication(
        "warn",
        "Session validation failed - invalid session data",
        {
          success: false,
          failureReason: "invalid_session",
        },
        "session_validation"
      );
      setUser(null);
      setIsAuthenticated(false);
      setAuthState((prev) => ({ ...prev, error: null }));
      stopSessionRefreshTimer();
      return false;
    } catch (error) {
      // Enhanced error handling
      const authError = createAuthError(error);

      setUser(null);
      setIsAuthenticated(false);
      setAuthState((prev) => ({
        ...prev,
        error: authError.retryable ? authError : null, // Only show retryable errors
      }));
      stopSessionRefreshTimer();

      const errorObject =
        error instanceof Error ? error : new Error(String(error));
      const retryCount =
        error instanceof ConnectionError &&
        typeof error.retryCount === "number"
          ? error.retryCount
          : undefined;

      connectivityLogger.logAuthentication(
        "error",
        "Authentication check failed",
        {
          success: false,
          failureReason: authError.message,
        },
        "session_validation",
        errorObject,
        {
          startTime: validationStartTime,
          duration:
            (typeof performance !== "undefined"
              ? performance.now()
              : Date.now()) - validationStartTime,
          retryCount,
          metadata: {
            category: authError.category,
          },
        }
      );

      return false;
    } finally {
      isCheckingAuth.current = false;
    }
  }, [
    connectionManager,
    createAuthError,
    createUserFromApiData,
    isAuthenticated,
    startSessionRefreshTimer,
    stopSessionRefreshTimer,
    timeoutManager,
  ]);

  // Clear authentication error
  const clearError = useCallback((): void => {
    setAuthState((prev) => ({ ...prev, error: null }));
  }, []);

  // Initialize authentication state on mount and cleanup on unmount
  useEffect(() => {
    // Don't check auth if we're on the login page to prevent loops
    if (
      typeof window !== "undefined" &&
      window.location.pathname === "/login"
    ) {
      setAuthState((prev) => ({ ...prev, isLoading: false }));
      return;
    }

    // Set initial loading state to prevent premature redirects
    setAuthState((prev) => ({ ...prev, isLoading: true }));

    // Only check auth if we're not already authenticated
    // This prevents unnecessary API calls and potential race conditions
    if (!isAuthenticated) {
      checkAuth().finally(() => {
        // Ensure loading state is cleared even if checkAuth fails
        setAuthState((prev) => ({ ...prev, isLoading: false }));
      });
    } else {
      // If already authenticated, clear loading state
      setAuthState((prev) => ({ ...prev, isLoading: false }));
    }

    // Cleanup timer on unmount
    return () => {
      stopSessionRefreshTimer();
    };
  }, [checkAuth, isAuthenticated, stopSessionRefreshTimer]);

  // Update activity timestamp on user interaction
  useEffect(() => {
    const updateActivity = () => {
      if (isAuthenticated) {
        setAuthState((prev) => ({ ...prev, lastActivity: new Date() }));
      }
    };

    // Listen for user activity
    const events = [
      "mousedown",
      "mousemove",
      "keypress",
      "scroll",
      "touchstart",
    ];
    events.forEach((event) => {
      document.addEventListener(event, updateActivity, { passive: true });
    });

    return () => {
      events.forEach((event) => {
        document.removeEventListener(event, updateActivity);
      });
    };
  }, [isAuthenticated]);

  const contextValue: AuthContextType = {
    user,
    isAuthenticated,
    authState,
    login,
    logout,
    checkAuth,
    refreshSession,
    clearError,
    hasRole,
    hasPermission,
    isAdmin,
    isSuperAdmin,
  };

  return (
    <AuthContext.Provider value={contextValue}>{children}</AuthContext.Provider>
  );
};
<|MERGE_RESOLUTION|>--- conflicted
+++ resolved
@@ -75,11 +75,7 @@
   children: ReactNode;
 }
 
-<<<<<<< HEAD
-interface RawAuthUserData {
-=======
 interface ApiUserData {
->>>>>>> a3cf55d7
   user_id: string;
   email: string;
   roles?: string[];
@@ -87,80 +83,6 @@
   permissions?: string[];
 }
 
-<<<<<<< HEAD
-interface SessionValidationResponse {
-  valid?: boolean;
-  user?: RawAuthUserData;
-  user_data?: RawAuthUserData;
-}
-
-const isRecord = (value: unknown): value is Record<string, unknown> =>
-  typeof value === "object" && value !== null;
-
-const isStringArray = (value: unknown): value is string[] =>
-  Array.isArray(value) && value.every(item => typeof item === "string");
-
-const isRawAuthUserData = (value: unknown): value is RawAuthUserData => {
-  if (!isRecord(value)) {
-    return false;
-  }
-
-  const hasUserId = typeof value.user_id === "string";
-  const hasEmail = typeof value.email === "string";
-  const hasTenant = value.tenant_id === undefined || typeof value.tenant_id === "string";
-  const hasRoles =
-    value.roles === undefined ||
-    isStringArray(value.roles);
-  const hasPermissions =
-    value.permissions === undefined ||
-    isStringArray(value.permissions);
-
-  return hasUserId && hasEmail && hasTenant && hasRoles && hasPermissions;
-};
-
-const parseSessionResponse = (data: unknown): SessionValidationResponse | null => {
-  if (!isRecord(data)) {
-    return null;
-  }
-
-  const response: SessionValidationResponse = {};
-
-  if (typeof data.valid === "boolean") {
-    response.valid = data.valid;
-  }
-
-  if (isRawAuthUserData(data.user)) {
-    response.user = data.user;
-  }
-
-  if (isRawAuthUserData(data.user_data)) {
-    response.user_data = data.user_data;
-  }
-
-  if (
-    response.valid === undefined &&
-    !response.user &&
-    !response.user_data
-  ) {
-    return null;
-  }
-
-  return response;
-};
-
-const getUserDataFromResponse = (
-  response: SessionValidationResponse | null
-): RawAuthUserData | null => {
-  if (!response) {
-    return null;
-  }
-
-  if (response.user) {
-    return response.user;
-  }
-
-  if (response.user_data) {
-=======
 interface AuthApiResponseRaw {
   valid?: unknown;
   user?: unknown;
@@ -185,16 +107,11 @@
   }
 
   if (response.user_data && isApiUserData(response.user_data)) {
->>>>>>> a3cf55d7
     return response.user_data;
   }
 
   return null;
-<<<<<<< HEAD
-};
-=======
-}
->>>>>>> a3cf55d7
+}
 
 // Hook moved to separate file for React Fast Refresh compatibility
 
@@ -430,17 +347,10 @@
         }
       );
 
-<<<<<<< HEAD
-      const sessionResponse = parseSessionResponse(result.data);
-      const userData = getUserDataFromResponse(sessionResponse);
-
-      if (sessionResponse?.valid && userData) {
-=======
       const data = result.data;
       const userData = data?.user ?? data?.user_data;
 
       if (data?.valid && userData) {
->>>>>>> a3cf55d7
         const user: User = {
           userId: userData.user_id,
           email: userData.email,
@@ -552,13 +462,8 @@
       );
 
       // Handle successful login response
-<<<<<<< HEAD
-      const sessionResponse = parseSessionResponse(result.data);
-      const userData = getUserDataFromResponse(sessionResponse);
-=======
       const data = result.data;
       const userData = data?.user ?? data?.user_data;
->>>>>>> a3cf55d7
       if (!userData) {
         throw new ConnectionError(
           "No user data in login response",
@@ -569,18 +474,7 @@
       }
 
       // Create user object
-<<<<<<< HEAD
-      const user: User = {
-        userId: userData.user_id,
-        email: userData.email,
-        roles: userData.roles || [],
-        tenantId: userData.tenant_id || "default",
-        role: determineUserRole(userData.roles || []),
-        permissions: userData.permissions,
-      };
-=======
       const user = createUserFromApiData(userData);
->>>>>>> a3cf55d7
 
       // Update authentication state
       setUser(user);
@@ -809,17 +703,10 @@
         }
       );
 
-<<<<<<< HEAD
-      const sessionResponse = parseSessionResponse(result.data);
-      const userData = getUserDataFromResponse(sessionResponse);
-
-      if (sessionResponse?.valid && userData) {
-=======
       const data = result.data;
       const userData = data?.user ?? data?.user_data;
 
       if (data?.valid && userData) {
->>>>>>> a3cf55d7
         const user: User = {
           userId: userData.user_id,
           email: userData.email,
