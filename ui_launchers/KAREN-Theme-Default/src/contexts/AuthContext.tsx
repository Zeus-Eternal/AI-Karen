--- conflicted
+++ resolved
@@ -75,64 +75,12 @@
   children: ReactNode;
 }
 
-<<<<<<< HEAD
-interface SessionUserPayload {
-=======
 interface ApiUserData {
->>>>>>> cd4047c6
   user_id: string;
   email: string;
   roles?: string[];
   tenant_id?: string;
   permissions?: string[];
-<<<<<<< HEAD
-  [key: string]: unknown;
-}
-
-interface SessionValidationResponse {
-  valid: boolean;
-  user?: SessionUserPayload | null;
-  user_data?: SessionUserPayload | null;
-}
-
-interface LoginResponse {
-  user?: SessionUserPayload | null;
-  user_data?: SessionUserPayload | null;
-  [key: string]: unknown;
-}
-
-const isSessionUserPayload = (value: unknown): value is SessionUserPayload => {
-  if (typeof value !== "object" || value === null) {
-    return false;
-  }
-
-  const candidate = value as Record<string, unknown>;
-  return typeof candidate.user_id === "string" && typeof candidate.email === "string";
-};
-
-const isSessionValidationResponse = (
-  data: unknown,
-): data is SessionValidationResponse => {
-  if (typeof data !== "object" || data === null) {
-    return false;
-  }
-
-  const candidate = data as Record<string, unknown>;
-  return typeof candidate.valid === "boolean";
-};
-
-const extractUserPayload = (
-  data: { user?: SessionUserPayload | null; user_data?: SessionUserPayload | null },
-): SessionUserPayload | null => {
-  if (data.user && isSessionUserPayload(data.user)) {
-    return data.user;
-  }
-  if (data.user_data && isSessionUserPayload(data.user_data)) {
-    return data.user_data;
-  }
-  return null;
-};
-=======
 }
 
 interface AuthApiResponseRaw {
@@ -164,7 +112,6 @@
 
   return null;
 }
->>>>>>> cd4047c6
 
 // Hook moved to separate file for React Fast Refresh compatibility
 
@@ -383,11 +330,7 @@
         OperationType.SESSION_VALIDATION
       );
 
-<<<<<<< HEAD
-      const result = await connectionManager.makeRequest<SessionValidationResponse>(
-=======
       const result = await connectionManager.makeRequest<AuthApiResponse>(
->>>>>>> cd4047c6
         validateUrl,
         {
           method: "GET",
@@ -404,32 +347,6 @@
         }
       );
 
-<<<<<<< HEAD
-      if (isSessionValidationResponse(result.data)) {
-        const userData = extractUserPayload(result.data);
-
-        if (result.data.valid && userData) {
-          const user: User = {
-            userId: userData.user_id,
-            email: userData.email,
-            roles: userData.roles || [],
-            tenantId: userData.tenant_id,
-            role: determineUserRole(userData.roles || []),
-            permissions: userData.permissions,
-          };
-
-          setUser(user);
-          setIsAuthenticated(true);
-          setAuthState((prev) => ({
-            ...prev,
-            error: null,
-            lastActivity: new Date(),
-            isRefreshing: false,
-          }));
-
-          return true;
-        }
-=======
       const data = result.data;
       const userData = data?.user ?? data?.user_data;
 
@@ -453,7 +370,6 @@
         }));
 
         return true;
->>>>>>> cd4047c6
       }
 
       setUser(null);
@@ -527,11 +443,7 @@
         ...(credentials.totp_code && { totp_code: credentials.totp_code }),
       };
 
-<<<<<<< HEAD
-      const result = await connectionManager.makeRequest<LoginResponse>(
-=======
       const result = await connectionManager.makeRequest<AuthApiResponse>(
->>>>>>> cd4047c6
         loginUrl,
         {
           method: "POST",
@@ -550,12 +462,8 @@
       );
 
       // Handle successful login response
-<<<<<<< HEAD
-      const userData = extractUserPayload(result.data);
-=======
       const data = result.data;
       const userData = data?.user ?? data?.user_data;
->>>>>>> cd4047c6
       if (!userData) {
         throw new ConnectionError(
           "No user data in login response",
@@ -778,11 +686,7 @@
         OperationType.SESSION_VALIDATION
       );
 
-<<<<<<< HEAD
-      const result = await connectionManager.makeRequest<SessionValidationResponse>(
-=======
       const result = await connectionManager.makeRequest<AuthApiResponse>(
->>>>>>> cd4047c6
         validateUrl,
         {
           method: "GET",
@@ -799,16 +703,6 @@
         }
       );
 
-<<<<<<< HEAD
-      if (isSessionValidationResponse(result.data)) {
-        const userData = extractUserPayload(result.data);
-        if (result.data.valid && userData) {
-          const user: User = {
-            userId: userData.user_id,
-            email: userData.email,
-            roles: userData.roles || [],
-            tenantId: userData.tenant_id,
-=======
       const data = result.data;
       const userData = data?.user ?? data?.user_data;
 
@@ -818,7 +712,6 @@
           email: userData.email,
           roles: userData.roles || [],
           tenantId: userData.tenant_id || "default",
->>>>>>> cd4047c6
           role: determineUserRole(userData.roles || []),
           permissions: userData.permissions,
         };
