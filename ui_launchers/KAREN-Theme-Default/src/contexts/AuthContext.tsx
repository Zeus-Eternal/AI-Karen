
"use client";
import { useCallback, useEffect, useMemo, useRef, useState } from "react";
import type { FC, ReactNode } from "react";
import { connectivityLogger } from "@/lib/logging";
import { logout as sessionLogout, getCurrentUser, hasSessionCookie } from "@/lib/auth/session";
import { getConnectionManager, ConnectionError, ErrorCategory } from "@/lib/connection/connection-manager";
import { getTimeoutManager, OperationType } from "@/lib/connection/timeout-manager";
import { AuthContext } from "./auth-context-instance";


export interface User {
  userId: string;
  email: string;
  roles: string[];
  tenantId?: string;
  role?: "super_admin" | "admin" | "user";
  permissions?: string[];
}

interface UserApiResponse {
  user_id: string;
  email: string;
  roles?: string[];
  tenant_id: string;
  permissions?: string[];
}

interface SessionValidationResponse {
  valid: boolean;
  user?: UserApiResponse | null;
  user_data?: UserApiResponse | null;
}

interface LoginResponse {
  user?: UserApiResponse | null;
  user_data?: UserApiResponse | null;
}

export interface LoginCredentials {
  email: string;
  password: string;
  totp_code?: string;
}

interface AuthResponseUserData {
  user_id: string;
  email: string;
  roles?: string[];
  tenant_id: string;
  role?: "super_admin" | "admin" | "user";
  permissions?: string[];
}

interface AuthApiResponse {
  valid?: boolean;
  success?: boolean;
  user?: AuthResponseUserData;
  user_data?: AuthResponseUserData;
  [key: string]: unknown;
}

export interface AuthError {
  message: string;
  category: ErrorCategory;
  retryable: boolean;
  statusCode?: number;
  timestamp: Date;
}

export interface AuthState {
  isLoading: boolean;
  error: AuthError | null;
  isRefreshing: boolean;
  lastActivity: Date | null;
}

export interface AuthContextType {
  user: User | null;
  isAuthenticated: boolean;
  authState: AuthState;
  login: (credentials: LoginCredentials) => Promise<void>;
  logout: () => void;
  checkAuth: () => Promise<boolean>;
  refreshSession: () => Promise<boolean>;
  clearError: () => void;
  hasRole: (role: "super_admin" | "admin" | "user") => boolean;
  hasPermission: (permission: string) => boolean;
  isAdmin: () => boolean;
  isSuperAdmin: () => boolean;
}

export interface AuthProviderProps {
  children: ReactNode;
}

interface ApiUserData {
  user_id: string;
  email: string;
  roles?: string[];
  tenant_id?: string;
  permissions?: string[];
}

interface AuthApiResponseRaw {
  valid?: unknown;
  user?: unknown;
  user_data?: unknown;
}

function isApiUserData(value: unknown): value is ApiUserData {
  if (!value || typeof value !== "object") {
    return false;
  }

  const record = value as Record<string, unknown>;
  return (
    typeof record.user_id === "string" &&
    typeof record.email === "string"
  );
}

function extractUserData(response: AuthApiResponseRaw): ApiUserData | null {
  if (response.user && isApiUserData(response.user)) {
    return response.user;
  }

  if (response.user_data && isApiUserData(response.user_data)) {
    return response.user_data;
  }

  return null;
}

// Hook moved to separate file for React Fast Refresh compatibility

export const AuthProvider: FC<AuthProviderProps> = ({ children }) => {
  // Enhanced authentication state with error handling and loading states
  const [isAuthenticated, setIsAuthenticated] = useState<boolean>(false);
  const [user, setUser] = useState<User | null>(null);
  const [authState, setAuthState] = useState<AuthState>({
    isLoading: false,
    error: null,
    isRefreshing: false,
    lastActivity: null,
  });

  // Connection manager and timeout configuration
  const connectionManager = useMemo(() => getConnectionManager(), []);
  const timeoutManager = useMemo(() => getTimeoutManager(), []);

  // Session refresh timer
  const sessionRefreshTimer = useRef<ReturnType<typeof setInterval> | null>(null);
  const sessionRefreshInterval = 15 * 60 * 1000; // 15 minutes

  // Flag to prevent multiple simultaneous auth checks
  const isCheckingAuth = useRef<boolean>(false);

  // Helper functions - declare these first
  const determineUserRole = useCallback((
    roles: string[]
  ): "super_admin" | "admin" | "user" => {
    if (roles.includes("super_admin")) return "super_admin";
    if (roles.includes("admin")) return "admin";
    return "user";
  }, []);

  const createUserFromApiData = useCallback(
    (apiUser: ApiUserData): User => ({
      userId: apiUser.user_id,
      email: apiUser.email,
      roles: apiUser.roles ?? [],
      tenantId: apiUser.tenant_id ?? "default",
      role: determineUserRole(apiUser.roles ?? []),
      permissions: apiUser.permissions,
    }),
    [determineUserRole]
  );

  // Convert technical errors to user-friendly messages
  const getUserFriendlyErrorMessage = useCallback((error: ConnectionError): string => {
    switch (error.category) {
      case ErrorCategory.NETWORK_ERROR:
        return "Unable to connect to server. Please check your internet connection and try again.";
      case ErrorCategory.TIMEOUT_ERROR:
        return "Login is taking longer than expected. Please wait or try again.";
      case ErrorCategory.HTTP_ERROR:
        if (error.statusCode === 401) {
          return "Invalid email or password. Please try again.";
        }
        if (error.statusCode === 429) {
          return "Too many login attempts. Please wait a moment and try again.";
        }
        if (error.statusCode && error.statusCode >= 500) {
          return "Authentication service temporarily unavailable. Please try again.";
        }
        return error.message;
      case ErrorCategory.CIRCUIT_BREAKER_ERROR:
        return "Authentication service is temporarily unavailable. Please try again in a few moments.";
      case ErrorCategory.CONFIGURATION_ERROR:
        return "System configuration error. Please contact support.";
      default:
        return error.message;
    }
  }, []);

  // Create standardized auth error from various error types
  const createAuthError = useCallback((error: unknown): AuthError => {
    if (error instanceof ConnectionError) {
      return {
        message: getUserFriendlyErrorMessage(error),
        category: error.category,
        retryable: error.retryable,
        statusCode: error.statusCode,
        timestamp: new Date(),
      };
    }

    if (error instanceof Error) {
      return {
        message: error.message,
        category: ErrorCategory.UNKNOWN_ERROR,
        retryable: true,
        timestamp: new Date(),
      };
    }

    return {
      message: "An unexpected error occurred",
      category: ErrorCategory.UNKNOWN_ERROR,
      retryable: true,
      timestamp: new Date(),
    };
  }, [getUserFriendlyErrorMessage]);

  // Helper function to get default permissions for a role
  const getRolePermissions = (
    role: "super_admin" | "admin" | "user"
  ): string[] => {
    switch (role) {
      case "super_admin":
        return [
          "user_management",
          "admin_management",
          "system_config",
          "audit_logs",
          "security_settings",
          "user_create",
          "user_edit",
          "user_delete",
          "admin_create",
          "admin_edit",
          "admin_delete",
        ];
      case "admin":
        return ["user_management", "user_create", "user_edit", "user_delete"];
      case "user":
      default:
        return [];
    }
  };

  const stopSessionRefreshTimer = useCallback((): void => {
    if (sessionRefreshTimer.current) {
      clearInterval(sessionRefreshTimer.current);
      sessionRefreshTimer.current = null;
    }
  }, []);

  // Enhanced logout with proper cleanup
  const logout = useCallback((): void => {
    const currentUserEmail = user?.email;

    // Stop session refresh timer
    stopSessionRefreshTimer();

    // Clear all authentication state
    setUser(null);
    setIsAuthenticated(false);
    setAuthState({
      isLoading: false,
      error: null,
      isRefreshing: false,
      lastActivity: null,
    });

    // Call session logout to clear server-side session cookie
    sessionLogout().catch((error) => {
      const errorObject =
        error instanceof Error ? error : new Error(String(error));
      connectivityLogger.logAuthentication(
        "warn",
        "Logout request failed",
        {
          email: currentUserEmail || undefined,
          success: false,
          failureReason: errorObject.message,
        },
        "logout",
        errorObject
      );
    });

    connectivityLogger.logAuthentication(
      "info",
      "User session terminated",
      {
        email: currentUserEmail || undefined,
        success: true,
      },
      "logout"
    );

    // Immediate redirect to login after logout
    if (typeof window !== "undefined") {
      window.location.href = "/login";
    }
  }, [stopSessionRefreshTimer, user]);

  // Session refresh functionality - will be defined after checkAuth
  const refreshSession = useCallback(async (): Promise<boolean> => {
    if (authState.isRefreshing) {
      return false; // Prevent concurrent refresh attempts
    }

    setAuthState((prev) => ({ ...prev, isRefreshing: true }));

    try {
      // Inline session validation to avoid circular dependency
      const currentUser = getCurrentUser();
      if (currentUser && isAuthenticated) {
        setAuthState((prev) => ({
          ...prev,
          lastActivity: new Date(),
          isRefreshing: false,
        }));
        return true;
      }

      if (!hasSessionCookie()) {
        setUser(null);
        setIsAuthenticated(false);
        setAuthState((prev) => ({ ...prev, error: null, isRefreshing: false }));
        return false;
      }

      const validateUrl = "/api/auth/validate-session";
      const timeout = timeoutManager.getTimeout(
        OperationType.SESSION_VALIDATION
      );

<<<<<<< HEAD
      const result = await connectionManager.makeRequest<SessionValidationResponse>(
=======
      const result = await connectionManager.makeRequest<AuthApiResponse>(
>>>>>>> 76ddcf16
        validateUrl,
        {
          method: "GET",
          headers: {
            "Content-Type": "application/json",
            Accept: "application/json",
          },
          credentials: "include",
        },
        {
          timeout,
          retryAttempts: 1,
          exponentialBackoff: false,
        }
      );

<<<<<<< HEAD
      if (result.data.valid && (result.data.user || result.data.user_data)) {
        const userData = (result.data.user || result.data.user_data) as UserApiResponse;
=======
      const data = result.data;
      const userData = data?.user ?? data?.user_data;

      if (data?.valid && userData) {
>>>>>>> 76ddcf16
        const user: User = {
          userId: userData.user_id,
          email: userData.email,
          roles: userData.roles || [],
          tenantId: userData.tenant_id || "default",
          role: determineUserRole(userData.roles || []),
          permissions: userData.permissions,
        };

        setUser(user);
        setIsAuthenticated(true);
        setAuthState((prev) => ({
          ...prev,
          error: null,
          lastActivity: new Date(),
          isRefreshing: false,
        }));

        return true;
      }

      setUser(null);
      setIsAuthenticated(false);
      setAuthState((prev) => ({ ...prev, error: null, isRefreshing: false }));
      return false;
    } catch (error) {
      console.error("Session validation request failed", error);
      setUser(null);
      setIsAuthenticated(false);
      setAuthState((prev) => ({ ...prev, isRefreshing: false }));
      return false;
    }
  }, [
    authState.isRefreshing,
    isAuthenticated,
    connectionManager,
    timeoutManager,
    createUserFromApiData,
  ]);

  // Session refresh timer management
  const startSessionRefreshTimer = useCallback((): void => {
    if (sessionRefreshTimer.current) {
      clearInterval(sessionRefreshTimer.current);
    }

    sessionRefreshTimer.current = setInterval(async () => {
      const success = await refreshSession();
      if (!success) {
        connectivityLogger.logAuthentication(
          "warn",
          "Automatic session refresh failed",
          {
            success: false,
            failureReason: "session_refresh_failed",
          },
          "token_refresh"
        );
        logout();
      }
    }, sessionRefreshInterval);
  }, [refreshSession, logout, sessionRefreshInterval]);

  // Enhanced login method with improved error handling and ConnectionManager integration
  const login = async (credentials: LoginCredentials): Promise<void> => {
    const authenticationStartTime =
      typeof performance !== "undefined" ? performance.now() : Date.now();

    connectivityLogger.logAuthentication(
      "info",
      "Authentication attempt started",
      {
        email: credentials.email,
        success: false,
        attemptNumber: 1,
      },
      "login"
    );

    setAuthState((prev) => ({ ...prev, isLoading: true, error: null }));

    try {
      // Use ConnectionManager for reliable authentication request against the production login endpoint
      const loginUrl = "/api/auth/login";
      const timeout = timeoutManager.getTimeout(OperationType.AUTHENTICATION);

      const requestBody = {
        email: credentials.email,
        password: credentials.password,
        ...(credentials.totp_code && { totp_code: credentials.totp_code }),
      };

<<<<<<< HEAD
      const result = await connectionManager.makeRequest<LoginResponse>(
=======
      const result = await connectionManager.makeRequest<AuthApiResponse>(
>>>>>>> 76ddcf16
        loginUrl,
        {
          method: "POST",
          headers: {
            "Content-Type": "application/json",
            Accept: "application/json",
          },
          body: JSON.stringify(requestBody),
          credentials: "include",
        },
        {
          timeout,
          retryAttempts: 2, // Limited retries for authentication
          exponentialBackoff: true,
        }
      );

      // Handle successful login response
<<<<<<< HEAD
      const userData = (result.data.user || result.data.user_data) as UserApiResponse | undefined;
=======
      const data = result.data;
      const userData = data?.user ?? data?.user_data;
>>>>>>> 76ddcf16
      if (!userData) {
        throw new ConnectionError(
          "No user data in login response",
          ErrorCategory.CONFIGURATION_ERROR,
          false,
          0
        );
      }

      // Create user object
      const user = createUserFromApiData(userData);

      // Update authentication state
      setUser(user);
      setIsAuthenticated(true);
      setAuthState((prev) => ({
        ...prev,
        isLoading: false,
        error: null,
        lastActivity: new Date(),
      }));

      // Start session refresh timer
      startSessionRefreshTimer();

      connectivityLogger.logAuthentication(
        "info",
        "Authentication successful",
        {
          email: user.email,
          success: true,
        },
        "login",
        undefined,
        {
          startTime: authenticationStartTime,
          duration:
            result.duration ??
            ((typeof performance !== "undefined"
              ? performance.now()
              : Date.now()) - authenticationStartTime),
          retryCount: result.retryCount,
          metadata: {
            statusCode: result.status,
          },
        }
      );

      // Small delay to ensure state is fully updated before callback
      await new Promise((resolve) => setTimeout(resolve, 10));
    } catch (err) {
      // Enhanced error handling with categorization
      const authError = createAuthError(err);

      // Clear authentication state
      setUser(null);
      setIsAuthenticated(false);
      setAuthState((prev) => ({
        ...prev,
        isLoading: false,
        error: authError,
      }));

      // Stop any existing session refresh timer
      stopSessionRefreshTimer();

      const errorObject =
        err instanceof Error ? err : new Error(String(err));
      const retryCount =
        err instanceof ConnectionError &&
        typeof err.retryCount === "number"
          ? err.retryCount
          : undefined;

      connectivityLogger.logAuthentication(
        "error",
        "Authentication attempt failed",
        {
          email: credentials.email,
          success: false,
          failureReason: authError.message,
        },
        "login",
        errorObject,
        {
          startTime: authenticationStartTime,
          duration:
            (typeof performance !== "undefined"
              ? performance.now()
              : Date.now()) - authenticationStartTime,
          retryCount,
          metadata: {
            statusCode:
              err instanceof ConnectionError ? err.statusCode : undefined,
          },
        }
      );

      throw err;
    }
  };

  // Role and permission checking functions
  const hasRole = useCallback(
    (role: "super_admin" | "admin" | "user"): boolean => {
      if (!user) return false;

      // Check the new role field first, then fall back to roles array
      if (user.role) {
        return user.role === role;
      }

      // Legacy support: check roles array
      return user.roles.includes(role);
    },
    [user]
  );

  const hasPermission = useCallback(
    (permission: string): boolean => {
      if (!user) return false;

      // Check permissions array if available
      if (user.permissions) {
        return user.permissions.includes(permission);
      }

      // Default permissions based on role
      const rolePermissions = getRolePermissions(
        user.role || (user.roles[0] as "super_admin" | "admin" | "user")
      );
      return rolePermissions.includes(permission);
    },
    [user]
  );

  const isAdmin = useCallback((): boolean => {
    return hasRole("admin") || hasRole("super_admin");
  }, [hasRole]);

  const isSuperAdmin = useCallback((): boolean => {
    return hasRole("super_admin");
  }, [hasRole]);

  // Enhanced authentication check with improved error handling
  const checkAuth = useCallback(async (): Promise<boolean> => {
    // Prevent multiple simultaneous auth checks
    if (isCheckingAuth.current) {
      connectivityLogger.logAuthentication(
        "debug",
        "Skipped redundant authentication check",
        {
          success: true,
          failureReason: "in_progress",
        },
        "session_validation"
      );
      return isAuthenticated;
    }

    isCheckingAuth.current = true;
    const validationStartTime =
      typeof performance !== "undefined" ? performance.now() : Date.now();

    connectivityLogger.logAuthentication(
      "debug",
      "Starting authentication check",
      {
        success: false,
      },
      "session_validation"
    );

    try {
      // First check if we already have a valid session in memory
      const currentUser = getCurrentUser();
      if (currentUser && isAuthenticated) {
        connectivityLogger.logAuthentication(
          "debug",
          "Using cached authentication state",
          {
            email: currentUser.email,
            success: true,
          },
          "session_validation"
        );
        setAuthState((prev) => ({ ...prev, lastActivity: new Date() }));
        return true;
      }

      // Check for session cookie first
      if (!hasSessionCookie()) {
        connectivityLogger.logAuthentication(
          "info",
          "No session cookie found",
          {
            success: false,
            failureReason: "missing_session_cookie",
          },
          "session_validation"
        );
        setUser(null);
        setIsAuthenticated(false);
        setAuthState((prev) => ({ ...prev, error: null }));
        return false;
      }

      connectivityLogger.logAuthentication(
        "debug",
        "Session cookie detected, validating",
        {
          success: false,
        },
        "session_validation"
      );

      // Use ConnectionManager for session validation
      const validateUrl = "/api/auth/validate-session";
      const timeout = timeoutManager.getTimeout(
        OperationType.SESSION_VALIDATION
      );

<<<<<<< HEAD
      const result = await connectionManager.makeRequest<SessionValidationResponse>(
=======
      const result = await connectionManager.makeRequest<AuthApiResponse>(
>>>>>>> 76ddcf16
        validateUrl,
        {
          method: "GET",
          headers: {
            "Content-Type": "application/json",
            Accept: "application/json",
          },
          credentials: "include",
        },
        {
          timeout,
          retryAttempts: 1, // Single retry for validation
          exponentialBackoff: false,
        }
      );

<<<<<<< HEAD
      if (result.data.valid && (result.data.user || result.data.user_data)) {
        const userData = (result.data.user || result.data.user_data) as UserApiResponse;
=======
      const data = result.data;
      const userData = data?.user ?? data?.user_data;

      if (data?.valid && userData) {
>>>>>>> 76ddcf16
        const user: User = {
          userId: userData.user_id,
          email: userData.email,
          roles: userData.roles || [],
          tenantId: userData.tenant_id || "default",
          role: determineUserRole(userData.roles || []),
          permissions: userData.permissions,
        };

        setUser(user);
        setIsAuthenticated(true);
        setAuthState((prev) => ({
          ...prev,
          error: null,
          lastActivity: new Date(),
        }));

        // Start session refresh timer if not already running
        if (!sessionRefreshTimer.current) {
          startSessionRefreshTimer();
        }

          connectivityLogger.logAuthentication(
            "info",
            "Session validation succeeded",
            {
              email: user.email,
              success: true,
            },
            "session_validation",
            undefined,
            {
              startTime: validationStartTime,
              duration:
                result.duration ??
                ((typeof performance !== "undefined"
                  ? performance.now()
                  : Date.now()) - validationStartTime),
              retryCount: result.retryCount,
              metadata: {
                statusCode: result.status,
              },
            }
          );
          return true;
        }
      }

      // Invalid session
      connectivityLogger.logAuthentication(
        "warn",
        "Session validation failed - invalid session data",
        {
          success: false,
          failureReason: "invalid_session",
        },
        "session_validation"
      );
      setUser(null);
      setIsAuthenticated(false);
      setAuthState((prev) => ({ ...prev, error: null }));
      stopSessionRefreshTimer();
      return false;
    } catch (error) {
      // Enhanced error handling
      const authError = createAuthError(error);

      setUser(null);
      setIsAuthenticated(false);
      setAuthState((prev) => ({
        ...prev,
        error: authError.retryable ? authError : null, // Only show retryable errors
      }));
      stopSessionRefreshTimer();

      const errorObject =
        error instanceof Error ? error : new Error(String(error));
      const retryCount =
        error instanceof ConnectionError &&
        typeof error.retryCount === "number"
          ? error.retryCount
          : undefined;

      connectivityLogger.logAuthentication(
        "error",
        "Authentication check failed",
        {
          success: false,
          failureReason: authError.message,
        },
        "session_validation",
        errorObject,
        {
          startTime: validationStartTime,
          duration:
            (typeof performance !== "undefined"
              ? performance.now()
              : Date.now()) - validationStartTime,
          retryCount,
          metadata: {
            category: authError.category,
          },
        }
      );

      return false;
    } finally {
      isCheckingAuth.current = false;
    }
  }, [
    connectionManager,
    createAuthError,
    createUserFromApiData,
    isAuthenticated,
    startSessionRefreshTimer,
    stopSessionRefreshTimer,
    timeoutManager,
  ]);

  // Clear authentication error
  const clearError = useCallback((): void => {
    setAuthState((prev) => ({ ...prev, error: null }));
  }, []);

  // Initialize authentication state on mount and cleanup on unmount
  useEffect(() => {
    // Don't check auth if we're on the login page to prevent loops
    if (
      typeof window !== "undefined" &&
      window.location.pathname === "/login"
    ) {
      setAuthState((prev) => ({ ...prev, isLoading: false }));
      return;
    }

    // Set initial loading state to prevent premature redirects
    setAuthState((prev) => ({ ...prev, isLoading: true }));

    // Only check auth if we're not already authenticated
    // This prevents unnecessary API calls and potential race conditions
    if (!isAuthenticated) {
      checkAuth().finally(() => {
        // Ensure loading state is cleared even if checkAuth fails
        setAuthState((prev) => ({ ...prev, isLoading: false }));
      });
    } else {
      // If already authenticated, clear loading state
      setAuthState((prev) => ({ ...prev, isLoading: false }));
    }

    // Cleanup timer on unmount
    return () => {
      stopSessionRefreshTimer();
    };
  }, [checkAuth, isAuthenticated, stopSessionRefreshTimer]);

  // Update activity timestamp on user interaction
  useEffect(() => {
    const updateActivity = () => {
      if (isAuthenticated) {
        setAuthState((prev) => ({ ...prev, lastActivity: new Date() }));
      }
    };

    // Listen for user activity
    const events = [
      "mousedown",
      "mousemove",
      "keypress",
      "scroll",
      "touchstart",
    ];
    events.forEach((event) => {
      document.addEventListener(event, updateActivity, { passive: true });
    });

    return () => {
      events.forEach((event) => {
        document.removeEventListener(event, updateActivity);
      });
    };
  }, [isAuthenticated]);

  const contextValue: AuthContextType = {
    user,
    isAuthenticated,
    authState,
    login,
    logout,
    checkAuth,
    refreshSession,
    clearError,
    hasRole,
    hasPermission,
    isAdmin,
    isSuperAdmin,
  };

  return (
    <AuthContext.Provider value={contextValue}>{children}</AuthContext.Provider>
  );
};
<|MERGE_RESOLUTION|>--- conflicted
+++ resolved
@@ -349,11 +349,7 @@
         OperationType.SESSION_VALIDATION
       );
 
-<<<<<<< HEAD
-      const result = await connectionManager.makeRequest<SessionValidationResponse>(
-=======
       const result = await connectionManager.makeRequest<AuthApiResponse>(
->>>>>>> 76ddcf16
         validateUrl,
         {
           method: "GET",
@@ -370,15 +366,10 @@
         }
       );
 
-<<<<<<< HEAD
-      if (result.data.valid && (result.data.user || result.data.user_data)) {
-        const userData = (result.data.user || result.data.user_data) as UserApiResponse;
-=======
       const data = result.data;
       const userData = data?.user ?? data?.user_data;
 
       if (data?.valid && userData) {
->>>>>>> 76ddcf16
         const user: User = {
           userId: userData.user_id,
           email: userData.email,
@@ -471,11 +462,7 @@
         ...(credentials.totp_code && { totp_code: credentials.totp_code }),
       };
 
-<<<<<<< HEAD
-      const result = await connectionManager.makeRequest<LoginResponse>(
-=======
       const result = await connectionManager.makeRequest<AuthApiResponse>(
->>>>>>> 76ddcf16
         loginUrl,
         {
           method: "POST",
@@ -494,12 +481,8 @@
       );
 
       // Handle successful login response
-<<<<<<< HEAD
-      const userData = (result.data.user || result.data.user_data) as UserApiResponse | undefined;
-=======
       const data = result.data;
       const userData = data?.user ?? data?.user_data;
->>>>>>> 76ddcf16
       if (!userData) {
         throw new ConnectionError(
           "No user data in login response",
@@ -722,11 +705,7 @@
         OperationType.SESSION_VALIDATION
       );
 
-<<<<<<< HEAD
-      const result = await connectionManager.makeRequest<SessionValidationResponse>(
-=======
       const result = await connectionManager.makeRequest<AuthApiResponse>(
->>>>>>> 76ddcf16
         validateUrl,
         {
           method: "GET",
@@ -743,15 +722,10 @@
         }
       );
 
-<<<<<<< HEAD
-      if (result.data.valid && (result.data.user || result.data.user_data)) {
-        const userData = (result.data.user || result.data.user_data) as UserApiResponse;
-=======
       const data = result.data;
       const userData = data?.user ?? data?.user_data;
 
       if (data?.valid && userData) {
->>>>>>> 76ddcf16
         const user: User = {
           userId: userData.user_id,
           email: userData.email,
