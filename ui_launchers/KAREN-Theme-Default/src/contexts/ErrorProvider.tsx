--- conflicted
+++ resolved
@@ -10,11 +10,7 @@
 "use client";
 
 import { createContext, useCallback, useState } from 'react';
-<<<<<<< HEAD
-import type { FC, ReactNode, ErrorInfo } from 'react';
-=======
 import type { ErrorInfo, FC, ReactNode } from 'react';
->>>>>>> a3cf55d7
 import { safeError } from '@/lib/safe-console';
 import { useIntelligentError, useIntelligentErrorBoundary, useIntelligentApiError, type ErrorAnalysisResponse, type ErrorAnalysisRequest, type UseIntelligentErrorOptions } from '@/hooks/use-intelligent-error';
 
@@ -193,11 +189,8 @@
       safeError('Error info:', errorInfo, { useStructuredLogging: true });
     }
 
-<<<<<<< HEAD
-=======
     const boundaryInfo = errorInfo as { componentStack?: string } | undefined;
 
->>>>>>> a3cf55d7
     const context: Partial<ErrorAnalysisRequest> = {
       error_type: error.name,
       user_context: {
