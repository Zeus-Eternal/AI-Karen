--- conflicted
+++ resolved
@@ -10,11 +10,7 @@
 "use client";
 
 import { createContext, useCallback, useState } from 'react';
-<<<<<<< HEAD
-import type { FC, ReactNode, ErrorInfo } from 'react';
-=======
 import type { ErrorInfo, FC, ReactNode } from 'react';
->>>>>>> 76ddcf16
 import { safeError } from '@/lib/safe-console';
 import { useIntelligentError, useIntelligentErrorBoundary, useIntelligentApiError, type ErrorAnalysisResponse, type ErrorAnalysisRequest, type UseIntelligentErrorOptions } from '@/hooks/use-intelligent-error';
 
