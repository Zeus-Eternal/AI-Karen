/**
 * Chat Service - Handles conversation management and AI processing
 * Integrates with Python backend conversation and AI orchestrator services
 */

import { getKarenBackend } from '@/lib/karen-backend';
import { getApiClient } from '@/lib/api-client';
import type {
  ChatMessage,
  KarenSettings,
  HandleUserMessageResult,
  AiData
} from '@/lib/types';

export interface ConversationSession {
  sessionId: string;
  userId: string;
  createdAt: Date;
  updatedAt: Date;
  messages: ChatMessage[];
  context: Record<string, any>;
  summary?: string;
}

export interface ProcessMessageOptions {
  userId?: string;
  sessionId?: string;
  storeInMemory?: boolean;
  generateSummary?: boolean;
}

export class ChatService {
  private backend = getKarenBackend();
  private apiClient = getApiClient();
  private cache = new Map<string, ConversationSession>();

  /**
   * Process a user message using the Python AI orchestrator service
   */
  async processUserMessage(
    message: string,
    conversationHistory: ChatMessage[],
    settings: KarenSettings,
    options: ProcessMessageOptions = {}
  ): Promise<HandleUserMessageResult> {
    try {
      // Use the enhanced Karen backend integration
      const response = await this.backend.processUserMessage(
        message,
        conversationHistory,
        settings,
        options.userId,
        options.sessionId
      );

      return response;
    } catch (error) {
      console.error('ChatService: Failed to process user message:', error);
      return {
        finalResponse: "I'm experiencing some technical difficulties right now. Please try again in a moment.",
        summaryWasGenerated: false,
      };
    }
  }

  /**
   * Create a new conversation session
   */
  async createConversationSession(userId: string): Promise<{ conversationId: string; sessionId: string }> {
    try {
<<<<<<< HEAD
      // Generate a UUID for session identification
      const sessionId = crypto.randomUUID();
=======
      // Generate a unique session ID
      const sessionId = `session_${Date.now()}_${Math.random().toString(36).substr(2, 9)}`;
>>>>>>> 90ce20f3

      const response = await this.apiClient.post('/api/conversations/create', {
        session_id: sessionId,
        ui_source: 'web',
        title: 'New Conversation',
        user_settings: {},
        ui_context: {
          user_id: userId,
          created_from: 'web_ui',
          browser: navigator.userAgent
        },
        tags: [],
        priority: 'normal'
      });

      return {
        conversationId: response.data.conversation.id,
        sessionId: response.data.conversation.session_id || sessionId
      };
    } catch (error) {
<<<<<<< HEAD
      console.error('ChatService: Failed to create conversation session:', error);
      throw error;
=======
      // Backend connection issues are common during development, so log as a warning
      console.warn('ChatService: Failed to create conversation session:', error);
      // Generate local IDs as fallback
      const fallbackId = `local_${Date.now()}_${Math.random().toString(36).substr(2, 9)}`;
      return {
        conversationId: fallbackId,
        sessionId: fallbackId
      };
>>>>>>> 90ce20f3
    }
  }

  /**
   * Add a message to a conversation session
   */
  async addMessageToConversation(
    conversationId: string,
    message: ChatMessage
  ): Promise<void> {
    try {
      await this.apiClient.post(`/api/conversations/${conversationId}/messages`, {
        role: message.role,
        content: message.content,
        ui_source: 'web',
        metadata: {
          ai_data: message.aiData,
          should_auto_play: message.shouldAutoPlay,
          timestamp: message.timestamp.toISOString(),
        },
      });
    } catch (error) {
      // Treat message persistence failures as warnings to reduce console noise
      console.warn('ChatService: Failed to add message to conversation:', error);
      // Continue silently - message will be stored locally
    }
  }

  /**
   * Get conversation history
   */
  async getConversation(sessionId: string): Promise<ConversationSession | null> {
    try {
      // Check cache first
      if (this.cache.has(sessionId)) {
        return this.cache.get(sessionId)!;
      }

      const response = await this.apiClient.get(`/api/conversations/${sessionId}`);

      const data = response.data;
      const session: ConversationSession = {
        sessionId: data.session_id,
        userId: data.user_id,
        createdAt: new Date(data.created_at),
        updatedAt: new Date(data.updated_at),
        messages: data.messages.map((msg: any) => ({
          id: msg.id,
          role: msg.role,
          content: msg.content,
          timestamp: new Date(msg.created_at),
          aiData: msg.metadata?.ai_data,
          shouldAutoPlay: msg.metadata?.should_auto_play,
        })),
        context: data.metadata || {},
        summary: data.summary,
      };

      // Cache the session
      this.cache.set(sessionId, session);
      return session;
    } catch (error: any) {
      if (error.status === 404) {
        return null;
      }
      // Downgrade to warning since missing conversations are non-fatal
      console.warn('ChatService: Failed to get conversation:', error);
      return null;
    }
  }

  /**
   * Generate conversation summary
   */
  async generateConversationSummary(sessionId: string): Promise<string | null> {
    try {
      const response = await this.apiClient.post(`/api/conversations/${sessionId}/summary`);
      return response.data.summary;
    } catch (error) {
      // Summary generation failures shouldn't surface as errors in console
      console.warn('ChatService: Failed to generate conversation summary:', error);
      return null;
    }
  }

  /**
   * Get user's conversation list
   */
  async getUserConversations(userId: string): Promise<ConversationSession[]> {
    try {
      const response = await this.apiClient.get(`/api/conversations/user/${userId}`);

      return response.data.conversations.map((conv: any) => ({
        sessionId: conv.session_id,
        userId: conv.user_id,
        createdAt: new Date(conv.created_at),
        updatedAt: new Date(conv.updated_at),
        messages: [], // Messages loaded separately
        context: conv.metadata || {},
        summary: conv.summary,
      }));
    } catch (error) {
      // Network issues when listing conversations are expected in dev environments
      console.warn('ChatService: Failed to get user conversations:', error);
      return [];
    }
  }

  /**
   * Clear conversation cache
   */
  clearCache(): void {
    this.cache.clear();
  }

  /**
   * Get cache statistics
   */
  getCacheStats(): { size: number; keys: string[] } {
    return {
      size: this.cache.size,
      keys: Array.from(this.cache.keys()),
    };
  }
}

// Global instance
let chatService: ChatService | null = null;

export function getChatService(): ChatService {
  if (!chatService) {
    chatService = new ChatService();
  }
  return chatService;
}

export function initializeChatService(): ChatService {
  chatService = new ChatService();
  return chatService;
}<|MERGE_RESOLUTION|>--- conflicted
+++ resolved
@@ -34,9 +34,6 @@
   private apiClient = getApiClient();
   private cache = new Map<string, ConversationSession>();
 
-  /**
-   * Process a user message using the Python AI orchestrator service
-   */
   async processUserMessage(
     message: string,
     conversationHistory: ChatMessage[],
@@ -44,7 +41,6 @@
     options: ProcessMessageOptions = {}
   ): Promise<HandleUserMessageResult> {
     try {
-      // Use the enhanced Karen backend integration
       const response = await this.backend.processUserMessage(
         message,
         conversationHistory,
@@ -63,18 +59,9 @@
     }
   }
 
-  /**
-   * Create a new conversation session
-   */
   async createConversationSession(userId: string): Promise<{ conversationId: string; sessionId: string }> {
     try {
-<<<<<<< HEAD
-      // Generate a UUID for session identification
       const sessionId = crypto.randomUUID();
-=======
-      // Generate a unique session ID
-      const sessionId = `session_${Date.now()}_${Math.random().toString(36).substr(2, 9)}`;
->>>>>>> 90ce20f3
 
       const response = await this.apiClient.post('/api/conversations/create', {
         session_id: sessionId,
@@ -95,29 +82,12 @@
         sessionId: response.data.conversation.session_id || sessionId
       };
     } catch (error) {
-<<<<<<< HEAD
       console.error('ChatService: Failed to create conversation session:', error);
       throw error;
-=======
-      // Backend connection issues are common during development, so log as a warning
-      console.warn('ChatService: Failed to create conversation session:', error);
-      // Generate local IDs as fallback
-      const fallbackId = `local_${Date.now()}_${Math.random().toString(36).substr(2, 9)}`;
-      return {
-        conversationId: fallbackId,
-        sessionId: fallbackId
-      };
->>>>>>> 90ce20f3
     }
   }
 
-  /**
-   * Add a message to a conversation session
-   */
-  async addMessageToConversation(
-    conversationId: string,
-    message: ChatMessage
-  ): Promise<void> {
+  async addMessageToConversation(conversationId: string, message: ChatMessage): Promise<void> {
     try {
       await this.apiClient.post(`/api/conversations/${conversationId}/messages`, {
         role: message.role,
@@ -130,18 +100,12 @@
         },
       });
     } catch (error) {
-      // Treat message persistence failures as warnings to reduce console noise
       console.warn('ChatService: Failed to add message to conversation:', error);
-      // Continue silently - message will be stored locally
     }
   }
 
-  /**
-   * Get conversation history
-   */
   async getConversation(sessionId: string): Promise<ConversationSession | null> {
     try {
-      // Check cache first
       if (this.cache.has(sessionId)) {
         return this.cache.get(sessionId)!;
       }
@@ -166,36 +130,27 @@
         summary: data.summary,
       };
 
-      // Cache the session
       this.cache.set(sessionId, session);
       return session;
     } catch (error: any) {
       if (error.status === 404) {
         return null;
       }
-      // Downgrade to warning since missing conversations are non-fatal
       console.warn('ChatService: Failed to get conversation:', error);
       return null;
     }
   }
 
-  /**
-   * Generate conversation summary
-   */
   async generateConversationSummary(sessionId: string): Promise<string | null> {
     try {
       const response = await this.apiClient.post(`/api/conversations/${sessionId}/summary`);
       return response.data.summary;
     } catch (error) {
-      // Summary generation failures shouldn't surface as errors in console
       console.warn('ChatService: Failed to generate conversation summary:', error);
       return null;
     }
   }
 
-  /**
-   * Get user's conversation list
-   */
   async getUserConversations(userId: string): Promise<ConversationSession[]> {
     try {
       const response = await this.apiClient.get(`/api/conversations/user/${userId}`);
@@ -205,27 +160,20 @@
         userId: conv.user_id,
         createdAt: new Date(conv.created_at),
         updatedAt: new Date(conv.updated_at),
-        messages: [], // Messages loaded separately
+        messages: [],
         context: conv.metadata || {},
         summary: conv.summary,
       }));
     } catch (error) {
-      // Network issues when listing conversations are expected in dev environments
       console.warn('ChatService: Failed to get user conversations:', error);
       return [];
     }
   }
 
-  /**
-   * Clear conversation cache
-   */
   clearCache(): void {
     this.cache.clear();
   }
 
-  /**
-   * Get cache statistics
-   */
   getCacheStats(): { size: number; keys: string[] } {
     return {
       size: this.cache.size,
@@ -234,7 +182,6 @@
   }
 }
 
-// Global instance
 let chatService: ChatService | null = null;
 
 export function getChatService(): ChatService {
@@ -247,4 +194,4 @@
 export function initializeChatService(): ChatService {
   chatService = new ChatService();
   return chatService;
-}+}
