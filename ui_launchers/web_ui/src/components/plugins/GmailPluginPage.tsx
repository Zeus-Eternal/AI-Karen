
"use client";

import { useEffect, useState } from "react";
import { Card, CardContent, CardDescription, CardHeader, CardTitle, CardFooter } from "@/components/ui/card";
import ResponsiveCardGrid from "@/components/ui/responsive-card-grid";
import { Button } from "@/components/ui/button";
import { Input } from "@/components/ui/input";
import { Label } from "@/components/ui/label";
import { Separator } from "@/components/ui/separator";
import { Mail, Send, Inbox, Settings, AlertTriangle, Info, Zap, KeyRound } from "lucide-react";
import { Alert, AlertDescription, AlertTitle } from "@/components/ui/alert";
import { Textarea } from "@/components/ui/textarea";
import { Switch } from "@/components/ui/switch";

/**
 * @file GmailPluginPage.tsx
<<<<<<< HEAD
 * @description Page describing Karen AI's Gmail Integration plugin. When the
 * backend provides a GMAIL_API_TOKEN environment variable, actions are
 * performed against Gmail. Otherwise, the responses are mocked. This page
 * outlines where settings and real integration points would live.
=======
 * @description Page for configuring the Gmail plugin. Users can store
 * credentials locally and interact with Karen to read or compose emails.
>>>>>>> 84908760
 */
export default function GmailPluginPage() {
  const [username, setUsername] = useState<string>("");
  const [appPassword, setAppPassword] = useState<string>("");

  useEffect(() => {
    setUsername(localStorage.getItem("gmail_username") || "");
    setAppPassword(localStorage.getItem("gmail_app_password") || "");
  }, []);

  const saveCreds = () => {
    localStorage.setItem("gmail_username", username);
    localStorage.setItem("gmail_app_password", appPassword);
  };

  return (
    <div className="space-y-8">
      <div className="flex items-center space-x-3">
        <Mail className="h-8 w-8 text-red-600" />
        <div>
          <h2 className="text-2xl font-semibold tracking-tight">Gmail Integration</h2>
          <p className="text-sm text-muted-foreground">
<<<<<<< HEAD
            Check unread emails or compose new ones with Karen's help. If the
            backend is configured with a valid <code>GMAIL_API_TOKEN</code>,
            real Gmail actions will be performed; otherwise responses are
            mocked.
=======
            Connect your Gmail account so Karen can check unread messages or compose new ones on your behalf.
>>>>>>> 84908760
          </p>
        </div>
      </div>

<<<<<<< HEAD
      <Alert variant="destructive">
        <AlertTriangle className="h-4 w-4" />
        <AlertTitle>About Gmail Integration</AlertTitle>
        <AlertDescription>
          <p>
            When the backend has a valid <code>GMAIL_API_TOKEN</code> configured,
            Karen can access your Gmail to list unread messages and create
            drafts. Without it, these actions are simulated for demo purposes.
          </p>
          <p className="mt-2">You can try the features via chat:</p>
          <ul className="list-disc list-inside pl-4 mt-1 text-xs">
            <li>"Check my unread emails."</li>
            <li>"Compose an email to example@example.com with subject 'Hello' and body 'Just saying hi!'"</li>
          </ul>
=======
      <Alert>
        <Info className="h-4 w-4" />
        <AlertTitle>How to Use</AlertTitle>
        <AlertDescription>
          <p>Provide your Gmail username and app password below. Karen will use them via the Gmail plugin.</p>
          <p className="mt-1">For security reasons OAuth based connection is recommended in a real deployment.</p>
>>>>>>> 84908760
        </AlertDescription>
      </Alert>

      {/* Connection Settings Section */}
      <Card>
        <CardHeader>
          <CardTitle className="text-lg">Gmail Credentials</CardTitle>
          <CardDescription>
            Store your credentials locally for the Gmail plugin. In production an OAuth flow should be used instead.
          </CardDescription>
        </CardHeader>
        <CardContent className="space-y-4">
          <div className="space-y-2">
            <Label htmlFor="gmail-user">Gmail Username</Label>
            <Input id="gmail-user" value={username} onChange={(e) => setUsername(e.target.value)} />
          </div>
          <div className="space-y-2">
            <Label htmlFor="gmail-pass" className="flex items-center"><KeyRound className="mr-2 h-4 w-4 text-primary/80"/>App Password</Label>
            <Input id="gmail-pass" type="password" value={appPassword} onChange={(e) => setAppPassword(e.target.value)} />
            <p className="text-xs text-muted-foreground">Use a Gmail app password for SMTP/IMAP access.</p>
          </div>
        </CardContent>
        <CardFooter className="flex justify-end">
          <Button onClick={saveCreds}>Save Credentials</Button>
        </CardFooter>
      </Card>

      <Separator />

      {/* Available Actions Section */}
      <Card>
        <CardHeader>
          <CardTitle className="text-lg">Available Actions (via Chat)</CardTitle>
          <CardDescription>
<<<<<<< HEAD
            Interact with these Gmail features by talking to Karen in the chat.
            They will use the backend Gmail plugin which may call the real API
            or return mocked data.
=======
            Ask Karen in the chat to check your unread emails or compose a message.
>>>>>>> 84908760
          </CardDescription>
        </CardHeader>
        <CardContent>
          <ResponsiveCardGrid>
          <div className="p-3 border rounded-md bg-muted/30">
            <div className="flex items-center mb-1">
              <Inbox className="mr-2 h-4 w-4 text-primary/80"/>
              <h4 className="font-medium text-sm">Check Unread Emails</h4>
            </div>
            <p className="text-xs text-muted-foreground">Ask Karen: "Check my unread emails."</p>
          </div>
          <div className="p-3 border rounded-md bg-muted/30">
             <div className="flex items-center mb-1">
              <Send className="mr-2 h-4 w-4 text-primary/80"/>
              <h4 className="font-medium text-sm">Compose New Email</h4>
            </div>
            <p className="text-xs text-muted-foreground">Ask Karen: "Compose an email to..."</p>
          </div>
          </ResponsiveCardGrid>
        </CardContent>
      </Card>

      <Separator />

      {/* Premium Automations Section (Conceptual) */}
      <Card>
        <CardHeader>
          <CardTitle className="text-lg flex items-center">
            <Zap className="mr-2 h-5 w-5 text-primary/80" />
            Premium Automations (Conceptual)
          </CardTitle>
          <CardDescription>
            Set up advanced automated tasks for Karen to perform with your Gmail account. (Requires backend implementation).
          </CardDescription>
        </CardHeader>
        <CardContent className="space-y-6">
          <div className="flex items-center justify-between p-4 border rounded-lg bg-muted/30">
            <div>
              <Label htmlFor="auto-check-unread" className="font-medium">Periodically Check for Important Unread Emails</Label>
              <p className="text-xs text-muted-foreground">Karen will periodically check for new unread emails matching certain criteria and notify you in the Comms Center.</p>
            </div>
            <Switch id="auto-check-unread" disabled />
          </div>
          <div className="space-y-2">
            <Label htmlFor="email-check-criteria">Criteria for "Important" (conceptual)</Label>
            <Input id="email-check-criteria" type="text" placeholder="e.g., From:boss@example.com, Subject contains:Urgent" disabled />
          </div>
          <div className="space-y-2">
            <Label htmlFor="email-check-frequency">Check frequency (conceptual)</Label>
            <Input id="email-check-frequency" type="text" placeholder="e.g., Every 30 minutes, Hourly" disabled />
          </div>
           <Alert variant="default" className="bg-background">
            <Info className="h-4 w-4" />
            <AlertTitle className="text-sm font-semibold">Future Feature</AlertTitle>
            <AlertDescription className="text-xs">
              This automation section is a placeholder. Implementing background tasks for Gmail requires dedicated backend services for scheduling, secure authentication (OAuth refresh tokens), and email processing logic.
            </AlertDescription>
          </Alert>
        </CardContent>
        <CardFooter className="flex justify-end">
          <Button disabled>Save Gmail Automations</Button>
        </CardFooter>
      </Card>
      
      <Separator />

      {/* Plugin Settings Section */}
      <Card>
        <CardHeader>
          <CardTitle className="text-lg">Plugin Settings (Conceptual)</CardTitle>
          <CardDescription>
            Configure default behaviors for the Gmail plugin (Conceptual placeholders).
          </CardDescription>
        </CardHeader>
        <CardContent className="space-y-4">
          <div className="space-y-1.5">
            <Label htmlFor="gmail-signature">Default Email Signature</Label>
            <Textarea id="gmail-signature" placeholder="e.g., Best regards, [Your Name]" rows={3} disabled />
          </div>
          <div className="space-y-1.5">
            <Label htmlFor="gmail-notifications">Notification Preferences for Gmail</Label>
            <p className="text-xs text-muted-foreground">
              (Placeholder for settings like 'Notify on new important emails', etc.)
            </p>
          </div>
        </CardContent>
        <CardFooter className="flex justify-end">
          <Button disabled>Save Gmail Settings</Button>
        </CardFooter>
      </Card>
    </div>
  );
}
<|MERGE_RESOLUTION|>--- conflicted
+++ resolved
@@ -15,15 +15,8 @@
 
 /**
  * @file GmailPluginPage.tsx
-<<<<<<< HEAD
- * @description Page describing Karen AI's Gmail Integration plugin. When the
- * backend provides a GMAIL_API_TOKEN environment variable, actions are
- * performed against Gmail. Otherwise, the responses are mocked. This page
- * outlines where settings and real integration points would live.
-=======
  * @description Page for configuring the Gmail plugin. Users can store
  * credentials locally and interact with Karen to read or compose emails.
->>>>>>> 84908760
  */
 export default function GmailPluginPage() {
   const [username, setUsername] = useState<string>("");
@@ -46,19 +39,13 @@
         <div>
           <h2 className="text-2xl font-semibold tracking-tight">Gmail Integration</h2>
           <p className="text-sm text-muted-foreground">
-<<<<<<< HEAD
-            Check unread emails or compose new ones with Karen's help. If the
+            Karen can check unread messages or compose new ones on your behalf.. If the
             backend is configured with a valid <code>GMAIL_API_TOKEN</code>,
-            real Gmail actions will be performed; otherwise responses are
-            mocked.
-=======
-            Connect your Gmail account so Karen can check unread messages or compose new ones on your behalf.
->>>>>>> 84908760
+            real Gmail actions will be performed;
           </p>
         </div>
       </div>
 
-<<<<<<< HEAD
       <Alert variant="destructive">
         <AlertTriangle className="h-4 w-4" />
         <AlertTitle>About Gmail Integration</AlertTitle>
@@ -73,14 +60,11 @@
             <li>"Check my unread emails."</li>
             <li>"Compose an email to example@example.com with subject 'Hello' and body 'Just saying hi!'"</li>
           </ul>
-=======
-      <Alert>
         <Info className="h-4 w-4" />
         <AlertTitle>How to Use</AlertTitle>
         <AlertDescription>
           <p>Provide your Gmail username and app password below. Karen will use them via the Gmail plugin.</p>
           <p className="mt-1">For security reasons OAuth based connection is recommended in a real deployment.</p>
->>>>>>> 84908760
         </AlertDescription>
       </Alert>
 
@@ -115,13 +99,7 @@
         <CardHeader>
           <CardTitle className="text-lg">Available Actions (via Chat)</CardTitle>
           <CardDescription>
-<<<<<<< HEAD
-            Interact with these Gmail features by talking to Karen in the chat.
-            They will use the backend Gmail plugin which may call the real API
-            or return mocked data.
-=======
             Ask Karen in the chat to check your unread emails or compose a message.
->>>>>>> 84908760
           </CardDescription>
         </CardHeader>
         <CardContent>
