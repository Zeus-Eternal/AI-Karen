import React from 'react';
import { render, screen } from '@testing-library/react';
import userEvent from '@testing-library/user-event';
import { vi } from 'vitest';
import { AuthenticatedHeader } from '../AuthenticatedHeader';

const mockUseAuth = vi.fn();
vi.mock('@/contexts/AuthContext', () => ({
  useAuth: () => mockUseAuth(),
}));

beforeEach(() => {
  mockUseAuth.mockReset();
});

<<<<<<< HEAD
test('renders user id and joined roles when roles array provided', async () => {
  mockUseAuth.mockReturnValue({
    user: { user_id: 'user123', roles: ['admin', 'user'] },
=======
test('renders without crashing when user email is undefined', async () => {
  mockUseAuth.mockReturnValue({
    user: { user_id: 'user123', roles: ['user'] },
>>>>>>> 2df77f0b
    logout: vi.fn(),
  });

  render(<AuthenticatedHeader />);
  expect(screen.getByText('U')).toBeInTheDocument();
  await userEvent.click(screen.getByRole('button'));
  expect(screen.getByText('user123')).toBeInTheDocument();
<<<<<<< HEAD
  expect(screen.getByText('admin, user')).toBeInTheDocument();
=======
>>>>>>> 2df77f0b
});

test('renders without crashing when user roles are undefined', async () => {
  mockUseAuth.mockReturnValue({
    user: { user_id: 'user123' },
    logout: vi.fn(),
  });

  render(<AuthenticatedHeader />);
  expect(screen.getByText('U')).toBeInTheDocument();
  await userEvent.click(screen.getByRole('button'));
  expect(screen.getByText('user123')).toBeInTheDocument();
});
<<<<<<< HEAD

test('renders role string when user roles is a string', async () => {
  mockUseAuth.mockReturnValue({
    user: { user_id: 'user123', roles: 'admin' },
    logout: vi.fn(),
  });

  render(<AuthenticatedHeader />);
  await userEvent.click(screen.getByRole('button'));
  expect(screen.getByText('admin')).toBeInTheDocument();
});
=======
>>>>>>> 2df77f0b
<|MERGE_RESOLUTION|>--- conflicted
+++ resolved
@@ -13,15 +13,9 @@
   mockUseAuth.mockReset();
 });
 
-<<<<<<< HEAD
 test('renders user id and joined roles when roles array provided', async () => {
   mockUseAuth.mockReturnValue({
     user: { user_id: 'user123', roles: ['admin', 'user'] },
-=======
-test('renders without crashing when user email is undefined', async () => {
-  mockUseAuth.mockReturnValue({
-    user: { user_id: 'user123', roles: ['user'] },
->>>>>>> 2df77f0b
     logout: vi.fn(),
   });
 
@@ -29,10 +23,8 @@
   expect(screen.getByText('U')).toBeInTheDocument();
   await userEvent.click(screen.getByRole('button'));
   expect(screen.getByText('user123')).toBeInTheDocument();
-<<<<<<< HEAD
+    
   expect(screen.getByText('admin, user')).toBeInTheDocument();
-=======
->>>>>>> 2df77f0b
 });
 
 test('renders without crashing when user roles are undefined', async () => {
@@ -46,7 +38,6 @@
   await userEvent.click(screen.getByRole('button'));
   expect(screen.getByText('user123')).toBeInTheDocument();
 });
-<<<<<<< HEAD
 
 test('renders role string when user roles is a string', async () => {
   mockUseAuth.mockReturnValue({
@@ -57,6 +48,4 @@
   render(<AuthenticatedHeader />);
   await userEvent.click(screen.getByRole('button'));
   expect(screen.getByText('admin')).toBeInTheDocument();
-});
-=======
->>>>>>> 2df77f0b
+});