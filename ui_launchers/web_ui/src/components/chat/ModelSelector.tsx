--- conflicted
+++ resolved
@@ -508,142 +508,7 @@
   useEffect(() => {
     loadModels();
   }, []);
-
-<<<<<<< HEAD
-  // Filter models into installed/downloadable/experimental buckets and surface task-based groupings
-  const {
-    installedModels,
-    downloadableModels,
-    experimentalModels,
-    recommendedIdentifiers,
-  } = React.useMemo(() => {
-    const compatibleStatuses = new Set(["local", "downloading", "available", "incompatible"]);
-    const compatibleProviders = new Set([
-      "llama-cpp",
-      "llama-gguf",
-      "transformers",
-      "huggingface",
-      "local",
-      "stable-diffusion",
-      "hf_hub",
-      "diffusers",
-    ]);
-
-    const filteredModels = models.filter((model) => {
-      if (!compatibleStatuses.has(model.status)) {
-        return false;
-      }
-
-      const rawName = model.name || "";
-      const name = rawName.trim();
-      const normalizedName = name.toLowerCase();
-      const provider = (model.provider || "").toLowerCase();
-
-      if (!name) {
-        return false;
-      }
-
-      const directoryLikeEntries = new Set(["metadata_cache", "downloads", "llama-cpp", "transformers", "stable-diffusion"]);
-      if (directoryLikeEntries.has(normalizedName) && !(model.capabilities && model.capabilities.length)) {
-        return false;
-      }
-
-      if (normalizedName === "tinyllama" && !normalizedName.includes("chat") && !normalizedName.includes("instruct")) {
-        return false;
-      }
-
-      if (normalizedName === "tinyllama-1.1b-chat-v1.0" && provider === "transformers") {
-        return false;
-      }
-
-      const isCompatibleProvider = compatibleProviders.has(provider);
-
-      const hasKnownExtension = [".gguf", ".bin", ".safetensors", ".onnx", ".pt", ".ckpt"].some((ext) =>
-        normalizedName.endsWith(ext)
-      );
-
-      const capabilityList = (model.capabilities || []).map((cap) => cap.toLowerCase());
-
-      const capabilityMatches = capabilityList.some((capability) =>
-        [
-          "chat",
-          "text",
-          "text-generation",
-          "conversation",
-          "assistant",
-          "instruction",
-          "code",
-          "image",
-          "vision",
-          "diffusion",
-          "image-generation",
-          "audio",
-          "speech",
-          "voice",
-          "embedding",
-          "vector",
-          "retrieval",
-          "multimodal",
-        ].some((needle) => capability.includes(needle))
-      );
-
-      const nameMatches =
-        normalizedName.includes("chat") ||
-        normalizedName.includes("instruct") ||
-        normalizedName.includes("assistant") ||
-        normalizedName.includes("dialog") ||
-        normalizedName.includes("llama") ||
-        normalizedName.includes("phi") ||
-        normalizedName.includes("mistral") ||
-        normalizedName.includes("qwen") ||
-        normalizedName.includes("deepseek") ||
-        normalizedName.includes("gemma") ||
-        normalizedName.includes("codellama") ||
-        normalizedName.includes("vicuna") ||
-        normalizedName.includes("alpaca") ||
-        normalizedName.includes("gpt") ||
-        normalizedName.includes("bert") ||
-        normalizedName.includes("distilbert") ||
-        normalizedName.includes("t5") ||
-        normalizedName.includes("sentence-transformers") ||
-        normalizedName.includes("stable-diffusion") ||
-        normalizedName.includes("flux") ||
-        normalizedName.includes("image") ||
-        normalizedName.includes("vision") ||
-        normalizedName.includes("audio") ||
-        normalizedName.includes("speech") ||
-        normalizedName.includes("embed") ||
-        normalizedName.includes("vector");
-
-      return isCompatibleProvider && (capabilityMatches || nameMatches || hasKnownExtension);
-    });
-
-    safeDebug(
-      "🔍 ModelSelector: Usable models after filtering:",
-      filteredModels.map((m) => ({ name: m.name, provider: m.provider, status: m.status, capabilities: m.capabilities }))
-    );
-
-    const recommendedModels = getRecommendedModels(filteredModels as Model[], "chat");
-    const recommendedIdentifiers = new Set(recommendedModels.map((model) => buildModelIdentifier(model as ModelInfo)));
-
-    const installed: ModelInfo[] = [];
-    const downloadable: ModelInfo[] = [];
-    const experimental: ModelInfo[] = [];
-
-    filteredModels.forEach((model) => {
-      if (model.status === "available") {
-        downloadable.push(model);
-        return;
-      }
-
-      if (model.status === "local" || model.status === "downloading") {
-        installed.push(model);
-        return;
-      }
-
-      if (model.status === "incompatible" || model.status === "error") {
-        experimental.push(model);
-=======
+  
   const controlledValue = value ?? "";
 
   const filteredModels = useMemo(() => {
@@ -797,121 +662,8 @@
     (needle: string) => {
       if (!needle) {
         return undefined;
->>>>>>> 64f6e326
-      }
-
-<<<<<<< HEAD
-    const sortedInstalled = sortByRecommendation(installed, recommendedIdentifiers);
-    const sortedDownloadable = [...downloadable].sort(sortByStatusThenName);
-    const sortedExperimental = [...experimental].sort(sortByStatusThenName);
-
-    safeDebug(
-      "🔍 ModelSelector: Installed models after grouping:",
-      sortedInstalled.map((m) => ({ name: m.name, provider: m.provider, status: m.status, capabilities: m.capabilities }))
-    );
-    safeDebug(
-      "🔍 ModelSelector: Downloadable models after grouping:",
-      sortedDownloadable.map((m) => ({ name: m.name, provider: m.provider, status: m.status }))
-    );
-    safeDebug(
-      "🔍 ModelSelector: Experimental models after grouping:",
-      sortedExperimental.map((m) => ({ name: m.name, provider: m.provider, status: m.status }))
-    );
-
-    return {
-      installedModels: sortedInstalled,
-      downloadableModels: sortedDownloadable,
-      experimentalModels: sortedExperimental,
-      recommendedIdentifiers,
-    };
-  }, [models]);
-
-  const taskGroups = React.useMemo(() => {
-    const grouped = new Map<TaskGroupKey, ModelInfo[]>();
-
-    installedModels.forEach((model) => {
-      const groupKey = inferPrimaryCapability(model);
-      if (!grouped.has(groupKey)) {
-        grouped.set(groupKey, []);
-      }
-      grouped.get(groupKey)!.push(model);
-    });
-
-    return TASK_GROUP_ORDER
-      .map((key) => ({ key, models: grouped.get(key) || [] }))
-      .filter((group) => group.models.length > 0);
-  }, [installedModels]);
-
-  const localModels = React.useMemo(
-    () => installedModels.filter((model) => model.status === "local"),
-    [installedModels]
-  );
-
-  const selectableModels = React.useMemo(
-    () => installedModels.filter((model) => model.status === "local" || model.status === "downloading"),
-    [installedModels]
-  );
-
-  const defaultModel = React.useMemo(() => {
-    if (localModels.length > 0) {
-      return localModels[0];
-    }
-    if (selectableModels.length > 0) {
-      return selectableModels[0];
-    }
-    return null;
-  }, [localModels, selectableModels]);
-
-  const selectableValueSet = React.useMemo(() => new Set(selectableModels.map(createModelValue)), [selectableModels]);
-
-  const fallbackValue = React.useMemo(() => (defaultModel ? createModelValue(defaultModel) : ""), [defaultModel]);
-
-  const controlledValue = React.useMemo(() => {
-    if (value && selectableValueSet.has(value)) {
-      return value;
-    }
-    if (fallbackValue) {
-      return fallbackValue;
-    }
-    return "";
-  }, [value, selectableValueSet, fallbackValue]);
-
-  useEffect(() => {
-    if (!onValueChange || !fallbackValue) {
-      return;
-    }
-
-    const hasValidSelection = value ? selectableValueSet.has(value) : false;
-
-    if (!hasValidSelection && fallbackValue) {
-      onValueChange(fallbackValue);
-    }
-  }, [fallbackValue, onValueChange, selectableValueSet, value]);
-
-  const selectedModel = React.useMemo(
-    () => models.find((model) => createModelValue(model) === controlledValue),
-    [models, controlledValue]
-  );
-
-  const renderModelItem = (
-    model: ModelInfo,
-    options: { disabled?: boolean; disabledReason?: string } = {}
-  ) => {
-    const provider = model.provider || "";
-    const name = model.name || "";
-    const modelValue = createModelValue(model);
-    const { disabled = false, disabledReason } = options;
-    const isRecommended = recommendedIdentifiers.has(buildModelIdentifier(model));
-
-    // Build a stable, unique key across potential duplicates coming from the library
-    const uniqueKey = [
-      provider,
-      model.id || "",
-      name,
-      model.local_path || "",
-      model.download_url || "",
-    ].join("|");
-=======
+      }
+      
       const inFiltered = filteredModels.find((model) =>
         doesModelMatchValue(model as unknown as Model, needle)
       );
@@ -1006,7 +758,6 @@
       model.local_path || '',
       model.download_url || ''
     ].join('|');
->>>>>>> 64f6e326
 
     return (
       <SelectItem key={uniqueKey} value={modelValue} className="py-3" disabled={disabled}>
@@ -1110,11 +861,7 @@
 
   return (
     <TooltipProvider>
-<<<<<<< HEAD
-      <Select value={controlledValue} onValueChange={handleValueChange} disabled={disabled}>
-=======
       <Select value={controlledValue} onValueChange={handleModelValueChange} disabled={disabled}>
->>>>>>> 64f6e326
         <Tooltip>
           <TooltipTrigger asChild>
             <SelectTrigger className={cn("w-full", className)}>
@@ -1184,13 +931,8 @@
               </SelectGroup>
             </React.Fragment>
           ))}
-
-<<<<<<< HEAD
-          {downloadableModels.length > 0 && (
-=======
           {/* Available Models */}
           {includeDownloadable && groupedModels.available.length > 0 && (
->>>>>>> 64f6e326
             <>
               {(taskGroups.length > 0) && <SelectSeparator />}
               <SelectGroup>
@@ -1228,11 +970,9 @@
 
           {taskGroups.length === 0 && downloadableModels.length === 0 && experimentalModels.length === 0 && (
             <div className="p-4 text-center text-sm text-muted-foreground">
-<<<<<<< HEAD
-              No compatible models found. Install a chat or multi-modal model from the Model Library to get started.
-=======
+              
               No {TASK_FRIENDLY_NAME[task]} models are ready to use yet. Install or enable a compatible model to continue.
->>>>>>> 64f6e326
+        
             </div>
           )}
         </SelectContent>
