#!/usr/bin/env python3
"""
Demo script for the Tool Abstraction Service.

This script demonstrates the core functionality of the tool service including
tool registration, discovery, validation, and execution.
"""

import asyncio
import json
import logging
<<<<<<< HEAD
from datetime import datetime

# Run with: PYTHONPATH=src python demo_tool_system.py

=======
import os
import sys
from datetime import datetime

>>>>>>> 9d72c7bc
# Configure logging
logging.basicConfig(level=logging.INFO, format='%(asctime)s - %(name)s - %(levelname)s - %(message)s')
logger = logging.getLogger(__name__)

from ai_karen_engine.services.tool_service import (
    ToolService, 
    ToolRegistry, 
    ToolInput,
    ToolCategory,
    initialize_tool_service
)
from ai_karen_engine.services.tools.core_tools import (
    DateTool,
    TimeTool,
    WeatherTool,
    BookDatabaseTool
)
from ai_karen_engine.services.tools.registry import register_core_tools


async def demo_tool_service():
    """Demonstrate tool service functionality."""
    print("=" * 60)
    print("AI Karen Tool Abstraction Service Demo")
    print("=" * 60)
    
    # Initialize tool service with core tools
    print("\n1. Initializing tool service...")
    tool_service = await initialize_tool_service()
    
    # Register basic tools manually to avoid dependency issues
    basic_tools = [
        (DateTool(), ["current_date", "date", "today"]),
        (TimeTool(), ["current_time", "time", "clock"]),
        (WeatherTool(), ["weather", "forecast"]),
        (BookDatabaseTool(), ["book_lookup", "book_search"])
    ]
    
    for tool, aliases in basic_tools:
        tool_service.register_tool(tool, aliases)
    
    print(f"✓ Tool service initialized with {len(basic_tools)} core tools")
    
    # List available tools
    print("\n2. Available tools:")
    tools = tool_service.list_tools()
    for i, tool_name in enumerate(tools, 1):
        metadata = tool_service.get_tool_metadata(tool_name)
        print(f"   {i:2d}. {tool_name} - {metadata.description}")
    
    # Show tool categories
    print("\n3. Tools by category:")
    for category in ToolCategory:
        category_tools = tool_service.list_tools(category=category)
        if category_tools:
            print(f"   {category.value}: {', '.join(category_tools)}")
    
    # Demonstrate tool execution
    print("\n4. Tool execution examples:")
    
    # Example 1: Get current date
    print("\n   a) Getting current date:")
    date_input = ToolInput(
        tool_name="get_current_date",
        parameters={}
    )
    result = await tool_service.execute_tool(date_input)
    print(f"      Result: {result.result}")
    print(f"      Execution time: {result.execution_time:.3f}s")
    
    # Example 2: Get current time
    print("\n   b) Getting current time:")
    time_input = ToolInput(
        tool_name="get_current_time",
        parameters={}
    )
    result = await tool_service.execute_tool(time_input)
    print(f"      Result: {result.result}")
    
    # Example 3: Weather (will fail due to missing location, showing validation)
    print("\n   c) Weather tool validation:")
    weather_input = ToolInput(
        tool_name="get_weather",
        parameters={}  # Missing required location parameter
    )
    result = await tool_service.execute_tool(weather_input)
    print(f"      Success: {result.success}")
    print(f"      Error: {result.error}")
    
    # Example 4: Weather with valid parameters
    print("\n   d) Getting weather for London:")
    weather_input = ToolInput(
        tool_name="get_weather",
        parameters={"location": "London", "temperature_unit": "C"}
    )
    result = await tool_service.execute_tool(weather_input)
    print(f"      Success: {result.success}")
    if result.success:
        print(f"      Result: {result.result}")
    else:
        print(f"      Error: {result.error}")
    
    # Example 5: Book database query
    print("\n   e) Querying book database:")
    book_input = ToolInput(
        tool_name="query_book_database",
        parameters={"book_title": "Dune"}
    )
    result = await tool_service.execute_tool(book_input)
    if result.success:
        book_data = json.loads(result.result)
        print(f"      Found: {book_data.get('title')} by {book_data.get('author')}")
        print(f"      Genre: {book_data.get('genre')}")
        print(f"      Year: {book_data.get('publishedYear')}")
    
    # Example 6: Tool aliases
    print("\n   f) Using tool aliases:")
    alias_input = ToolInput(
        tool_name="date",  # Using alias instead of full name
        parameters={}
    )
    result = await tool_service.execute_tool(alias_input)
    print(f"      Using 'date' alias: {result.result}")
    
    # Show tool schemas
    print("\n5. Tool schema example (weather tool):")
    schema = tool_service.get_tool_schema("get_weather")
    print(f"   Required parameters: {schema['required']}")
    print(f"   Parameters:")
    for param_name, param_def in schema['properties'].items():
        print(f"     - {param_name}: {param_def['description']}")
    
    # Show service statistics
    print("\n6. Service statistics:")
    stats = tool_service.get_service_stats()
    service_metrics = stats['service_metrics']
    registry_stats = stats['registry_stats']
    
    print(f"   Total tools: {registry_stats['total_tools']}")
    print(f"   Total executions: {service_metrics['executions_total']}")
    print(f"   Successful executions: {service_metrics['executions_successful']}")
    print(f"   Failed executions: {service_metrics['executions_failed']}")
    print(f"   Cached executions: {service_metrics['executions_cached']}")
    print(f"   Average execution time: {service_metrics['average_execution_time']:.3f}s")
    
    # Health check
    print("\n7. Health check:")
    health = await tool_service.health_check()
    print(f"   Overall status: {health['status']}")
    for component, status in health['components'].items():
        print(f"   {component}: {status['status']}")
    
    # Search functionality
    print("\n8. Tool search:")
    search_results = tool_service.search_tools("time")
    print(f"   Search for 'time': {search_results}")
    
    search_results = tool_service.search_tools("weather")
    print(f"   Search for 'weather': {search_results}")
    
    print("\n" + "=" * 60)
    print("Demo completed successfully!")
    print("=" * 60)


async def demo_caching():
    """Demonstrate caching functionality."""
    print("\n" + "=" * 40)
    print("Caching Demo")
    print("=" * 40)
    
    tool_service = await initialize_tool_service()
    tool_service.register_tool(DateTool(), ["date"])
    
    # Execute same tool twice to show caching
    print("\n1. First execution (no cache):")
    start_time = datetime.now()
    
    tool_input = ToolInput(
        tool_name="get_current_date",
        parameters={}
    )
    
    result1 = await tool_service.execute_tool(tool_input)
    end_time = datetime.now()
    
    print(f"   Result: {result1.result}")
    print(f"   Execution time: {result1.execution_time:.3f}s")
    print(f"   Cached: {result1.metadata.get('cached', False)}")
    
    print("\n2. Second execution (should be cached):")
    result2 = await tool_service.execute_tool(tool_input)
    
    print(f"   Result: {result2.result}")
    print(f"   Execution time: {result2.execution_time:.3f}s")
    print(f"   Cached: {result2.metadata.get('cached', False)}")
    
    print(f"\n3. Cache statistics:")
    stats = tool_service.get_service_stats()
    print(f"   Cache size: {stats['cache_size']}")
    print(f"   Cached executions: {stats['service_metrics']['executions_cached']}")


async def main():
    """Main demo function."""
    try:
        await demo_tool_service()
        await demo_caching()
    except Exception as e:
        logger.error(f"Demo failed: {e}")
        raise


if __name__ == "__main__":
    asyncio.run(main())<|MERGE_RESOLUTION|>--- conflicted
+++ resolved
@@ -9,17 +9,9 @@
 import asyncio
 import json
 import logging
-<<<<<<< HEAD
-from datetime import datetime
-
-# Run with: PYTHONPATH=src python demo_tool_system.py
-
-=======
 import os
 import sys
 from datetime import datetime
-
->>>>>>> 9d72c7bc
 # Configure logging
 logging.basicConfig(level=logging.INFO, format='%(asctime)s - %(name)s - %(levelname)s - %(message)s')
 logger = logging.getLogger(__name__)
