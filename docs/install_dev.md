--- conflicted
+++ resolved
@@ -14,10 +14,7 @@
    python3 -m venv .env
    source .env/bin/activate
    pip install -r requirements.txt
-<<<<<<< HEAD
-=======
    # install Kari packages in editable mode
->>>>>>> 418e9ee4
    pip install -e .
    python scripts/install_models.py
    ```
