# Kari AI Development Cheat-Sheet

This document summarizes the official development protocol for Kari AI. It captures the key architecture, stack choices, coding standards and the current sprint plan.

## Architecture Overview

```
┌──────────────────────────────────┐
│  Users / Clients (Web / CLI)    │
└──────────────────────────────────┘
           │  HTTPS / gRPC
┌──────────────────────────────────┐
│ FastAPI Gateway (Auth, RBAC)     │
└──────────────────────────────────┘
           │ ASGI
┌──────────────────────────────────┐
│ Cortex • Dispatch                │
│  ↳ IntentEngine                  │
│  ↳ SoftReasoningEngine           │
│  ↳ KRONOS Scheduler              │
└──────────────────────────────────┘
     │           │
     ▼           ▼
┌──────────┐  ┌──────────┐
│ OSIRIS   │  │ LNM Pool │
│ (Reason) │  │ (Echo)   │
└──────────┘  └──────────┘
     │           │
     ▼           ▼
┌────────────────────────────┐
│ Memory Layer               │
│ • Milvus (vectors)         │
│ • Redis  (cache)           │
│ • DuckDB (structured logs) │
│ • EchoVault / DarkTracker  │
└────────────────────────────┘
             │
             ▼
┌────────────────────────────┐
│  Plugin Runtime            │
│  (manifest, prompt, ui)    │
└────────────────────────────┘
             │
             ▼
┌────────────────────────────┐
│  Admin Skin (Streamlit)    │
│  • Dashboard               │
│  • LLM Manager             │
│  • Plugin Manager          │
│  • Memory Matrix           │
│  • Logs / Trace            │
└────────────────────────────┘
```

## Tech-Stack Matrix

| Layer            | Primary Lib / Service                | Rationale                           | Alt (optional)             |
| ---------------- | ------------------------------------ | ----------------------------------- | -------------------------- |
| Web API          | **FastAPI**                          | ASGI, type-hint, websockets         | —                          |
| Realtime UI      | **Streamlit**                        | Headless skin, rapid dev            | Next.js if SSG needed      |
| Task Queue       | Celery + Redis                       | Battle-tested, supports KRONOS beat | RQ                         |
| Vector DB        | **Milvus 2.4**                       | billion-scale, metadata filter      | FAISS (local), Chroma      |
| Cache            | Redis                                | fast kv / pubsub                    | —                          |
| Structured DB    | DuckDB                               | serverless OLAP, Parquet IO         | Postgres (if multi-tenant) |
| LLMs (local)     | GGUF models via llama.cpp server     | GPU/CPU flexible                    | vLLM, TensorRT             |
| LLM Orchestrator | **OSIRIS** custom                    | reflection tokens, latent reasoning | —                          |
| Embeddings       | Sentence-Transformers (MiniLM + BGE) | dual-model recall/precision         | E5-Large                   |
| Observability    | Prometheus + Grafana                 | metrics, alerting                   | OpenTelemetry + Tempo      |
| CI/CD            | GitHub Actions + Docker + Helm       | push-to-prod via ArgoCD             | GitLab CI                  |

## Coding Standards

1. **Black** & **isort** via pre-commit.
2. Docstrings use Google style.
3. Type-check with **mypy** `--strict`.
4. Lint with **ruff**.
5. All public functions have type hints and docstrings.
6. Tests via **pytest** with ≥80% coverage (core gates at 85%).

## Plugin Specification

```yaml
name: Image Lab
slug: image_lab
version: 0.1.0
intent: draw_request
permissions:
  - filesystem
  - internet
ui:
  mode: panel
  title: Image Lab
  icon: "🖼️"
```

Optional files include `prompt.txt`, `handler.py`, and `ui.py` exposing `render()`.
Handlers implement:

```python
plugin_path/handler.py :: run(prompt: str, intent: dict, user_id: str) -> dict | str
```

The router loads manifests on startup, mapping each `intent` to its handler.
Plugins declare `required_roles`; the dispatcher enforces these before
execution. A `reload()` helper can rescan the directory for hot-swapping
<<<<<<< HEAD
plugins during development.

## Delivery Phases

| Phase | Sprint Goal               | Key PR Gates                      |
| ----- | ------------------------- | --------------------------------- |
| 0     | Skeleton echo             | FastAPI up, /ping returns 200     |
| 1     | Intent + Plugin router    | Drop test plugin; chat works      |
| 2     | Vector memory             | semantic recall e2e; Prom metrics |
| 3     | EchoCore + Self-Reason    | LNM train script; critique loop   |
| 4     | Admin skin + UI injection | Enable/disable plugin UI live     |
| 5     | Enterprise hardening      | Docker-Compose passes load test   |

## Phase 2 – Core Sprint Plan

**Sprint Length:** 2 weeks
**Goal:** deliver complete core memory and embedding layer with live vector recall.

| Day | Milestone |
| --- | --------- |
| 1   | Scaffold core files (`embedding_manager.py`, `milvus_client.py`, `soft_reasoning_engine.py`) |
| 2   | Implement embedding manager with dual embedding methods (MiniLM + BGE) |
| 3   | Write Milvus client: connect, create collection, upsert |
| 4   | Implement similarity search with metadata filters |
| 5   | Write surprise score function and integrate into SoftReasoningEngine |
| 6   | Build `/store` and `/search` API endpoints |
| 7   | Mid-sprint demo: test storing and searching chunks |
| 8   | Hook Prometheus metrics for embedding time, search latency |
| 9   | Build Memory Matrix UI page (basic version) |
| 10  | QA writes tests for embedding and Milvus client |
| 11  | Load test Milvus, adjust index config |
| 12  | Polish SoftReasoningEngine integration |
| 13  | Final tests, code freeze |
| 14  | Demo Day, merge & tag `v0.2.0` |

### Deliverables

- Fully working vector memory
- API tested & metrics exposed
- Memory Matrix visible in Admin UI
- Coverage ≥ 85% on core files

Maintain this cheat-sheet. Any future architectural change must update this file alongside the specification.

## Phase 3 – EchoCore & Self-Reason Sprint Plan

**Sprint Length:** 3 weeks
**Goal:** build EchoCore with user-specific memories, reflection tokens and self-reason metrics.

| Day | Milestone |
| --- | ---------------------------------------------------------------- |
| 1   | Scaffold `echocore.py`, `dark_tracker.py`, `echo_vault.py`       |
| 2   | Implement EchoVault: immutable storage, fallback retrieval       |
| 3   | Build DarkTracker: negative pattern profiling, shadow signals    |
| 4   | Integrate EchoCore with user profile embeddings                  |
| 5   | Wire SoftReasoningEngine to pull EchoVault + DarkTracker context |
| 6   | Build local LNM manager: train/retrain pipeline                  |
| 7   | Mid-sprint test: store, retrieve, and inject EchoVault facts     |
| 8   | Add reflection tokens: `CRITIQUE`, `SWITCH`, `PLAN`              |
| 9   | Implement auto-critique loop based on surprise/confidence        |
| 10  | Hook Prometheus for self-reason metrics and dark signal counters |
| 11  | QA writes tests for EchoVault and DarkTracker modules            |
| 12  | Load test LNM training job performance                           |
| 13  | Build EchoCore Admin Panel: status, training logs, vault viewer  |
| 14  | Polish, fix edge cases                                           |
| 15  | Final tests, code freeze                                         |
| 16  | Demo Day: EchoCore explanations live                             |
| 17  | Merge & tag `v0.3.0`                                             |

### Deliverables

* EchoVault working with immutable user truths
* DarkTracker profiling negative triggers
* SoftReasoningEngine uses vault + dark insight
* Reflection loop for self-reason & critique
* Prometheus shows self-reasoning stats
* EchoCore Admin UI operational

## Phase 4 – Plugin Ecosystem & UI Injection Sprint Plan

**Sprint Length:** 2 weeks
**Goal:** dynamic plugin system with manifest discovery and UI injection.

| Day | Milestone |
| --- | ----------------------------------------------------------------- |
| 1   | Scaffold `plugin_manager.py` and manifest parser                  |
| 2   | Implement plugin discovery: folder scan, manifest read            |
| 3   | Build PluginRouter: map intents to plugin handler.run()           |
| 4   | Add hot-reload: watch for file changes                            |
| 5   | Scaffold UI injection engine: sidebar, panel, button modes        |
| 6   | Build LLM Manager plugin: switch active model, download HF models |
| 7   | Mid-sprint test: drop new plugin, see it live in Admin UI         |
| 8   | Connect PluginRouter to CortexDispatcher                          |
| 9   | QA tests: add/remove plugin, toggle active/inactive               |
| 10  | Polish Admin UI: show plugin status, version, config              |
| 11  | Final tests, code freeze                                          |
| 12  | Demo Day: drag-drop new plugin, live UI appears                   |
| 13  | Merge & tag `v0.4.0`                                              |

### Deliverables

* Auto-discovery of plugins from folder
* Manifest-driven plugin config
* UI injection for sidebar/panel/button
* LLM Manager plugin fully working
* Plugin admin view to activate/deactivate plugins

**Next:** Phase 5 (Enterprise Hardening).

## Outstanding Integrations

- ICE reasoning wrapper for deep reasoning tasks

More detailed documentation lives in the `docs/` folder:
- [plugin_spec.md](docs/plugin_spec.md) for plugin schemas
- [memory_arch.md](docs/memory_arch.md) for the vector store design
- [ui_handbook.md](docs/ui_handbook.md) for Control Room roles and pages
=======
plugins during development.
>>>>>>> 1b002fec
<|MERGE_RESOLUTION|>--- conflicted
+++ resolved
@@ -103,8 +103,8 @@
 The router loads manifests on startup, mapping each `intent` to its handler.
 Plugins declare `required_roles`; the dispatcher enforces these before
 execution. A `reload()` helper can rescan the directory for hot-swapping
-<<<<<<< HEAD
 plugins during development.
+ 
 
 ## Delivery Phases
 
@@ -221,6 +221,5 @@
 - [plugin_spec.md](docs/plugin_spec.md) for plugin schemas
 - [memory_arch.md](docs/memory_arch.md) for the vector store design
 - [ui_handbook.md](docs/ui_handbook.md) for Control Room roles and pages
-=======
-plugins during development.
->>>>>>> 1b002fec
+
+ 