--- conflicted
+++ resolved
@@ -1,21 +1,12 @@
 from src.integrations.llm_registry import registry
-<<<<<<< HEAD
 from src.integrations import model_discovery
-=======
-from src.integrations.model_discovery import sync_registry
->>>>>>> aaa96798
-
 
 async def run(params: dict) -> dict:
     action = params.get("action", "list")
     if action == "list":
         return {"models": list(registry.list_models()), "active": registry.active}
     if action == "refresh":
-<<<<<<< HEAD
         models = model_discovery.sync_registry(model_discovery.REGISTRY_PATH)
-=======
-        models = sync_registry()
->>>>>>> aaa96798
         return {"status": "refreshed", "count": len(models)}
     if action == "select":
         model = params.get("model")
